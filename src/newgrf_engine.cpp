/*
 * This file is part of OpenTTD.
 * OpenTTD is free software; you can redistribute it and/or modify it under the terms of the GNU General Public License as published by the Free Software Foundation, version 2.
 * OpenTTD is distributed in the hope that it will be useful, but WITHOUT ANY WARRANTY; without even the implied warranty of MERCHANTABILITY or FITNESS FOR A PARTICULAR PURPOSE.
 * See the GNU General Public License for more details. You should have received a copy of the GNU General Public License along with OpenTTD. If not, see <http://www.gnu.org/licenses/>.
 */

/** @file newgrf_engine.cpp NewGRF handling of engines. */

#include "stdafx.h"
#include "debug.h"
#include "train.h"
#include "roadveh.h"
#include "company_func.h"
#include "newgrf_cargo.h"
#include "newgrf_spritegroup.h"
#include "date_func.h"
#include "vehicle_func.h"
#include "core/random_func.hpp"
#include "core/container_func.hpp"
#include "aircraft.h"
#include "station_base.h"
#include "company_base.h"
#include "newgrf_railtype.h"
#include "newgrf_roadtype.h"
#include "newgrf_cache_check.h"
#include "ship.h"
#include "scope_info.h"
#include "newgrf_extension.h"
#include "newgrf_analysis.h"
#include "newgrf_dump.h"
#include "engine_override.h"

#include "safeguards.h"

bool _sprite_group_resolve_check_veh_check = false;
bool _sprite_group_resolve_check_veh_curvature_check = false;

void SetWagonOverrideSprites(EngineID engine, CargoID cargo, const SpriteGroup *group, EngineID *train_id, uint trains)
{
	Engine *e = Engine::Get(engine);

	assert(cargo < NUM_CARGO + 2); // Include SpriteGroupCargo::SG_DEFAULT and SpriteGroupCargo::SG_PURCHASE pseudo cargoes.

	WagonOverride *wo = &e->overrides.emplace_back();
	wo->group = group;
	wo->cargo = cargo;
	wo->engines.assign(train_id, train_id + trains);
}

const SpriteGroup *GetWagonOverrideSpriteSet(EngineID engine, CargoID cargo, EngineID overriding_engine)
{
	const Engine *e = Engine::Get(engine);

	for (const WagonOverride &wo : e->overrides) {
		if (wo.cargo != cargo && wo.cargo != SpriteGroupCargo::SG_DEFAULT) continue;
		if (std::find(wo.engines.begin(), wo.engines.end(), overriding_engine) != wo.engines.end()) return wo.group;
	}
	return nullptr;
}

void SetCustomEngineSprites(EngineID engine, uint8_t cargo, const SpriteGroup *group)
{
	Engine *e = Engine::Get(engine);
	assert(cargo < lengthof(e->grf_prop.spritegroup));

	if (e->grf_prop.spritegroup[cargo] != nullptr) {
		grfmsg(6, "SetCustomEngineSprites: engine %d cargo %d already has group -- replacing", engine, cargo);
	}
	e->grf_prop.spritegroup[cargo] = group;
}


/**
 * Tie a GRFFile entry to an engine, to allow us to retrieve GRF parameters
 * etc during a game.
 * @param engine Engine ID to tie the GRFFile to.
 * @param file   Pointer of GRFFile to tie.
 */
void SetEngineGRF(EngineID engine, const GRFFile *file)
{
	Engine *e = Engine::Get(engine);
	e->grf_prop.grffile = file;
}


static int MapOldSubType(const Vehicle *v)
{
	switch (v->type) {
		case VEH_TRAIN:
			if (Train::From(v)->IsEngine()) return 0;
			if (Train::From(v)->IsFreeWagon()) return 4;
			return 2;
		case VEH_ROAD:
		case VEH_SHIP:     return 0;
		case VEH_AIRCRAFT:
		case VEH_DISASTER: return v->subtype;
		case VEH_EFFECT:   return v->subtype << 1;
		default: NOT_REACHED();
	}
}


/* TTDP style aircraft movement states for GRF Action 2 Var 0xE2 */
enum TTDPAircraftMovementStates {
	AMS_TTDP_HANGAR,
	AMS_TTDP_TO_HANGAR,
	AMS_TTDP_TO_PAD1,
	AMS_TTDP_TO_PAD2,
	AMS_TTDP_TO_PAD3,
	AMS_TTDP_TO_ENTRY_2_AND_3,
	AMS_TTDP_TO_ENTRY_2_AND_3_AND_H,
	AMS_TTDP_TO_JUNCTION,
	AMS_TTDP_LEAVE_RUNWAY,
	AMS_TTDP_TO_INWAY,
	AMS_TTDP_TO_RUNWAY,
	AMS_TTDP_TO_OUTWAY,
	AMS_TTDP_WAITING,
	AMS_TTDP_TAKEOFF,
	AMS_TTDP_TO_TAKEOFF,
	AMS_TTDP_CLIMBING,
	AMS_TTDP_FLIGHT_APPROACH,
	AMS_TTDP_UNUSED_0x11,
	AMS_TTDP_FLIGHT_TO_TOWER,
	AMS_TTDP_UNUSED_0x13,
	AMS_TTDP_FLIGHT_FINAL,
	AMS_TTDP_FLIGHT_DESCENT,
	AMS_TTDP_BRAKING,
	AMS_TTDP_HELI_TAKEOFF_AIRPORT,
	AMS_TTDP_HELI_TO_TAKEOFF_AIRPORT,
	AMS_TTDP_HELI_LAND_AIRPORT,
	AMS_TTDP_HELI_TAKEOFF_HELIPORT,
	AMS_TTDP_HELI_TO_TAKEOFF_HELIPORT,
	AMS_TTDP_HELI_LAND_HELIPORT,
};


/**
 * Map OTTD aircraft movement states to TTDPatch style movement states
 * (VarAction 2 Variable 0xE2)
 */
uint8_t MapAircraftMovementState(const Aircraft *v)
{
	const Station *st = GetTargetAirportIfValid(v);
	if (st == nullptr) return AMS_TTDP_FLIGHT_TO_TOWER;

	const AirportFTAClass *afc = st->airport.GetFTA();
	uint16_t amdflag = afc->MovingData(v->pos)->flag;

	switch (v->state) {
		case HANGAR:
			/* The international airport is a special case as helicopters can land in
			 * front of the hangar. Helicopters also change their air.state to
			 * AMED_HELI_LOWER some time before actually descending. */

			/* This condition only occurs for helicopters, during descent,
			 * to a landing by the hangar of an international airport. */
			if (amdflag & AMED_HELI_LOWER) return AMS_TTDP_HELI_LAND_AIRPORT;

			/* This condition only occurs for helicopters, before starting descent,
			 * to a landing by the hangar of an international airport. */
			if (amdflag & AMED_SLOWTURN) return AMS_TTDP_FLIGHT_TO_TOWER;

			/* The final two conditions apply to helicopters or aircraft.
			 * Has reached hangar? */
			if (amdflag & AMED_EXACTPOS) return AMS_TTDP_HANGAR;

			/* Still moving towards hangar. */
			return AMS_TTDP_TO_HANGAR;

		case TERM1:
			if (amdflag & AMED_EXACTPOS) return AMS_TTDP_TO_PAD1;
			return AMS_TTDP_TO_JUNCTION;

		case TERM2:
			if (amdflag & AMED_EXACTPOS) return AMS_TTDP_TO_PAD2;
			return AMS_TTDP_TO_ENTRY_2_AND_3_AND_H;

		case TERM3:
		case TERM4:
		case TERM5:
		case TERM6:
		case TERM7:
		case TERM8:
			/* TTDPatch only has 3 terminals, so treat these states the same */
			if (amdflag & AMED_EXACTPOS) return AMS_TTDP_TO_PAD3;
			return AMS_TTDP_TO_ENTRY_2_AND_3_AND_H;

		case HELIPAD1:
		case HELIPAD2:
		case HELIPAD3:
			/* Will only occur for helicopters.*/
			if (amdflag & AMED_HELI_LOWER) return AMS_TTDP_HELI_LAND_AIRPORT; // Descending.
			if (amdflag & AMED_SLOWTURN)   return AMS_TTDP_FLIGHT_TO_TOWER;   // Still hasn't started descent.
			return AMS_TTDP_TO_JUNCTION; // On the ground.

		case TAKEOFF: // Moving to takeoff position.
			return AMS_TTDP_TO_OUTWAY;

		case STARTTAKEOFF: // Accelerating down runway.
			return AMS_TTDP_TAKEOFF;

		case ENDTAKEOFF: // Ascent
			return AMS_TTDP_CLIMBING;

		case HELITAKEOFF: // Helicopter is moving to take off position.
			if (afc->delta_z == 0) {
				return amdflag & AMED_HELI_RAISE ?
					AMS_TTDP_HELI_TAKEOFF_AIRPORT : AMS_TTDP_TO_JUNCTION;
			} else {
				return AMS_TTDP_HELI_TAKEOFF_HELIPORT;
			}

		case FLYING:
			return amdflag & AMED_HOLD ? AMS_TTDP_FLIGHT_APPROACH : AMS_TTDP_FLIGHT_TO_TOWER;

		case LANDING: // Descent
			return AMS_TTDP_FLIGHT_DESCENT;

		case ENDLANDING: // On the runway braking
			if (amdflag & AMED_BRAKE) return AMS_TTDP_BRAKING;
			/* Landed - moving off runway */
			return AMS_TTDP_TO_INWAY;

		case HELILANDING:
		case HELIENDLANDING: // Helicoptor is descending.
			if (amdflag & AMED_HELI_LOWER) {
				return afc->delta_z == 0 ?
					AMS_TTDP_HELI_LAND_AIRPORT : AMS_TTDP_HELI_LAND_HELIPORT;
			} else {
				return AMS_TTDP_FLIGHT_TO_TOWER;
			}

		default:
			return AMS_TTDP_HANGAR;
	}
}


/* TTDP style aircraft movement action for GRF Action 2 Var 0xE6 */
enum TTDPAircraftMovementActions {
	AMA_TTDP_IN_HANGAR,
	AMA_TTDP_ON_PAD1,
	AMA_TTDP_ON_PAD2,
	AMA_TTDP_ON_PAD3,
	AMA_TTDP_HANGAR_TO_PAD1,
	AMA_TTDP_HANGAR_TO_PAD2,
	AMA_TTDP_HANGAR_TO_PAD3,
	AMA_TTDP_LANDING_TO_PAD1,
	AMA_TTDP_LANDING_TO_PAD2,
	AMA_TTDP_LANDING_TO_PAD3,
	AMA_TTDP_PAD1_TO_HANGAR,
	AMA_TTDP_PAD2_TO_HANGAR,
	AMA_TTDP_PAD3_TO_HANGAR,
	AMA_TTDP_PAD1_TO_TAKEOFF,
	AMA_TTDP_PAD2_TO_TAKEOFF,
	AMA_TTDP_PAD3_TO_TAKEOFF,
	AMA_TTDP_HANGAR_TO_TAKOFF,
	AMA_TTDP_LANDING_TO_HANGAR,
	AMA_TTDP_IN_FLIGHT,
};


/**
 * Map OTTD aircraft movement states to TTDPatch style movement actions
 * (VarAction 2 Variable 0xE6)
 * This is not fully supported yet but it's enough for Planeset.
 */
static uint8_t MapAircraftMovementAction(const Aircraft *v)
{
	switch (v->state) {
		case HANGAR:
			return (v->cur_speed > 0) ? AMA_TTDP_LANDING_TO_HANGAR : AMA_TTDP_IN_HANGAR;

		case TERM1:
		case HELIPAD1:
			return (v->current_order.IsType(OT_LOADING)) ? AMA_TTDP_ON_PAD1 : AMA_TTDP_LANDING_TO_PAD1;

		case TERM2:
		case HELIPAD2:
			return (v->current_order.IsType(OT_LOADING)) ? AMA_TTDP_ON_PAD2 : AMA_TTDP_LANDING_TO_PAD2;

		case TERM3:
		case TERM4:
		case TERM5:
		case TERM6:
		case TERM7:
		case TERM8:
		case HELIPAD3:
			return (v->current_order.IsType(OT_LOADING)) ? AMA_TTDP_ON_PAD3 : AMA_TTDP_LANDING_TO_PAD3;

		case TAKEOFF:      // Moving to takeoff position
		case STARTTAKEOFF: // Accelerating down runway
		case ENDTAKEOFF:   // Ascent
		case HELITAKEOFF:
			/* @todo Need to find which terminal (or hangar) we've come from. How? */
			return AMA_TTDP_PAD1_TO_TAKEOFF;

		case FLYING:
			return AMA_TTDP_IN_FLIGHT;

		case LANDING:    // Descent
		case ENDLANDING: // On the runway braking
		case HELILANDING:
		case HELIENDLANDING:
			/* @todo Need to check terminal we're landing to. Is it known yet? */
			return (v->current_order.IsType(OT_GOTO_DEPOT)) ?
				AMA_TTDP_LANDING_TO_HANGAR : AMA_TTDP_LANDING_TO_PAD1;

		default:
			return AMA_TTDP_IN_HANGAR;
	}
}


/* virtual */ uint32_t VehicleScopeResolver::GetRandomBits() const
{
	return this->v == nullptr ? 0 : this->v->random_bits;
}

/* virtual */ uint32_t VehicleScopeResolver::GetTriggers() const
{
	if (this->v == nullptr) {
		return 0;
	} else {
		if (_sprite_group_resolve_check_veh_check) {
			SetBit(const_cast<Vehicle*>(this->v->First())->vcache.cached_veh_flags, VCF_REDRAW_ON_TRIGGER);
		}
		return this->v->waiting_triggers;
	}
	return this->v == nullptr ? 0 : this->v->waiting_triggers;
}


/* virtual */ ScopeResolver *VehicleResolverObject::GetScope(VarSpriteGroupScope scope, VarSpriteGroupScopeOffset relative)
{
	switch (scope) {
		case VSG_SCOPE_SELF:   return &this->self_scope;
		case VSG_SCOPE_PARENT: return &this->parent_scope;
		case VSG_SCOPE_RELATIVE: {
			int32_t count = GB(relative, 0, 8);
			if (this->self_scope.v != nullptr && (relative != this->cached_relative_count || HasBit(relative, 15))) {
				/* Note: This caching only works as long as the VSG_SCOPE_RELATIVE cannot be used in
				 *       VarAct2 with procedure calls. */
				/* Therefore procedure calls made from within a relative scope must save and restore the cached relative scope */
				if (HasBit(relative, 15)) count = GetRegister(0x100);

				const Vehicle *v = nullptr;
				switch (GB(relative, 8, 2)) {
					default: NOT_REACHED();
					case VSGSRM_BACKWARD_SELF: // count back (away from the engine), starting at this vehicle
						v = this->self_scope.v;
						break;
					case VSGSRM_FORWARD_SELF: // count forward (toward the engine), starting at this vehicle
						v = this->self_scope.v;
						count = -count;
						break;
					case VSGSRM_BACKWARD_ENGINE: // count back, starting at the engine
						v = this->parent_scope.v;
						break;
					case VSGSRM_BACKWARD_SAMEID: { // count back, starting at the first vehicle in this chain of vehicles with the same ID, as for vehicle variable 41
						const Vehicle *self = this->self_scope.v;
						for (const Vehicle *u = self->First(); u != self; u = u->Next()) {
							if (u->engine_type != self->engine_type) {
								v = nullptr;
							} else {
								if (v == nullptr) v = u;
							}
						}
						if (v == nullptr) v = self;
						break;
					}
				}
				this->relative_scope.SetVehicle(v->Move(count));
			}
			return &this->relative_scope;
		}
		default: return ResolverObject::GetScope(scope, relative);
	}
}

/**
 * Determines the livery of an engine.
 *
 * This always uses dual company colours independent of GUI settings. So it is desync-safe.
 *
 * @param engine Engine type
 * @param v Vehicle, nullptr in purchase list.
 * @return Livery to use
 */
static const Livery *LiveryHelper(EngineID engine, const Vehicle *v)
{
	const Livery *l;

	if (v == nullptr) {
		if (!Company::IsValidID(_current_company)) return nullptr;
		l = GetEngineLivery(engine, _current_company, INVALID_ENGINE, nullptr, LIT_ALL);
	} else if (v->IsGroundVehicle()) {
		l = GetEngineLivery(v->engine_type, v->owner, v->GetGroundVehicleCache()->first_engine, v, LIT_ALL);
	} else {
		l = GetEngineLivery(v->engine_type, v->owner, INVALID_ENGINE, v, LIT_ALL);
	}

	return l;
}

/**
 * Helper to get the position of a vehicle within a chain of vehicles.
 * @param v the vehicle to get the position of.
 * @param consecutive whether to look at the whole chain or the vehicles
 *                    with the same 'engine type'.
 * @return the position in the chain from front and tail and chain length.
 */
static uint32_t PositionHelper(const Vehicle *v, bool consecutive)
{
	const Vehicle *u;
	uint8_t chain_before = 0;
	uint8_t chain_after  = 0;

	for (u = v->First(); u != v; u = u->Next()) {
		chain_before++;
		if (consecutive && u->engine_type != v->engine_type) chain_before = 0;
	}

	while (u->Next() != nullptr && (!consecutive || u->Next()->engine_type == v->engine_type)) {
		chain_after++;
		u = u->Next();
	}

	return chain_before | chain_after << 8 | (chain_before + chain_after + consecutive) << 16;
}

static uint32_t VehicleGetVariable(Vehicle *v, const VehicleScopeResolver *object, uint16_t variable, uint32_t parameter, GetVariableExtra *extra)
{
	if (_sprite_group_resolve_check_veh_check) {
		switch (variable) {
			case 0xC:
			case 0x10:
			case 0x18:
			case 0x1A:
			case 0x1C:
			case 0x25:
			case 0x40:
			case 0x41:
			case 0x42:
			case 0x43:
			case 0x47:
			case 0x48:
			case 0x49:
			case 0x4A:
			case 0x4B:
			case 0x4D:
			case 0x60:
			case 0x61:
			case 0x7D:
			case 0x7F:
			case 0x80 + 0x0:
			case 0x80 + 0x1:
			case 0x80 + 0x4:
			case 0x80 + 0x5:
			case 0x80 + 0xA: // dubious
			case 0x80 + 0xB: // dubious
			case 0x80 + 0x39:
			case 0x80 + 0x3A:
			case 0x80 + 0x3B:
			case 0x80 + 0x3C:
			case 0x80 + 0x3D:
			case 0x80 + 0x44:
			case 0x80 + 0x45:
			case 0x80 + 0x46:
			case 0x80 + 0x47:
			case 0x80 + 0x5A:
			case 0x80 + 0x72:
			case 0x80 + 0x7A:
			case 0xFF:
				break;

			case 0x80 + 0x32:
				if (extra->mask & (VS_HIDDEN | VS_TRAIN_SLOWING)) {
					_sprite_group_resolve_check_veh_check = false;
				}
				break;

			case 0x80 + 0x34:
			case 0x80 + 0x35:
			case A2VRI_VEHICLE_CURRENT_SPEED_SCALED:
				if (v->type == VEH_AIRCRAFT) {
					_sprite_group_resolve_check_veh_check = false;
				} else {
					SetBit(v->First()->vcache.cached_veh_flags, VCF_REDRAW_ON_SPEED_CHANGE);
				}
				break;

			case 0x5F:
			case 0x80 + 0x7B:
				SetBit(v->First()->vcache.cached_veh_flags, VCF_REDRAW_ON_TRIGGER);
				break;

			case 0x80 + 0x48:
				// VRF_REVERSE_DIRECTION
				if (v->type != VEH_TRAIN) {
					_sprite_group_resolve_check_veh_check = false;
				}
				break;

			case 0x80 + 0x62:
				switch (v->type) {
					case VEH_TRAIN:
					case VEH_SHIP:
						if (extra->mask & 0x7F) {
							_sprite_group_resolve_check_veh_check = false;
						}
						break;

					case VEH_ROAD:
						break;

					case VEH_AIRCRAFT:
						if (v == v->First()) {
							SetBit(v->First()->vcache.cached_veh_flags, VCF_REDRAW_ON_SPEED_CHANGE);
						} else {
							_sprite_group_resolve_check_veh_check = false;
						}
						break;

					default:
						_sprite_group_resolve_check_veh_check = false;
						break;
				}
				break;

			case 0xFE:
				// vehicle is unloading, VF_CARGO_UNLOADING may disappear without the vehicle being marked dirty
				// the vehicle is always marked dirty when VF_CARGO_UNLOADING is set
				if (HasBit(v->vehicle_flags, VF_CARGO_UNLOADING)) {
					_sprite_group_resolve_check_veh_check = false;
				}
				break;

			default:
				_sprite_group_resolve_check_veh_check = false;
				break;
		}
	}

	/* Calculated vehicle parameters */
	switch (variable) {
		case 0x25: // Get engine GRF ID
			return v->GetGRFID();

		case 0x40: // Get length of consist
			if (!HasBit(v->grf_cache.cache_valid, NCVV_POSITION_CONSIST_LENGTH)) {
				v->grf_cache.position_consist_length = PositionHelper(v, false);
				SetBit(v->grf_cache.cache_valid, NCVV_POSITION_CONSIST_LENGTH);
			}
			return v->grf_cache.position_consist_length;

		case 0x41: // Get length of same consecutive wagons
			if (!HasBit(v->grf_cache.cache_valid, NCVV_POSITION_SAME_ID_LENGTH)) {
				v->grf_cache.position_same_id_length = PositionHelper(v, true);
				SetBit(v->grf_cache.cache_valid, NCVV_POSITION_SAME_ID_LENGTH);
			}
			return v->grf_cache.position_same_id_length;

		case 0x42: { // Consist cargo information
			if ((extra->mask & 0x00FFFFFF) == 0) {
				if (!HasBit(v->grf_cache.cache_valid, NCVV_CONSIST_CARGO_INFORMATION_UD)) {
					uint8_t user_def_data = 0;
					if (v->type == VEH_TRAIN) {
						for (const Vehicle *u = v; u != nullptr; u = u->Next()) {
							user_def_data |= Train::From(u)->tcache.user_def_data;
						}
					}
					SB(v->grf_cache.consist_cargo_information, 24, 8, user_def_data);
					SetBit(v->grf_cache.cache_valid, NCVV_CONSIST_CARGO_INFORMATION_UD);
				}
				return (v->grf_cache.consist_cargo_information & 0xFF000000);
			}
			if (!HasBit(v->grf_cache.cache_valid, NCVV_CONSIST_CARGO_INFORMATION)) {
				std::array<uint8_t, NUM_CARGO> common_cargoes{};
				uint8_t cargo_classes = 0;
				uint8_t user_def_data = 0;

				for (const Vehicle *u = v; u != nullptr; u = u->Next()) {
					if (v->type == VEH_TRAIN) user_def_data |= Train::From(u)->tcache.user_def_data;

					/* Skip empty engines */
					if (!u->GetEngine()->CanCarryCargo()) continue;

					cargo_classes |= CargoSpec::Get(u->cargo_type)->classes;
					common_cargoes[u->cargo_type]++;
				}

				/* Pick the most common cargo type */
				auto cargo_it = std::max_element(std::begin(common_cargoes), std::end(common_cargoes));
				/* Return INVALID_CARGO if nothing is carried */
				CargoID common_cargo_type = (*cargo_it == 0) ? INVALID_CARGO : static_cast<CargoID>(std::distance(std::begin(common_cargoes), cargo_it));

				/* Count subcargo types of common_cargo_type */
				std::array<uint8_t, UINT8_MAX + 1> common_subtypes{};
				for (const Vehicle *u = v; u != nullptr; u = u->Next()) {
					/* Skip empty engines and engines not carrying common_cargo_type */
					if (u->cargo_type != common_cargo_type || !u->GetEngine()->CanCarryCargo()) continue;

					common_subtypes[u->cargo_subtype]++;
				}

				/* Pick the most common subcargo type*/
				auto subtype_it = std::max_element(std::begin(common_subtypes), std::end(common_subtypes));
				/* Return UINT8_MAX if nothing is carried */
				uint8_t common_subtype = (*subtype_it == 0) ? UINT8_MAX : static_cast<uint8_t>(std::distance(std::begin(common_subtypes), subtype_it));

				/* Note: We have to store the untranslated cargotype in the cache as the cache can be read by different NewGRFs,
				 *       which will need different translations */
				v->grf_cache.consist_cargo_information = cargo_classes | (common_cargo_type << 8) | (common_subtype << 16) | (user_def_data << 24);
				SetBit(v->grf_cache.cache_valid, NCVV_CONSIST_CARGO_INFORMATION);
				SetBit(v->grf_cache.cache_valid, NCVV_CONSIST_CARGO_INFORMATION_UD);
			}

			/* The cargo translation is specific to the accessing GRF, and thus cannot be cached. */
			CargoID common_cargo_type = (v->grf_cache.consist_cargo_information >> 8) & 0xFF;

			/* Note:
			 *  - Unlike everywhere else the cargo translation table is only used since grf version 8, not 7.
			 *  - For translating the cargo type we need to use the GRF which is resolving the variable, which
			 *    is object->ro.grffile.
			 *    In case of CBID_TRAIN_ALLOW_WAGON_ATTACH this is not the same as v->GetGRF().
			 *  - The grffile == nullptr case only happens if this function is called for default vehicles.
			 *    And this is only done by CheckCaches().
			 */
			const GRFFile *grffile = object->ro.grffile;
			uint8_t common_bitnum = (common_cargo_type == INVALID_CARGO) ? 0xFF :
				(grffile == nullptr || grffile->grf_version < 8) ? CargoSpec::Get(common_cargo_type)->bitnum : grffile->cargo_map[common_cargo_type];

			return (v->grf_cache.consist_cargo_information & 0xFFFF00FF) | common_bitnum << 8;
		}

		case 0x43: // Company information
			if (!HasBit(v->grf_cache.cache_valid, NCVV_COMPANY_INFORMATION)) {
				v->grf_cache.company_information = GetCompanyInfo(v->owner, LiveryHelper(v->engine_type, v));
				SetBit(v->grf_cache.cache_valid, NCVV_COMPANY_INFORMATION);
			}
			return v->grf_cache.company_information;

		case 0x44: // Aircraft information
			if (v->type != VEH_AIRCRAFT || !Aircraft::From(v)->IsNormalAircraft()) return UINT_MAX;

			{
				const Vehicle *w = v->Next();
				assert(w != nullptr);
				uint16_t altitude = ClampTo<uint16_t>(v->z_pos - w->z_pos); // Aircraft height - shadow height
				uint8_t airporttype = ATP_TTDP_LARGE;

				const Station *st = GetTargetAirportIfValid(Aircraft::From(v));

				if (st != nullptr && st->airport.tile != INVALID_TILE) {
					airporttype = st->airport.GetSpec()->ttd_airport_type;
				}

				return (ClampTo<uint8_t>(altitude) << 8) | airporttype;
			}

		case 0x45: { // Curvature info
			/* Format: xxxTxBxF
			 * F - previous wagon to current wagon, 0 if vehicle is first
			 * B - current wagon to next wagon, 0 if wagon is last
			 * T - previous wagon to next wagon, 0 in an S-bend
			 */
			if (!v->IsGroundVehicle()) return 0;

			_sprite_group_resolve_check_veh_curvature_check = false;

			const Vehicle *u_p = v->Previous();
			const Vehicle *u_n = v->Next();
			DirDiff f = (u_p == nullptr) ?  DIRDIFF_SAME : DirDifference(u_p->direction, v->direction);
			DirDiff b = (u_n == nullptr) ?  DIRDIFF_SAME : DirDifference(v->direction, u_n->direction);
			DirDiff t = ChangeDirDiff(f, b);

			return ((t > DIRDIFF_REVERSE ? t | 8 : t) << 16) |
			       ((b > DIRDIFF_REVERSE ? b | 8 : b) <<  8) |
			       ( f > DIRDIFF_REVERSE ? f | 8 : f);
		}

		case 0x46: // Motion counter
			return v->First()->motion_counter;

		case 0x47: { // Vehicle cargo info
			/* Format: ccccwwtt
			 * tt - the cargo type transported by the vehicle,
			 *     translated if a translation table has been installed.
			 * ww - cargo unit weight in 1/16 tons, same as cargo prop. 0F.
			 * cccc - the cargo class value of the cargo transported by the vehicle.
			 */
			const CargoSpec *cs = CargoSpec::Get(v->cargo_type);

			/* Note:
			 * For translating the cargo type we need to use the GRF which is resolving the variable, which
			 * is object->ro.grffile.
			 * In case of CBID_TRAIN_ALLOW_WAGON_ATTACH this is not the same as v->GetGRF().
			 */
			return (cs->classes << 16) | (cs->weight << 8) | object->ro.grffile->cargo_map[v->cargo_type];
		}

		case 0x48: return v->GetEngine()->flags; // Vehicle Type Info
		case 0x49: return v->build_year.base();

		case 0x4A:
			switch (v->type) {
				case VEH_TRAIN: {
					if (Train::From(v)->IsVirtual()) {
						return 0x1FF | ((GetRailTypeInfo(Train::From(v)->railtype)->flags & RTFB_CATENARY) ? 0x200 : 0);
					}
					RailType rt = GetTileRailTypeByTrackBit(v->tile, Train::From(v)->track);
					const RailTypeInfo *rti = GetRailTypeInfo(rt);
					return ((rti->flags & RTFB_CATENARY) ? 0x200 : 0) |
						(HasPowerOnRail(Train::From(v)->railtype, rt) ? 0x100 : 0) |
						GetReverseRailTypeTranslation(rt, object->ro.grffile);
				}

				case VEH_ROAD: {
					RoadType rt = GetRoadType(v->tile, GetRoadTramType(RoadVehicle::From(v)->roadtype));
					if (rt == INVALID_ROADTYPE) return 0xFF;
					const RoadTypeInfo *rti = GetRoadTypeInfo(rt);
					return ((rti->flags & ROTFB_CATENARY) ? 0x200 : 0) |
						0x100 |
						GetReverseRoadTypeTranslation(rt, object->ro.grffile);
				}

				default:
					return 0;
			}

		case 0x4B: // Long date of last service
			return v->date_of_last_service_newgrf.base();

		case 0x4C: // Current maximum speed in NewGRF units
			if (!v->IsPrimaryVehicle()) return 0;
			return v->GetCurrentMaxSpeed();

		case 0x4D: // Position within articulated vehicle
			if (!HasBit(v->grf_cache.cache_valid, NCVV_POSITION_IN_VEHICLE)) {
				uint8_t artic_before = 0;
				for (const Vehicle *u = v; u->IsArticulatedPart(); u = u->Previous()) artic_before++;
				uint8_t artic_after = 0;
				for (const Vehicle *u = v; u->HasArticulatedPart(); u = u->Next()) artic_after++;
				v->grf_cache.position_in_vehicle = artic_before | artic_after << 8;
				SetBit(v->grf_cache.cache_valid, NCVV_POSITION_IN_VEHICLE);
			}
			return v->grf_cache.position_in_vehicle;

		/* Variables which use the parameter */
		case 0x60: // Count consist's engine ID occurrence
			if (v->type != VEH_TRAIN && v->type != VEH_SHIP) return v->GetEngine()->grf_prop.local_id == parameter ? 1 : 0;

			{
				uint count = 0;
				for (; v != nullptr; v = v->Next()) {
					if (v->GetEngine()->grf_prop.local_id == parameter) count++;
				}
				return count;
			}

		case 0x61: // Get variable of n-th vehicle in chain [signed number relative to vehicle]
			if (!(v->IsGroundVehicle() || v->type == VEH_SHIP) || parameter == 0x61) {
				/* Not available */
				break;
			}

			/* Only allow callbacks that don't change properties to avoid circular dependencies. */
			if (object->ro.callback == CBID_NO_CALLBACK || object->ro.callback == CBID_RANDOM_TRIGGER || object->ro.callback == CBID_TRAIN_ALLOW_WAGON_ATTACH ||
					object->ro.callback == CBID_VEHICLE_START_STOP_CHECK || object->ro.callback == CBID_VEHICLE_32DAY_CALLBACK || object->ro.callback == CBID_VEHICLE_COLOUR_MAPPING ||
					object->ro.callback == CBID_VEHICLE_SPAWN_VISUAL_EFFECT) {
				Vehicle *u = v->Move((int32_t)GetRegister(0x10F));
				if (u == nullptr) return 0; // available, but zero

				if (parameter == 0x5F) {
					/* This seems to be the only variable that makes sense to access via var 61, but is not handled by VehicleGetVariable */
					if (_sprite_group_resolve_check_veh_check) {
						SetBit(u->First()->vcache.cached_veh_flags, VCF_REDRAW_ON_TRIGGER);
					}
					return (u->random_bits << 8) | u->waiting_triggers;
				} else {
					return VehicleGetVariable(u, object, parameter, GetRegister(0x10E), extra);
				}
			}
			/* Not available */
			break;

		case 0x62: { // Curvature/position difference for n-th vehicle in chain [signed number relative to vehicle]
			/* Format: zzyyxxFD
			 * zz - Signed difference of z position between the selected and this vehicle.
			 * yy - Signed difference of y position between the selected and this vehicle.
			 * xx - Signed difference of x position between the selected and this vehicle.
			 * F  - Flags, bit 7 corresponds to VS_HIDDEN.
			 * D  - Dir difference, like in 0x45.
			 */
			if (!v->IsGroundVehicle()) return 0;

			const Vehicle *u = v->Move((int8_t)parameter);
			if (u == nullptr) return 0;

			_sprite_group_resolve_check_veh_curvature_check = false;

			/* Get direction difference. */
			bool prev = (int8_t)parameter < 0;
			uint32_t ret = prev ? DirDifference(u->direction, v->direction) : DirDifference(v->direction, u->direction);
			if (ret > DIRDIFF_REVERSE) ret |= 0x08;

			if (u->vehstatus & VS_HIDDEN) ret |= 0x80;

			/* Get position difference. */
			ret |= ((prev ? u->x_pos - v->x_pos : v->x_pos - u->x_pos) & 0xFF) << 8;
			ret |= ((prev ? u->y_pos - v->y_pos : v->y_pos - u->y_pos) & 0xFF) << 16;
			ret |= ((prev ? u->z_pos - v->z_pos : v->z_pos - u->z_pos) & 0xFF) << 24;

			return ret;
		}

		case 0x63:
			/* Tile compatibility wrt. arbitrary track-type
			 * Format:
			 *  bit 0: Type 'parameter' is known.
			 *  bit 1: Engines with type 'parameter' are compatible with this tile.
			 *  bit 2: Engines with type 'parameter' are powered on this tile.
			 *  bit 3: This tile has type 'parameter' or it is considered equivalent (alternate labels).
			 */
			switch (v->type) {
				case VEH_TRAIN: {
					RailType param_type = GetRailTypeTranslation(parameter, object->ro.grffile);
					if (param_type == INVALID_RAILTYPE) return 0x00;
					RailType tile_type = GetTileRailTypeByTrackBit(v->tile, Train::From(v)->track);
					if (tile_type == param_type) return 0x0F;
					return (HasPowerOnRail(param_type, tile_type) ? 0x04 : 0x00) |
							(IsCompatibleRail(param_type, tile_type) ? 0x02 : 0x00) |
							0x01;
				}
				case VEH_ROAD: {
					RoadTramType rtt = GetRoadTramType(RoadVehicle::From(v)->roadtype);
					RoadType param_type = GetRoadTypeTranslation(rtt, parameter, object->ro.grffile);
					if (param_type == INVALID_ROADTYPE) return 0x00;
					RoadType tile_type = GetRoadType(v->tile, rtt);
					if (tile_type == param_type) return 0x0F;
					return (HasPowerOnRoad(param_type, tile_type) ? 0x06 : 0x00) |
							0x01;
				}
				default: return 0x00;
			}

		case 0xFE:
		case 0xFF: {
			uint16_t modflags = 0;

			if (v->type == VEH_TRAIN) {
				const Train *t = Train::From(v);
				bool is_powered_wagon = HasBit(t->flags, VRF_POWEREDWAGON);
				const Train *u = is_powered_wagon ? t->First() : t; // for powered wagons the engine defines the type of engine (i.e. railtype)
				bool powered = t->IsEngine() || is_powered_wagon;
				bool has_power;
				if (u->IsVirtual()) {
					has_power = true;
				} else {
					RailType railtype = GetRailTypeByTrackBit(v->tile, t->track);
					has_power = HasPowerOnRail(u->railtype, railtype);
				}

				if (powered && has_power) SetBit(modflags, 5);
				if (powered && !has_power) SetBit(modflags, 6);
				if (HasBit(t->flags, VRF_TOGGLE_REVERSE)) SetBit(modflags, 8);
			}
			if (HasBit(v->vehicle_flags, VF_CARGO_UNLOADING)) SetBit(modflags, 1);
			if (HasBit(v->vehicle_flags, VF_BUILT_AS_PROTOTYPE)) SetBit(modflags, 10);

			return variable == 0xFE ? modflags : GB(modflags, 8, 8);
		}

		case A2VRI_VEHICLE_CURRENT_SPEED_SCALED:
			return (v->cur_speed * parameter) >> 16;
	}

	/*
	 * General vehicle properties
	 *
	 * Some parts of the TTD Vehicle structure are omitted for various reasons
	 * (see http://marcin.ttdpatch.net/sv1codec/TTD-locations.html#_VehicleArray)
	 */
	switch (variable - 0x80) {
		case 0x00: return v->type + 0x10;
		case 0x01: return MapOldSubType(v);
		case 0x02: break; // not implemented
		case 0x03: break; // not implemented
		case 0x04: return v->index;
		case 0x05: return GB(v->index, 8, 8);
		case 0x06: break; // not implemented
		case 0x07: break; // not implemented
		case 0x08: break; // not implemented
		case 0x09: break; // not implemented
		case 0x0A: return v->current_order.MapOldOrder();
		case 0x0B: return v->current_order.GetDestination();
		case 0x0C: return v->GetNumOrders();
		case 0x0D: return v->cur_real_order_index;
		case 0x0E: break; // not implemented
		case 0x0F: break; // not implemented
		case 0x10:
		case 0x11: {
			uint ticks;
			if (v->current_order.IsType(OT_LOADING)) {
				ticks = v->load_unload_ticks;
			} else {
				switch (v->type) {
					case VEH_TRAIN:    ticks = Train::From(v)->wait_counter; break;
					case VEH_AIRCRAFT: ticks = Aircraft::From(v)->turn_counter; break;
					default:           ticks = 0; break;
				}
			}
			return (variable - 0x80) == 0x10 ? ticks : GB(ticks, 8, 8);
		}
		case 0x12: return ClampTo<uint16_t>(v->date_of_last_service_newgrf - CalTime::DAYS_TILL_ORIGINAL_BASE_YEAR);
		case 0x13: return GB(ClampTo<uint16_t>(v->date_of_last_service_newgrf - CalTime::DAYS_TILL_ORIGINAL_BASE_YEAR), 8, 8);
		case 0x14: return v->GetServiceInterval();
		case 0x15: return GB(v->GetServiceInterval(), 8, 8);
		case 0x16: return v->last_station_visited;
		case 0x17: return v->tick_counter;
		case 0x18:
		case 0x19: {
			uint max_speed;
			switch (v->type) {
				case VEH_AIRCRAFT:
					max_speed = Aircraft::From(v)->GetSpeedOldUnits(); // Convert to old units.
					break;

				default:
					max_speed = v->vcache.cached_max_speed;
					break;
			}
			return (variable - 0x80) == 0x18 ? max_speed : GB(max_speed, 8, 8);
		}
		case 0x1A: return v->x_pos;
		case 0x1B: return GB(v->x_pos, 8, 8);
		case 0x1C: return v->y_pos;
		case 0x1D: return GB(v->y_pos, 8, 8);
		case 0x1E: return v->z_pos;
		case 0x1F: return object->rotor_in_gui ? DIR_W : v->direction; // for rotors the spriteset contains animation frames, so NewGRF need a different way to tell the helicopter orientation.
		case 0x20: break; // not implemented
		case 0x21: break; // not implemented
		case 0x22: break; // not implemented
		case 0x23: break; // not implemented
		case 0x24: break; // not implemented
		case 0x25: break; // not implemented
		case 0x26: break; // not implemented
		case 0x27: break; // not implemented
		case 0x28: return 0; // cur_image is a potential desyncer due to Action1 in static NewGRFs.
		case 0x29: return 0; // cur_image is a potential desyncer due to Action1 in static NewGRFs.
		case 0x2A: break; // not implemented
		case 0x2B: break; // not implemented
		case 0x2C: break; // not implemented
		case 0x2D: break; // not implemented
		case 0x2E: break; // not implemented
		case 0x2F: break; // not implemented
		case 0x30: break; // not implemented
		case 0x31: break; // not implemented
		case 0x32: return v->vehstatus;
		case 0x33: return 0; // non-existent high byte of vehstatus
		case 0x34: return v->type == VEH_AIRCRAFT ? (v->cur_speed * 10) / 128 : v->cur_speed;
		case 0x35: return GB(v->type == VEH_AIRCRAFT ? (v->cur_speed * 10) / 128 : v->cur_speed, 8, 8);
		case 0x36: return v->subspeed;
		case 0x37: return v->acceleration;
		case 0x38: break; // not implemented
		case 0x39: return v->cargo_type;
		case 0x3A: return v->cargo_cap;
		case 0x3B: return GB(v->cargo_cap, 8, 8);
		case 0x3C: return ClampTo<uint16_t>(v->cargo.StoredCount());
		case 0x3D: return GB(ClampTo<uint16_t>(v->cargo.StoredCount()), 8, 8);
		case 0x3E: return v->cargo.GetFirstStation();
		case 0x3F: return ClampTo<uint8_t>(v->cargo.PeriodsInTransit());
		case 0x40: return ClampTo<uint16_t>(v->age);
		case 0x41: return GB(ClampTo<uint16_t>(v->age), 8, 8);
		case 0x42: return ClampTo<uint16_t>(v->max_age);
		case 0x43: return GB(ClampTo<uint16_t>(v->max_age), 8, 8);
		case 0x44: return (Clamp(v->build_year, CalTime::ORIGINAL_BASE_YEAR, CalTime::ORIGINAL_MAX_YEAR) - CalTime::ORIGINAL_BASE_YEAR).base();
		case 0x45: return v->unitnumber;
		case 0x46: return v->GetEngine()->grf_prop.local_id;
		case 0x47: return GB(v->GetEngine()->grf_prop.local_id, 8, 8);
		case 0x48:
			if (v->type != VEH_TRAIN || v->spritenum != 0xFD) return v->spritenum;
			return HasBit(Train::From(v)->flags, VRF_REVERSE_DIRECTION) ? 0xFE : 0xFD;

		case 0x49: return v->day_counter;
		case 0x4A: return v->breakdowns_since_last_service;
		case 0x4B: return v->breakdown_ctr;
		case 0x4C: return v->breakdown_delay;
		case 0x4D: return v->breakdown_chance;
		case 0x4E: return v->reliability;
		case 0x4F: return GB(v->reliability, 8, 8);
		case 0x50: return v->reliability_spd_dec;
		case 0x51: return GB(v->reliability_spd_dec, 8, 8);
		case 0x52: return ClampTo<int32_t>(v->GetDisplayProfitThisYear());
		case 0x53: return GB(ClampTo<int32_t>(v->GetDisplayProfitThisYear()),  8, 24);
		case 0x54: return GB(ClampTo<int32_t>(v->GetDisplayProfitThisYear()), 16, 16);
		case 0x55: return GB(ClampTo<int32_t>(v->GetDisplayProfitThisYear()), 24,  8);
		case 0x56: return ClampTo<int32_t>(v->GetDisplayProfitLastYear());
		case 0x57: return GB(ClampTo<int32_t>(v->GetDisplayProfitLastYear()),  8, 24);
		case 0x58: return GB(ClampTo<int32_t>(v->GetDisplayProfitLastYear()), 16, 16);
		case 0x59: return GB(ClampTo<int32_t>(v->GetDisplayProfitLastYear()), 24,  8);
		case 0x5A: return v->Next() == nullptr ? INVALID_VEHICLE : v->Next()->index;
		case 0x5B: break; // not implemented
		case 0x5C: return ClampTo<int32_t>(v->value);
		case 0x5D: return GB(ClampTo<int32_t>(v->value),  8, 24);
		case 0x5E: return GB(ClampTo<int32_t>(v->value), 16, 16);
		case 0x5F: return GB(ClampTo<int32_t>(v->value), 24,  8);
		case 0x60: break; // not implemented
		case 0x61: break; // not implemented
		case 0x62: break; // vehicle specific, see below
		case 0x63: break; // not implemented
		case 0x64: break; // vehicle specific, see below
		case 0x65: break; // vehicle specific, see below
		case 0x66: break; // vehicle specific, see below
		case 0x67: break; // vehicle specific, see below
		case 0x68: break; // vehicle specific, see below
		case 0x69: break; // vehicle specific, see below
		case 0x6A: break; // not implemented
		case 0x6B: break; // not implemented
		case 0x6C: break; // not implemented
		case 0x6D: break; // not implemented
		case 0x6E: break; // not implemented
		case 0x6F: break; // not implemented
		case 0x70: break; // not implemented
		case 0x71: break; // not implemented
		case 0x72: return v->cargo_subtype;
		case 0x73: break; // vehicle specific, see below
		case 0x74: break; // vehicle specific, see below
		case 0x75: break; // vehicle specific, see below
		case 0x76: break; // vehicle specific, see below
		case 0x77: break; // vehicle specific, see below
		case 0x78: break; // not implemented
		case 0x79: break; // not implemented
		case 0x7A: return v->random_bits;
		case 0x7B: return v->waiting_triggers;
		case 0x7C: break; // vehicle specific, see below
		case 0x7D: break; // vehicle specific, see below
		case 0x7E: break; // not implemented
		case 0x7F: break; // vehicle specific, see below
	}

	/* Vehicle specific properties */
	switch (v->type) {
		case VEH_TRAIN: {
			Train *t = Train::From(v);
			switch (variable - 0x80) {
				case 0x62: return t->track;
				case 0x66: return t->railtype;
				case 0x73: return 0x80 + VEHICLE_LENGTH - t->gcache.cached_veh_length;
				case 0x74: return t->gcache.cached_power;
				case 0x75: return GB(t->gcache.cached_power,  8, 24);
				case 0x76: return GB(t->gcache.cached_power, 16, 16);
				case 0x77: return GB(t->gcache.cached_power, 24,  8);
				case 0x7C: return t->First()->index;
				case 0x7D: return GB(t->First()->index, 8, 8);
				case 0x7F: return 0; // Used for vehicle reversing hack in TTDP
			}
			break;
		}

		case VEH_ROAD: {
			RoadVehicle *rv = RoadVehicle::From(v);
			switch (variable - 0x80) {
				case 0x62: return rv->state;
				case 0x64: return rv->blocked_ctr;
				case 0x65: return GB(rv->blocked_ctr, 8, 8);
				case 0x66: return rv->overtaking;
				case 0x67: return rv->overtaking_ctr;
				case 0x68: return rv->crashed_ctr;
				case 0x69: return GB(rv->crashed_ctr, 8, 8);
			}
			break;
		}

		case VEH_SHIP: {
			Ship *s = Ship::From(v);
			switch (variable - 0x80) {
				case 0x62: return s->state;
			}
			break;
		}

		case VEH_AIRCRAFT: {
			Aircraft *a = Aircraft::From(v);
			switch (variable - 0x80) {
				case 0x62: return MapAircraftMovementState(a);  // Current movement state
				case 0x63: return a->targetairport;             // Airport to which the action refers
				case 0x66: return MapAircraftMovementAction(a); // Current movement action
			}
			break;
		}

		default: break;
	}

	DEBUG(grf, 1, "Unhandled vehicle variable 0x%X, type 0x%X", variable, (uint)v->type);

	extra->available = false;
	return UINT_MAX;
}

/* virtual */ uint32_t VehicleScopeResolver::GetVariable(uint16_t variable, uint32_t parameter, GetVariableExtra *extra) const
{
	if (this->v == nullptr) {
		/* Vehicle does not exist, so we're in a purchase list */
		switch (variable) {
			case 0x43: return GetCompanyInfo(_current_company, LiveryHelper(this->self_type, nullptr)); // Owner information
			case 0x46: return 0;               // Motion counter
			case 0x47: { // Vehicle cargo info
				const Engine *e = Engine::Get(this->self_type);
				CargoID cargo_type = e->GetDefaultCargoType();
				if (cargo_type != INVALID_CARGO) {
					const CargoSpec *cs = CargoSpec::Get(cargo_type);
					return (cs->classes << 16) | (cs->weight << 8) | this->ro.grffile->cargo_map[cargo_type];
				} else {
					return 0x000000FF;
				}
			}
			case 0x48: return Engine::Get(this->self_type)->flags; // Vehicle Type Info
			case 0x49: return CalTime::CurYear().base(); // 'Long' format build year
			case 0x4B: return CalTime::CurDate().base(); // Long date of last service
			case 0x92: return ClampTo<uint16_t>(CalTime::CurDate() - CalTime::DAYS_TILL_ORIGINAL_BASE_YEAR); // Date of last service
			case 0x93: return GB(ClampTo<uint16_t>(CalTime::CurDate() - CalTime::DAYS_TILL_ORIGINAL_BASE_YEAR), 8, 8);
			case 0xC4: return (Clamp(CalTime::CurYear(), CalTime::ORIGINAL_BASE_YEAR, CalTime::ORIGINAL_MAX_YEAR) - CalTime::ORIGINAL_BASE_YEAR).base(); // Build year
			case 0xC6: return Engine::Get(this->self_type)->grf_prop.local_id;
			case 0xC7: return GB(Engine::Get(this->self_type)->grf_prop.local_id, 8, 8);
			case 0xDA: return INVALID_VEHICLE; // Next vehicle
			case 0xF2: return 0; // Cargo subtype
		}

		extra->available = false;
		return UINT_MAX;
	}

	return VehicleGetVariable(const_cast<Vehicle*>(this->v), this, variable, parameter, extra);
}


/* virtual */ const SpriteGroup *VehicleResolverObject::ResolveReal(const RealSpriteGroup *group) const
{
	const Vehicle *v = this->self_scope.v;

	if (v == nullptr) {
		if (!group->loading.empty()) return group->loading[0];
		if (!group->loaded.empty())  return group->loaded[0];
		return nullptr;
	}

	bool in_motion = !v->First()->current_order.IsType(OT_LOADING);

	uint totalsets = in_motion ? (uint)group->loaded.size() : (uint)group->loading.size();

	if (totalsets == 0) return nullptr;
	if (totalsets == 1) return in_motion ? group->loaded[0] : group->loading[0];

	uint stored = v->cargo.StoredCount();
	uint capacity = v->cargo_cap;
	if (v->type == VEH_SHIP) {
		for (const Vehicle *u = v->Next(); u != nullptr; u = u->Next()) {
			stored += u->cargo.StoredCount();
			capacity += u->cargo_cap;
		}
	}

	uint set = (stored * totalsets) / std::max<uint16_t>(1u, capacity);
	set = std::min(set, totalsets - 1);

	return in_motion ? group->loaded[set] : group->loading[set];
}

GrfSpecFeature VehicleResolverObject::GetFeature() const
{
	switch (Engine::Get(this->self_scope.self_type)->type) {
		case VEH_TRAIN: return GSF_TRAINS;
		case VEH_ROAD: return GSF_ROADVEHICLES;
		case VEH_SHIP: return GSF_SHIPS;
		case VEH_AIRCRAFT: return GSF_AIRCRAFT;
		default: return GSF_INVALID;
	}
}

uint32_t VehicleResolverObject::GetDebugID() const
{
	return Engine::Get(this->self_scope.self_type)->grf_prop.local_id;
}

/**
 * Get the grf file associated with an engine type.
 * @param engine_type Engine to query.
 * @return grf file associated with the engine.
 */
static const GRFFile *GetEngineGrfFile(EngineID engine_type)
{
	const Engine *e = Engine::Get(engine_type);
	return (e != nullptr) ? e->GetGRF() : nullptr;
}

/**
 * Resolver of a vehicle (chain).
 * @param engine_type Engine type
 * @param v %Vehicle being resolved.
 * @param wagon_override Application of wagon overrides.
 * @param rotor_in_gui Helicopter rotor is drawn in GUI.
 * @param callback Callback ID.
 * @param callback_param1 First parameter (var 10) of the callback.
 * @param callback_param2 Second parameter (var 18) of the callback.
 */
VehicleResolverObject::VehicleResolverObject(EngineID engine_type, const Vehicle *v, WagonOverride wagon_override, bool rotor_in_gui,
		CallbackID callback, uint32_t callback_param1, uint32_t callback_param2)
	: ResolverObject(GetEngineGrfFile(engine_type), callback, callback_param1, callback_param2),
	self_scope(*this, engine_type, v, rotor_in_gui),
	parent_scope(*this, engine_type, ((v != nullptr) ? v->First() : v), rotor_in_gui),
	relative_scope(*this, engine_type, v, rotor_in_gui),
	cached_relative_count(0)
{
	if (wagon_override == WO_SELF) {
		this->root_spritegroup = GetWagonOverrideSpriteSet(engine_type, SpriteGroupCargo::SG_DEFAULT, engine_type);
	} else {
		if (wagon_override != WO_NONE && v != nullptr && v->IsGroundVehicle()) {
			assert(v->engine_type == engine_type); // overrides make little sense with fake scopes

			/* For trains we always use cached value, except for callbacks because the override spriteset
			 * to use may be different than the one cached. It happens for callback 0x15 (refit engine),
			 * as v->cargo_type is temporary changed to the new type */
			if (wagon_override == WO_CACHED && v->type == VEH_TRAIN) {
				this->root_spritegroup = Train::From(v)->tcache.cached_override;
			} else {
				this->root_spritegroup = GetWagonOverrideSpriteSet(v->engine_type, v->cargo_type, v->GetGroundVehicleCache()->first_engine);
			}
		}

		if (this->root_spritegroup == nullptr) {
			const Engine *e = Engine::Get(engine_type);
			CargoID cargo = v != nullptr ? v->cargo_type : SpriteGroupCargo::SG_PURCHASE;
			assert(cargo < lengthof(e->grf_prop.spritegroup));
			this->root_spritegroup = e->grf_prop.spritegroup[cargo] != nullptr ? e->grf_prop.spritegroup[cargo] : e->grf_prop.spritegroup[SpriteGroupCargo::SG_DEFAULT];
		}
	}
}



void GetCustomEngineSprite(EngineID engine, const Vehicle *v, Direction direction, EngineImageType image_type, VehicleSpriteSeq *result)
{
	VehicleResolverObject object(engine, v, VehicleResolverObject::WO_CACHED, false, CBID_NO_CALLBACK);
	result->Clear();

	bool sprite_stack = HasBit(EngInfo(engine)->misc_flags, EF_SPRITE_STACK);
	uint max_stack = sprite_stack ? lengthof(result->seq) : 1;
	for (uint stack = 0; stack < max_stack; ++stack) {
		object.ResetState();
		object.callback_param1 = image_type | (stack << 8);
		const SpriteGroup *group = object.Resolve();
		uint32_t reg100 = sprite_stack ? GetRegister(0x100) : 0;
		if (group != nullptr && group->GetNumResults() != 0) {
			result->seq[result->count].sprite = group->GetResult() + (direction % group->GetNumResults());
			result->seq[result->count].pal    = GB(reg100, 0, 16); // zero means default recolouring
			result->count++;
		}
		if (!HasBit(reg100, 31)) break;
	}
}


void GetRotorOverrideSprite(EngineID engine, const struct Aircraft *v, EngineImageType image_type, VehicleSpriteSeq *result)
{
	const Engine *e = Engine::Get(engine);

	/* Only valid for helicopters */
	assert(e->type == VEH_AIRCRAFT);
	assert(!(e->u.air.subtype & AIR_CTOL));

	/* We differ from TTDPatch by resolving the sprite using the primary vehicle 'v', and not using the rotor vehicle 'v->Next()->Next()'.
	 * TTDPatch copies some variables between the vehicles each time, to somehow synchronize the rotor vehicle with the primary vehicle.
	 * We use 'rotor_in_gui' to replicate when the variables differ.
	 * But some other variables like 'rotor state' and 'rotor speed' are not available in OpenTTD, while they are in TTDPatch. */
	bool rotor_in_gui = image_type != EIT_ON_MAP;
	VehicleResolverObject object(engine, v, VehicleResolverObject::WO_SELF, rotor_in_gui, CBID_NO_CALLBACK);
	result->Clear();
	uint rotor_pos = v == nullptr || rotor_in_gui ? 0 : v->Next()->Next()->state;

	bool sprite_stack = HasBit(e->info.misc_flags, EF_SPRITE_STACK);
	uint max_stack = sprite_stack ? lengthof(result->seq) : 1;
	for (uint stack = 0; stack < max_stack; ++stack) {
		object.ResetState();
		object.callback_param1 = image_type | (stack << 8);
		const SpriteGroup *group = object.Resolve();
		uint32_t reg100 = sprite_stack ? GetRegister(0x100) : 0;
		if (group != nullptr && group->GetNumResults() != 0) {
			result->seq[result->count].sprite = group->GetResult() + (rotor_pos % group->GetNumResults());
			result->seq[result->count].pal    = GB(reg100, 0, 16); // zero means default recolouring
			result->count++;
		}
		if (!HasBit(reg100, 31)) break;
	}
}


/**
 * Check if a wagon is currently using a wagon override
 * @param v The wagon to check
 * @return true if it is using an override, false otherwise
 */
bool UsesWagonOverride(const Vehicle *v)
{
	assert(v->type == VEH_TRAIN);
	return Train::From(v)->tcache.cached_override != nullptr;
}

/**
 * Evaluate a newgrf callback for vehicles
 * @param callback The callback to evaluate
 * @param param1   First parameter of the callback
 * @param param2   Second parameter of the callback
 * @param engine   Engine type of the vehicle to evaluate the callback for
 * @param v        The vehicle to evaluate the callback for, or nullptr if it doesn't exist yet
 * @return The value the callback returned, or CALLBACK_FAILED if it failed
 */
uint16_t GetVehicleCallback(CallbackID callback, uint32_t param1, uint32_t param2, EngineID engine, const Vehicle *v)
{
	VehicleResolverObject object(engine, v, VehicleResolverObject::WO_UNCACHED, false, callback, param1, param2);
	return object.ResolveCallback();
}

/**
 * Evaluate a newgrf callback for vehicles with a different vehicle for parent scope.
 * @param callback The callback to evaluate
 * @param param1   First parameter of the callback
 * @param param2   Second parameter of the callback
 * @param engine   Engine type of the vehicle to evaluate the callback for
 * @param v        The vehicle to evaluate the callback for, or nullptr if it doesn't exist yet
 * @param parent   The vehicle to use for parent scope
 * @return The value the callback returned, or CALLBACK_FAILED if it failed
 */
uint16_t GetVehicleCallbackParent(CallbackID callback, uint32_t param1, uint32_t param2, EngineID engine, const Vehicle *v, const Vehicle *parent)
{
	VehicleResolverObject object(engine, v, VehicleResolverObject::WO_NONE, false, callback, param1, param2);
	object.parent_scope.SetVehicle(parent);
	return object.ResolveCallback();
}


/* Callback 36 handlers */
int GetVehicleProperty(const Vehicle *v, PropertyID property, int orig_value, bool is_signed)
{
	return GetEngineProperty(v->engine_type, property, orig_value, v, is_signed);
}


int GetEngineProperty(EngineID engine, PropertyID property, int orig_value, const Vehicle *v, bool is_signed)
{
	const Engine *e = Engine::Get(engine);
	if (static_cast<uint>(property) < 64 && !HasBit(e->cb36_properties_used, property)) return orig_value;

	VehicleResolverObject object(engine, v, VehicleResolverObject::WO_UNCACHED, false, CBID_VEHICLE_MODIFY_PROPERTY, property, 0);
	if (static_cast<uint>(property) < 64 && !e->sprite_group_cb36_properties_used.empty()) {
		auto iter = e->sprite_group_cb36_properties_used.find(object.root_spritegroup);
		if (iter != e->sprite_group_cb36_properties_used.end()) {
			if (!HasBit(iter->second, property)) return orig_value;
		}
	}
	uint16_t callback = object.ResolveCallback();
	if (callback != CALLBACK_FAILED) {
		if (is_signed) {
			/* Sign extend 15 bit integer */
			return static_cast<int16_t>(callback << 1) / 2;
		} else {
			return callback;
		}
	}

	return orig_value;
}

/**
 * Test for vehicle build probablity type.
 * @param v Vehicle whose build probability to test.
 * @param type Build probability type to test for.
 * @returns True iff the probability result says so.
 */
bool TestVehicleBuildProbability(Vehicle *v, EngineID engine, BuildProbabilityType type)
{
	uint16_t p = GetVehicleCallback(CBID_VEHICLE_BUILD_PROBABILITY, std::underlying_type<BuildProbabilityType>::type(type), 0, engine, v);
	if (p == CALLBACK_FAILED) return false;

	const uint16_t PROBABILITY_RANGE = 100;
	return p + RandomRange(PROBABILITY_RANGE) >= PROBABILITY_RANGE;
}

static void DoTriggerVehicle(Vehicle *v, VehicleTrigger trigger, uint16_t base_random_bits, bool first)
{
	/* We can't trigger a non-existent vehicle... */
	assert(v != nullptr);

	uint32_t reseed = 0;
	if (Engine::Get(v->engine_type)->callbacks_used & SGCU_RANDOM_TRIGGER) {
		VehicleResolverObject object(v->engine_type, v, VehicleResolverObject::WO_CACHED, false, CBID_RANDOM_TRIGGER);
		object.waiting_triggers = v->waiting_triggers | trigger;
		v->waiting_triggers = object.waiting_triggers; // store now for var 5F

		const SpriteGroup *group = object.Resolve();
		if (group == nullptr) return;

		/* Store remaining triggers. */
		v->waiting_triggers = object.GetRemainingTriggers();

		reseed = object.GetReseedSum();
	} else {
		v->waiting_triggers |= trigger;

		const Engine *e = Engine::Get(v->engine_type);
		if (!(e->grf_prop.spritegroup[v->cargo_type] || e->grf_prop.spritegroup[SpriteGroupCargo::SG_DEFAULT])) return;
	}

	/* Rerandomise bits. Scopes other than SELF are invalid for rerandomisation. For bug-to-bug-compatibility with TTDP we ignore the scope. */
	uint8_t new_random_bits = Random();
	v->random_bits &= ~reseed;
	v->random_bits |= (first ? new_random_bits : base_random_bits) & reseed;

	switch (trigger) {
		case VEHICLE_TRIGGER_NEW_CARGO:
			/* All vehicles in chain get ANY_NEW_CARGO trigger now.
			 * So we call it for the first one and they will recurse.
			 * Indexing part of vehicle random bits needs to be
			 * same for all triggered vehicles in the chain (to get
			 * all the random-cargo wagons carry the same cargo,
			 * i.e.), so we give them all the NEW_CARGO triggered
			 * vehicle's portion of random bits. */
			assert(first);
			DoTriggerVehicle(v->First(), VEHICLE_TRIGGER_ANY_NEW_CARGO, new_random_bits, false);
			break;

		case VEHICLE_TRIGGER_DEPOT:
			/* We now trigger the next vehicle in chain recursively.
			 * The random bits portions may be different for each
			 * vehicle in chain. */
			if (v->Next() != nullptr) DoTriggerVehicle(v->Next(), trigger, 0, true);
			break;

		case VEHICLE_TRIGGER_EMPTY:
			/* We now trigger the next vehicle in chain
			 * recursively.  The random bits portions must be same
			 * for each vehicle in chain, so we give them all
			 * first chained vehicle's portion of random bits. */
			if (v->Next() != nullptr) DoTriggerVehicle(v->Next(), trigger, first ? new_random_bits : base_random_bits, false);
			break;

		case VEHICLE_TRIGGER_ANY_NEW_CARGO:
			/* Now pass the trigger recursively to the next vehicle
			 * in chain. */
			assert(!first);
			if (v->Next() != nullptr) DoTriggerVehicle(v->Next(), VEHICLE_TRIGGER_ANY_NEW_CARGO, base_random_bits, false);
			break;

		case VEHICLE_TRIGGER_CALLBACK_32:
			/* Do not do any recursion */
			break;
	}
}

void TriggerVehicle(Vehicle *v, VehicleTrigger trigger)
{
	if (trigger == VEHICLE_TRIGGER_DEPOT) {
		/* store that the vehicle entered a depot this tick */
		VehicleEnteredDepotThisTick(v);
	}

	v->InvalidateNewGRFCacheOfChain();
	DoTriggerVehicle(v, trigger, 0, true);
	if (HasBit(v->First()->vcache.cached_veh_flags, VCF_REDRAW_ON_TRIGGER)) {
		v->First()->InvalidateImageCacheOfChain();
	}
	v->InvalidateNewGRFCacheOfChain();
}

/* Functions for changing the order of vehicle purchase lists */

struct ListOrderChange {
	EngineID engine;
	uint target;      ///< local ID
};

static std::vector<ListOrderChange> _list_order_changes;

/**
 * Record a vehicle ListOrderChange.
 * @param engine Engine to move
 * @param target Local engine ID to move \a engine in front of
 * @note All sorting is done later in CommitVehicleListOrderChanges
 */
void AlterVehicleListOrder(EngineID engine, uint target)
{
	/* Add the list order change to a queue */
	_list_order_changes.push_back({engine, target});
}

/**
 * Comparator function to sort engines via scope-GRFID and local ID.
 * @param a left side
 * @param b right side
 * @return comparison result
 */
static bool EnginePreSort(const EngineID &a, const EngineID &b)
{
	const EngineIDMapping &id_a = _engine_mngr.at(a);
	const EngineIDMapping &id_b = _engine_mngr.at(b);

	/* 1. Sort by engine type */
	if (id_a.type != id_b.type) return (int)id_a.type < (int)id_b.type;

	/* 2. Sort by scope-GRFID */
	if (id_a.grfid != id_b.grfid) return id_a.grfid < id_b.grfid;

	/* 3. Sort by local ID */
	return (int)id_a.internal_id < (int)id_b.internal_id;
}

/**
 * Deternine default engine sorting and execute recorded ListOrderChanges from AlterVehicleListOrder.
 */
void CommitVehicleListOrderChanges()
{
	/* Pre-sort engines by scope-grfid and local index */
	std::vector<EngineID> ordering;
	for (const Engine *e : Engine::Iterate()) {
		ordering.push_back(e->index);
	}
	std::sort(ordering.begin(), ordering.end(), EnginePreSort);

	/* Apply Insertion-Sort operations */
	for (const ListOrderChange &it : _list_order_changes) {
		EngineID source = it.engine;
		uint local_target = it.target;

		const EngineIDMapping *id_source = _engine_mngr.data() + source;
		if (id_source->internal_id == local_target) continue;

		EngineID target = _engine_mngr.GetID(id_source->type, local_target, id_source->grfid);
		if (target == INVALID_ENGINE) continue;

		int source_index = find_index(ordering, source);
		int target_index = find_index(ordering, target);

		assert(source_index >= 0 && target_index >= 0);
		assert(source_index != target_index);

		EngineID *list = ordering.data();
		if (source_index < target_index) {
			--target_index;
			for (int i = source_index; i < target_index; ++i) list[i] = list[i + 1];
			list[target_index] = source;
		} else {
			for (int i = source_index; i > target_index; --i) list[i] = list[i - 1];
			list[target_index] = source;
		}
	}

	/* Store final sort-order */
	uint index = 0;
	for (const EngineID &eid : ordering) {
		Engine::Get(eid)->list_position = index;
		++index;
	}

	/* Clear out the queue */
	_list_order_changes.clear();
	_list_order_changes.shrink_to_fit();
}

/**
 * Fill the grf_cache of the given vehicle.
 * @param v The vehicle to fill the cache for.
 */
void FillNewGRFVehicleCache(const Vehicle *v)
{
	VehicleResolverObject ro(v->engine_type, v, VehicleResolverObject::WO_NONE);

	/* These variables we have to check; these are the ones with a cache. */
	static const int cache_entries[][2] = {
		{ 0x40, NCVV_POSITION_CONSIST_LENGTH },
		{ 0x41, NCVV_POSITION_SAME_ID_LENGTH },
		{ 0x42, NCVV_CONSIST_CARGO_INFORMATION },
		{ 0x43, NCVV_COMPANY_INFORMATION },
		{ 0x4D, NCVV_POSITION_IN_VEHICLE },
	};
	static const int partial_cache_entries[] = {
		NCVV_CONSIST_CARGO_INFORMATION_UD,
	};
	static_assert(NCVV_END == lengthof(cache_entries) + lengthof(partial_cache_entries));

	/* Resolve all the variables, so their caches are set. */
	for (const auto &cache_entry : cache_entries) {
		/* Only resolve when the cache isn't valid. */
<<<<<<< HEAD
		if (HasBit(v->grf_cache.cache_valid, cache_entries[i][1])) continue;
		GetVariableExtra extra;
		ro.GetScope(VSG_SCOPE_SELF)->GetVariable(cache_entries[i][0], 0, &extra);
=======
		if (HasBit(v->grf_cache.cache_valid, cache_entry[1])) continue;
		bool stub;
		ro.GetScope(VSG_SCOPE_SELF)->GetVariable(cache_entry[0], 0, &stub);
>>>>>>> 3316b274
	}

	/* Make sure really all bits are set. */
	assert(v->grf_cache.cache_valid == (1 << NCVV_END) - 1);
}

void AnalyseEngineCallbacks()
{
	btree::btree_map<const SpriteGroup *, uint64_t> sg_cb36;
	btree::btree_map<uint32_t, CargoTypes> cb_refit_cap_values;
	for (Engine *e : Engine::Iterate()) {
		sg_cb36.clear();
		e->sprite_group_cb36_properties_used.clear();
		e->refit_capacity_values.reset();

		SpriteGroupCallbacksUsed callbacks_used = SGCU_NONE;
		uint64_t cb36_properties_used = 0;
		bool refit_cap_whitelist_ok = true;
		bool refit_cap_no_var_47 = true;
		uint non_purchase_groups = 0;
		auto process_sg = [&](const SpriteGroup *sg, bool is_purchase) {
			if (sg == nullptr) return;

			AnalyseCallbackOperation op(ACOM_CB_VAR);
			sg->AnalyseCallbacks(op);
			callbacks_used |= op.callbacks_used;
			cb36_properties_used |= op.properties_used;
			sg_cb36[sg] = op.properties_used;
			if ((op.result_flags & ACORF_CB_REFIT_CAP_NON_WHITELIST_FOUND) && !is_purchase) refit_cap_whitelist_ok = false;
			if ((op.result_flags & ACORF_CB_REFIT_CAP_SEEN_VAR_47) && !is_purchase) refit_cap_no_var_47 = false;
			if (!is_purchase) non_purchase_groups++;
		};

		for (uint i = 0; i < NUM_CARGO + 2; i++) {
			process_sg(e->grf_prop.spritegroup[i], i == SpriteGroupCargo::SG_PURCHASE);
		}
		for (const WagonOverride &wo : e->overrides) {
			process_sg(wo.group, false);
		}
		e->callbacks_used = callbacks_used;
		e->cb36_properties_used = cb36_properties_used;
		for (auto iter : sg_cb36) {
			if (iter.second != cb36_properties_used) {
				e->sprite_group_cb36_properties_used[iter.first] = iter.second;
			}
		}

		if (refit_cap_whitelist_ok && non_purchase_groups <= 1 && HasBit(e->info.callback_mask, CBM_VEHICLE_REFIT_CAPACITY) && e->grf_prop.spritegroup[SpriteGroupCargo::SG_DEFAULT] != nullptr) {
			const SpriteGroup *purchase_sg = e->grf_prop.spritegroup[SpriteGroupCargo::SG_PURCHASE];
			e->grf_prop.spritegroup[SpriteGroupCargo::SG_PURCHASE] = nullptr; // Temporarily disable separate purchase sprite group
			if (refit_cap_no_var_47) {
				cb_refit_cap_values[GetVehicleCallback(CBID_VEHICLE_REFIT_CAPACITY, 0, 0, e->index, nullptr)] = ALL_CARGOTYPES;
			} else {
				const CargoID default_cb = e->info.cargo_type;
				for (CargoID c = 0; c < NUM_CARGO; c++) {
					e->info.cargo_type = c;
					cb_refit_cap_values[GetVehicleCallback(CBID_VEHICLE_REFIT_CAPACITY, 0, 0, e->index, nullptr)] |= (static_cast<CargoTypes>(1) << c);
				}
				e->info.cargo_type = default_cb;
			}
			e->grf_prop.spritegroup[SpriteGroupCargo::SG_PURCHASE] = purchase_sg;
			bool all_ok = true;
			uint index = 0;
			e->refit_capacity_values.reset(MallocT<EngineRefitCapacityValue>(cb_refit_cap_values.size()));
			for (const auto &iter : cb_refit_cap_values) {
				if (iter.first == CALLBACK_FAILED) all_ok = false;
				e->refit_capacity_values.get()[index] = { iter.second, iter.first };
				index++;
			}
			if (all_ok) e->callbacks_used |= SGCU_REFIT_CB_ALL_CARGOES;

			cb_refit_cap_values.clear();
		}
	}
}

void DumpVehicleSpriteGroup(const Vehicle *v, SpriteGroupDumper &dumper)
{
	char buffer[512];
	const Engine *e = Engine::Get(v->engine_type);
	const SpriteGroup *root_spritegroup = nullptr;

	if (v->IsGroundVehicle()) {
		root_spritegroup = GetWagonOverrideSpriteSet(v->engine_type, v->cargo_type, v->GetGroundVehicleCache()->first_engine);
		if (root_spritegroup != nullptr) {
			seprintf(buffer, lastof(buffer), "Wagon Override for cargo: %u, engine type: %u", v->cargo_type, v->GetGroundVehicleCache()->first_engine);
			dumper.Print(buffer);
		}
	}

	if (root_spritegroup == nullptr) {
		CargoID cargo = v->cargo_type;
		assert(cargo < lengthof(e->grf_prop.spritegroup));
		if (e->grf_prop.spritegroup[cargo] != nullptr) {
			root_spritegroup = e->grf_prop.spritegroup[cargo];
			seprintf(buffer, lastof(buffer), "Cargo: %u", cargo);
		} else {
			root_spritegroup = e->grf_prop.spritegroup[SpriteGroupCargo::SG_DEFAULT];
			seprintf(buffer, lastof(buffer), "SG_DEFAULT");
		}
		dumper.Print(buffer);
	}

	dumper.DumpSpriteGroup(root_spritegroup, 0);

	for (uint i = 0; i < NUM_CARGO + 2; i++) {
		if (e->grf_prop.spritegroup[i] != root_spritegroup && e->grf_prop.spritegroup[i] != nullptr) {
			dumper.Print("");
			switch (i) {
				case SpriteGroupCargo::SG_DEFAULT:
					seprintf(buffer, lastof(buffer), "OTHER SPRITE GROUP: SG_DEFAULT");
					break;
				case SpriteGroupCargo::SG_PURCHASE:
					seprintf(buffer, lastof(buffer), "OTHER SPRITE GROUP: SG_PURCHASE");
					break;
				default:
					seprintf(buffer, lastof(buffer), "OTHER SPRITE GROUP: Cargo: %u", i);
					break;
			}
			dumper.Print(buffer);
			dumper.DumpSpriteGroup(e->grf_prop.spritegroup[i], 0);
		}
	}
	for (const WagonOverride &wo : e->overrides) {
		if (wo.group != root_spritegroup && wo.group != nullptr) {
			dumper.Print("");
			dumper.Print("OTHER SPRITE GROUP: Wagon override");
			dumper.DumpSpriteGroup(wo.group, 0);
		}
	}
}<|MERGE_RESOLUTION|>--- conflicted
+++ resolved
@@ -1593,15 +1593,9 @@
 	/* Resolve all the variables, so their caches are set. */
 	for (const auto &cache_entry : cache_entries) {
 		/* Only resolve when the cache isn't valid. */
-<<<<<<< HEAD
-		if (HasBit(v->grf_cache.cache_valid, cache_entries[i][1])) continue;
+		if (HasBit(v->grf_cache.cache_valid, cache_entry[1])) continue;
 		GetVariableExtra extra;
-		ro.GetScope(VSG_SCOPE_SELF)->GetVariable(cache_entries[i][0], 0, &extra);
-=======
-		if (HasBit(v->grf_cache.cache_valid, cache_entry[1])) continue;
-		bool stub;
-		ro.GetScope(VSG_SCOPE_SELF)->GetVariable(cache_entry[0], 0, &stub);
->>>>>>> 3316b274
+		ro.GetScope(VSG_SCOPE_SELF)->GetVariable(cache_entry[0], 0, &extra);
 	}
 
 	/* Make sure really all bits are set. */
