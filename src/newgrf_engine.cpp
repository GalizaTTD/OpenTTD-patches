/*
 * This file is part of OpenTTD.
 * OpenTTD is free software; you can redistribute it and/or modify it under the terms of the GNU General Public License as published by the Free Software Foundation, version 2.
 * OpenTTD is distributed in the hope that it will be useful, but WITHOUT ANY WARRANTY; without even the implied warranty of MERCHANTABILITY or FITNESS FOR A PARTICULAR PURPOSE.
 * See the GNU General Public License for more details. You should have received a copy of the GNU General Public License along with OpenTTD. If not, see <http://www.gnu.org/licenses/>.
 */

/** @file newgrf_engine.cpp NewGRF handling of engines. */

#include "stdafx.h"
#include "debug.h"
#include "train.h"
#include "roadveh.h"
#include "company_func.h"
#include "newgrf_cargo.h"
#include "newgrf_spritegroup.h"
#include "date_func.h"
#include "vehicle_func.h"
#include "core/random_func.hpp"
#include "core/container_func.hpp"
#include "aircraft.h"
#include "station_base.h"
#include "company_base.h"
#include "newgrf_railtype.h"
#include "newgrf_roadtype.h"
#include "newgrf_cache_check.h"
#include "ship.h"
#include "scope_info.h"
#include "newgrf_extension.h"
#include "newgrf_analysis.h"
#include "newgrf_dump.h"
#include "engine_override.h"

#include "safeguards.h"

bool _sprite_group_resolve_check_veh_check = false;
bool _sprite_group_resolve_check_veh_curvature_check = false;

void SetWagonOverrideSprites(EngineID engine, CargoID cargo, const SpriteGroup *group, std::span<EngineID> engine_ids)
{
	Engine *e = Engine::Get(engine);

	assert(cargo < NUM_CARGO + 2); // Include SpriteGroupCargo::SG_DEFAULT and SpriteGroupCargo::SG_PURCHASE pseudo cargoes.

	WagonOverride *wo = &e->overrides.emplace_back();
	wo->group = group;
	wo->cargo = cargo;
	wo->engines.assign(engine_ids.begin(), engine_ids.end());
}

const SpriteGroup *GetWagonOverrideSpriteSet(EngineID engine, CargoID cargo, EngineID overriding_engine)
{
	const Engine *e = Engine::Get(engine);

	for (const WagonOverride &wo : e->overrides) {
		if (wo.cargo != cargo && wo.cargo != SpriteGroupCargo::SG_DEFAULT) continue;
		if (std::find(wo.engines.begin(), wo.engines.end(), overriding_engine) != wo.engines.end()) return wo.group;
	}
	return nullptr;
}

void SetCustomEngineSprites(EngineID engine, uint8_t cargo, const SpriteGroup *group)
{
	Engine *e = Engine::Get(engine);
	assert(cargo < std::size(e->grf_prop.spritegroup));

	if (e->grf_prop.spritegroup[cargo] != nullptr) {
		grfmsg(6, "SetCustomEngineSprites: engine %d cargo %d already has group -- replacing", engine, cargo);
	}
	e->grf_prop.spritegroup[cargo] = group;
}


/**
 * Tie a GRFFile entry to an engine, to allow us to retrieve GRF parameters
 * etc during a game.
 * @param engine Engine ID to tie the GRFFile to.
 * @param file   Pointer of GRFFile to tie.
 */
void SetEngineGRF(EngineID engine, const GRFFile *file)
{
	Engine *e = Engine::Get(engine);
	e->grf_prop.grffile = file;
}


static int MapOldSubType(const Vehicle *v)
{
	switch (v->type) {
		case VEH_TRAIN:
			if (Train::From(v)->IsEngine()) return 0;
			if (Train::From(v)->IsFreeWagon()) return 4;
			return 2;
		case VEH_ROAD:
		case VEH_SHIP:     return 0;
		case VEH_AIRCRAFT:
		case VEH_DISASTER: return v->subtype;
		case VEH_EFFECT:   return v->subtype << 1;
		default: NOT_REACHED();
	}
}


/* TTDP style aircraft movement states for GRF Action 2 Var 0xE2 */
enum TTDPAircraftMovementStates {
	AMS_TTDP_HANGAR,
	AMS_TTDP_TO_HANGAR,
	AMS_TTDP_TO_PAD1,
	AMS_TTDP_TO_PAD2,
	AMS_TTDP_TO_PAD3,
	AMS_TTDP_TO_ENTRY_2_AND_3,
	AMS_TTDP_TO_ENTRY_2_AND_3_AND_H,
	AMS_TTDP_TO_JUNCTION,
	AMS_TTDP_LEAVE_RUNWAY,
	AMS_TTDP_TO_INWAY,
	AMS_TTDP_TO_RUNWAY,
	AMS_TTDP_TO_OUTWAY,
	AMS_TTDP_WAITING,
	AMS_TTDP_TAKEOFF,
	AMS_TTDP_TO_TAKEOFF,
	AMS_TTDP_CLIMBING,
	AMS_TTDP_FLIGHT_APPROACH,
	AMS_TTDP_UNUSED_0x11,
	AMS_TTDP_FLIGHT_TO_TOWER,
	AMS_TTDP_UNUSED_0x13,
	AMS_TTDP_FLIGHT_FINAL,
	AMS_TTDP_FLIGHT_DESCENT,
	AMS_TTDP_BRAKING,
	AMS_TTDP_HELI_TAKEOFF_AIRPORT,
	AMS_TTDP_HELI_TO_TAKEOFF_AIRPORT,
	AMS_TTDP_HELI_LAND_AIRPORT,
	AMS_TTDP_HELI_TAKEOFF_HELIPORT,
	AMS_TTDP_HELI_TO_TAKEOFF_HELIPORT,
	AMS_TTDP_HELI_LAND_HELIPORT,
};


/**
 * Map OTTD aircraft movement states to TTDPatch style movement states
 * (VarAction 2 Variable 0xE2)
 */
uint8_t MapAircraftMovementState(const Aircraft *v)
{
	const Station *st = GetTargetAirportIfValid(v);
	if (st == nullptr) return AMS_TTDP_FLIGHT_TO_TOWER;

	const AirportFTAClass *afc = st->airport.GetFTA();
	uint16_t amdflag = afc->MovingData(v->pos)->flag;

	switch (v->state) {
		case HANGAR:
			/* The international airport is a special case as helicopters can land in
			 * front of the hangar. Helicopters also change their air.state to
			 * AMED_HELI_LOWER some time before actually descending. */

			/* This condition only occurs for helicopters, during descent,
			 * to a landing by the hangar of an international airport. */
			if (amdflag & AMED_HELI_LOWER) return AMS_TTDP_HELI_LAND_AIRPORT;

			/* This condition only occurs for helicopters, before starting descent,
			 * to a landing by the hangar of an international airport. */
			if (amdflag & AMED_SLOWTURN) return AMS_TTDP_FLIGHT_TO_TOWER;

			/* The final two conditions apply to helicopters or aircraft.
			 * Has reached hangar? */
			if (amdflag & AMED_EXACTPOS) return AMS_TTDP_HANGAR;

			/* Still moving towards hangar. */
			return AMS_TTDP_TO_HANGAR;

		case TERM1:
			if (amdflag & AMED_EXACTPOS) return AMS_TTDP_TO_PAD1;
			return AMS_TTDP_TO_JUNCTION;

		case TERM2:
			if (amdflag & AMED_EXACTPOS) return AMS_TTDP_TO_PAD2;
			return AMS_TTDP_TO_ENTRY_2_AND_3_AND_H;

		case TERM3:
		case TERM4:
		case TERM5:
		case TERM6:
		case TERM7:
		case TERM8:
			/* TTDPatch only has 3 terminals, so treat these states the same */
			if (amdflag & AMED_EXACTPOS) return AMS_TTDP_TO_PAD3;
			return AMS_TTDP_TO_ENTRY_2_AND_3_AND_H;

		case HELIPAD1:
		case HELIPAD2:
		case HELIPAD3:
			/* Will only occur for helicopters.*/
			if (amdflag & AMED_HELI_LOWER) return AMS_TTDP_HELI_LAND_AIRPORT; // Descending.
			if (amdflag & AMED_SLOWTURN)   return AMS_TTDP_FLIGHT_TO_TOWER;   // Still hasn't started descent.
			return AMS_TTDP_TO_JUNCTION; // On the ground.

		case TAKEOFF: // Moving to takeoff position.
			return AMS_TTDP_TO_OUTWAY;

		case STARTTAKEOFF: // Accelerating down runway.
			return AMS_TTDP_TAKEOFF;

		case ENDTAKEOFF: // Ascent
			return AMS_TTDP_CLIMBING;

		case HELITAKEOFF: // Helicopter is moving to take off position.
			if (afc->delta_z == 0) {
				return amdflag & AMED_HELI_RAISE ?
					AMS_TTDP_HELI_TAKEOFF_AIRPORT : AMS_TTDP_TO_JUNCTION;
			} else {
				return AMS_TTDP_HELI_TAKEOFF_HELIPORT;
			}

		case FLYING:
			return amdflag & AMED_HOLD ? AMS_TTDP_FLIGHT_APPROACH : AMS_TTDP_FLIGHT_TO_TOWER;

		case LANDING: // Descent
			return AMS_TTDP_FLIGHT_DESCENT;

		case ENDLANDING: // On the runway braking
			if (amdflag & AMED_BRAKE) return AMS_TTDP_BRAKING;
			/* Landed - moving off runway */
			return AMS_TTDP_TO_INWAY;

		case HELILANDING:
		case HELIENDLANDING: // Helicoptor is descending.
			if (amdflag & AMED_HELI_LOWER) {
				return afc->delta_z == 0 ?
					AMS_TTDP_HELI_LAND_AIRPORT : AMS_TTDP_HELI_LAND_HELIPORT;
			} else {
				return AMS_TTDP_FLIGHT_TO_TOWER;
			}

		default:
			return AMS_TTDP_HANGAR;
	}
}


/* TTDP style aircraft movement action for GRF Action 2 Var 0xE6 */
enum TTDPAircraftMovementActions {
	AMA_TTDP_IN_HANGAR,
	AMA_TTDP_ON_PAD1,
	AMA_TTDP_ON_PAD2,
	AMA_TTDP_ON_PAD3,
	AMA_TTDP_HANGAR_TO_PAD1,
	AMA_TTDP_HANGAR_TO_PAD2,
	AMA_TTDP_HANGAR_TO_PAD3,
	AMA_TTDP_LANDING_TO_PAD1,
	AMA_TTDP_LANDING_TO_PAD2,
	AMA_TTDP_LANDING_TO_PAD3,
	AMA_TTDP_PAD1_TO_HANGAR,
	AMA_TTDP_PAD2_TO_HANGAR,
	AMA_TTDP_PAD3_TO_HANGAR,
	AMA_TTDP_PAD1_TO_TAKEOFF,
	AMA_TTDP_PAD2_TO_TAKEOFF,
	AMA_TTDP_PAD3_TO_TAKEOFF,
	AMA_TTDP_HANGAR_TO_TAKOFF,
	AMA_TTDP_LANDING_TO_HANGAR,
	AMA_TTDP_IN_FLIGHT,
};


/**
 * Map OTTD aircraft movement states to TTDPatch style movement actions
 * (VarAction 2 Variable 0xE6)
 * This is not fully supported yet but it's enough for Planeset.
 */
static uint8_t MapAircraftMovementAction(const Aircraft *v)
{
	switch (v->state) {
		case HANGAR:
			return (v->cur_speed > 0) ? AMA_TTDP_LANDING_TO_HANGAR : AMA_TTDP_IN_HANGAR;

		case TERM1:
		case HELIPAD1:
			return (v->current_order.IsType(OT_LOADING)) ? AMA_TTDP_ON_PAD1 : AMA_TTDP_LANDING_TO_PAD1;

		case TERM2:
		case HELIPAD2:
			return (v->current_order.IsType(OT_LOADING)) ? AMA_TTDP_ON_PAD2 : AMA_TTDP_LANDING_TO_PAD2;

		case TERM3:
		case TERM4:
		case TERM5:
		case TERM6:
		case TERM7:
		case TERM8:
		case HELIPAD3:
			return (v->current_order.IsType(OT_LOADING)) ? AMA_TTDP_ON_PAD3 : AMA_TTDP_LANDING_TO_PAD3;

		case TAKEOFF:      // Moving to takeoff position
		case STARTTAKEOFF: // Accelerating down runway
		case ENDTAKEOFF:   // Ascent
		case HELITAKEOFF:
			/* @todo Need to find which terminal (or hangar) we've come from. How? */
			return AMA_TTDP_PAD1_TO_TAKEOFF;

		case FLYING:
			return AMA_TTDP_IN_FLIGHT;

		case LANDING:    // Descent
		case ENDLANDING: // On the runway braking
		case HELILANDING:
		case HELIENDLANDING:
			/* @todo Need to check terminal we're landing to. Is it known yet? */
			return (v->current_order.IsType(OT_GOTO_DEPOT)) ?
				AMA_TTDP_LANDING_TO_HANGAR : AMA_TTDP_LANDING_TO_PAD1;

		default:
			return AMA_TTDP_IN_HANGAR;
	}
}


/* virtual */ uint32_t VehicleScopeResolver::GetRandomBits() const
{
	return this->v == nullptr ? 0 : this->v->random_bits;
}

/* virtual */ uint32_t VehicleScopeResolver::GetTriggers() const
{
	if (this->v == nullptr) {
		return 0;
	} else {
		if (_sprite_group_resolve_check_veh_check) {
			SetBit(const_cast<Vehicle*>(this->v->First())->vcache.cached_veh_flags, VCF_REDRAW_ON_TRIGGER);
		}
		return this->v->waiting_triggers;
	}
	return this->v == nullptr ? 0 : this->v->waiting_triggers;
}


/* virtual */ ScopeResolver *VehicleResolverObject::GetScope(VarSpriteGroupScope scope, VarSpriteGroupScopeOffset relative)
{
	switch (scope) {
		case VSG_SCOPE_SELF:   return &this->self_scope;
		case VSG_SCOPE_PARENT: return &this->parent_scope;
		case VSG_SCOPE_RELATIVE: {
			int32_t count = GB(relative, 0, 8);
			if (this->self_scope.v != nullptr && (relative != this->cached_relative_count || HasBit(relative, 15))) {
				/* Note: This caching only works as long as the VSG_SCOPE_RELATIVE cannot be used in
				 *       VarAct2 with procedure calls. */
				/* Therefore procedure calls made from within a relative scope must save and restore the cached relative scope */
				if (HasBit(relative, 15)) count = GetRegister(0x100);

				const Vehicle *v = nullptr;
				switch (GB(relative, 8, 2)) {
					default: NOT_REACHED();
					case VSGSRM_BACKWARD_SELF: // count back (away from the engine), starting at this vehicle
						v = this->self_scope.v;
						break;
					case VSGSRM_FORWARD_SELF: // count forward (toward the engine), starting at this vehicle
						v = this->self_scope.v;
						count = -count;
						break;
					case VSGSRM_BACKWARD_ENGINE: // count back, starting at the engine
						v = this->parent_scope.v;
						break;
					case VSGSRM_BACKWARD_SAMEID: { // count back, starting at the first vehicle in this chain of vehicles with the same ID, as for vehicle variable 41
						const Vehicle *self = this->self_scope.v;
						for (const Vehicle *u = self->First(); u != self; u = u->Next()) {
							if (u->engine_type != self->engine_type) {
								v = nullptr;
							} else {
								if (v == nullptr) v = u;
							}
						}
						if (v == nullptr) v = self;
						break;
					}
				}
				this->relative_scope.SetVehicle(v->Move(count));
			}
			return &this->relative_scope;
		}
		default: return ResolverObject::GetScope(scope, relative);
	}
}

/**
 * Determines the livery of an engine.
 *
 * This always uses dual company colours independent of GUI settings. So it is desync-safe.
 *
 * @param engine Engine type
 * @param v Vehicle, nullptr in purchase list.
 * @return Livery to use
 */
static const Livery *LiveryHelper(EngineID engine, const Vehicle *v)
{
	const Livery *l;

	if (v == nullptr) {
		if (!Company::IsValidID(_current_company)) return nullptr;
		l = GetEngineLivery(engine, _current_company, INVALID_ENGINE, nullptr, LIT_ALL);
	} else if (v->IsGroundVehicle()) {
		l = GetEngineLivery(v->engine_type, v->owner, v->GetGroundVehicleCache()->first_engine, v, LIT_ALL);
	} else {
		l = GetEngineLivery(v->engine_type, v->owner, INVALID_ENGINE, v, LIT_ALL);
	}

	return l;
}

/**
 * Helper to get the position of a vehicle within a chain of vehicles.
 * @param v the vehicle to get the position of.
 * @param consecutive whether to look at the whole chain or the vehicles
 *                    with the same 'engine type'.
 * @return the position in the chain from front and tail and chain length.
 */
static uint32_t PositionHelper(const Vehicle *v, bool consecutive)
{
	const Vehicle *u;
	uint8_t chain_before = 0;
	uint8_t chain_after  = 0;

	for (u = v->First(); u != v; u = u->Next()) {
		chain_before++;
		if (consecutive && u->engine_type != v->engine_type) chain_before = 0;
	}

	while (u->Next() != nullptr && (!consecutive || u->Next()->engine_type == v->engine_type)) {
		chain_after++;
		u = u->Next();
	}

	return chain_before | chain_after << 8 | (chain_before + chain_after + consecutive) << 16;
}

<<<<<<< HEAD
static uint32_t VehicleGetVariable(Vehicle *v, const VehicleScopeResolver *object, uint16_t variable, uint32_t parameter, GetVariableExtra *extra)
=======
static uint32_t VehicleGetVariable(Vehicle *v, const VehicleScopeResolver *object, uint8_t variable, uint32_t parameter, bool &available)
>>>>>>> 5bc3723b
{
	if (_sprite_group_resolve_check_veh_check) {
		switch (variable) {
			case 0xC:
			case 0x10:
			case 0x18:
			case 0x1A:
			case 0x1C:
			case 0x25:
			case 0x40:
			case 0x41:
			case 0x42:
			case 0x43:
			case 0x47:
			case 0x48:
			case 0x49:
			case 0x4A:
			case 0x4B:
			case 0x4D:
			case 0x60:
			case 0x61:
			case 0x7D:
			case 0x7F:
			case 0x80 + 0x0:
			case 0x80 + 0x1:
			case 0x80 + 0x4:
			case 0x80 + 0x5:
			case 0x80 + 0xA: // dubious
			case 0x80 + 0xB: // dubious
			case 0x80 + 0x39:
			case 0x80 + 0x3A:
			case 0x80 + 0x3B:
			case 0x80 + 0x3C:
			case 0x80 + 0x3D:
			case 0x80 + 0x44:
			case 0x80 + 0x45:
			case 0x80 + 0x46:
			case 0x80 + 0x47:
			case 0x80 + 0x5A:
			case 0x80 + 0x72:
			case 0x80 + 0x7A:
			case 0xFF:
				break;

			case 0x80 + 0x32:
				if (extra->mask & (VS_HIDDEN | VS_TRAIN_SLOWING)) {
					_sprite_group_resolve_check_veh_check = false;
				}
				break;

			case 0x80 + 0x34:
			case 0x80 + 0x35:
			case A2VRI_VEHICLE_CURRENT_SPEED_SCALED:
				if (v->type == VEH_AIRCRAFT) {
					_sprite_group_resolve_check_veh_check = false;
				} else {
					SetBit(v->First()->vcache.cached_veh_flags, VCF_REDRAW_ON_SPEED_CHANGE);
				}
				break;

			case 0x5F:
			case 0x80 + 0x7B:
				SetBit(v->First()->vcache.cached_veh_flags, VCF_REDRAW_ON_TRIGGER);
				break;

			case 0x80 + 0x48:
				// VRF_REVERSE_DIRECTION
				if (v->type != VEH_TRAIN) {
					_sprite_group_resolve_check_veh_check = false;
				}
				break;

			case 0x80 + 0x62:
				switch (v->type) {
					case VEH_TRAIN:
					case VEH_SHIP:
						if (extra->mask & 0x7F) {
							_sprite_group_resolve_check_veh_check = false;
						}
						break;

					case VEH_ROAD:
						break;

					case VEH_AIRCRAFT:
						if (v == v->First()) {
							SetBit(v->First()->vcache.cached_veh_flags, VCF_REDRAW_ON_SPEED_CHANGE);
						} else {
							_sprite_group_resolve_check_veh_check = false;
						}
						break;

					default:
						_sprite_group_resolve_check_veh_check = false;
						break;
				}
				break;

			case 0xFE:
				// vehicle is unloading, VF_CARGO_UNLOADING may disappear without the vehicle being marked dirty
				// the vehicle is always marked dirty when VF_CARGO_UNLOADING is set
				if (HasBit(v->vehicle_flags, VF_CARGO_UNLOADING)) {
					_sprite_group_resolve_check_veh_check = false;
				}
				break;

			default:
				_sprite_group_resolve_check_veh_check = false;
				break;
		}
	}

	/* Calculated vehicle parameters */
	switch (variable) {
		case 0x25: // Get engine GRF ID
			return v->GetGRFID();

		case 0x40: // Get length of consist
			if (!HasBit(v->grf_cache.cache_valid, NCVV_POSITION_CONSIST_LENGTH)) {
				v->grf_cache.position_consist_length = PositionHelper(v, false);
				SetBit(v->grf_cache.cache_valid, NCVV_POSITION_CONSIST_LENGTH);
			}
			return v->grf_cache.position_consist_length;

		case 0x41: // Get length of same consecutive wagons
			if (!HasBit(v->grf_cache.cache_valid, NCVV_POSITION_SAME_ID_LENGTH)) {
				v->grf_cache.position_same_id_length = PositionHelper(v, true);
				SetBit(v->grf_cache.cache_valid, NCVV_POSITION_SAME_ID_LENGTH);
			}
			return v->grf_cache.position_same_id_length;

		case 0x42: { // Consist cargo information
			if ((extra->mask & 0x00FFFFFF) == 0) {
				if (!HasBit(v->grf_cache.cache_valid, NCVV_CONSIST_CARGO_INFORMATION_UD)) {
					uint8_t user_def_data = 0;
					if (v->type == VEH_TRAIN) {
						for (const Vehicle *u = v; u != nullptr; u = u->Next()) {
							user_def_data |= Train::From(u)->tcache.user_def_data;
						}
					}
					SB(v->grf_cache.consist_cargo_information, 24, 8, user_def_data);
					SetBit(v->grf_cache.cache_valid, NCVV_CONSIST_CARGO_INFORMATION_UD);
				}
				return (v->grf_cache.consist_cargo_information & 0xFF000000);
			}
			if (!HasBit(v->grf_cache.cache_valid, NCVV_CONSIST_CARGO_INFORMATION)) {
				std::array<uint8_t, NUM_CARGO> common_cargoes{};
				uint8_t cargo_classes = 0;
				uint8_t user_def_data = 0;

				for (const Vehicle *u = v; u != nullptr; u = u->Next()) {
					if (v->type == VEH_TRAIN) user_def_data |= Train::From(u)->tcache.user_def_data;

					/* Skip empty engines */
					if (!u->GetEngine()->CanCarryCargo()) continue;

					cargo_classes |= CargoSpec::Get(u->cargo_type)->classes;
					common_cargoes[u->cargo_type]++;
				}

				/* Pick the most common cargo type */
				auto cargo_it = std::max_element(std::begin(common_cargoes), std::end(common_cargoes));
				/* Return INVALID_CARGO if nothing is carried */
				CargoID common_cargo_type = (*cargo_it == 0) ? INVALID_CARGO : static_cast<CargoID>(std::distance(std::begin(common_cargoes), cargo_it));

				/* Count subcargo types of common_cargo_type */
				std::array<uint8_t, UINT8_MAX + 1> common_subtypes{};
				for (const Vehicle *u = v; u != nullptr; u = u->Next()) {
					/* Skip empty engines and engines not carrying common_cargo_type */
					if (u->cargo_type != common_cargo_type || !u->GetEngine()->CanCarryCargo()) continue;

					common_subtypes[u->cargo_subtype]++;
				}

				/* Pick the most common subcargo type*/
				auto subtype_it = std::max_element(std::begin(common_subtypes), std::end(common_subtypes));
				/* Return UINT8_MAX if nothing is carried */
				uint8_t common_subtype = (*subtype_it == 0) ? UINT8_MAX : static_cast<uint8_t>(std::distance(std::begin(common_subtypes), subtype_it));

				/* Note: We have to store the untranslated cargotype in the cache as the cache can be read by different NewGRFs,
				 *       which will need different translations */
				v->grf_cache.consist_cargo_information = cargo_classes | (common_cargo_type << 8) | (common_subtype << 16) | (user_def_data << 24);
				SetBit(v->grf_cache.cache_valid, NCVV_CONSIST_CARGO_INFORMATION);
				SetBit(v->grf_cache.cache_valid, NCVV_CONSIST_CARGO_INFORMATION_UD);
			}

			/* The cargo translation is specific to the accessing GRF, and thus cannot be cached. */
			CargoID common_cargo_type = (v->grf_cache.consist_cargo_information >> 8) & 0xFF;

			/* Note:
			 *  - Unlike everywhere else the cargo translation table is only used since grf version 8, not 7.
			 *  - For translating the cargo type we need to use the GRF which is resolving the variable, which
			 *    is object->ro.grffile.
			 *    In case of CBID_TRAIN_ALLOW_WAGON_ATTACH this is not the same as v->GetGRF().
			 *  - The grffile == nullptr case only happens if this function is called for default vehicles.
			 *    And this is only done by CheckCaches().
			 */
			const GRFFile *grffile = object->ro.grffile;
			uint8_t common_bitnum = (common_cargo_type == INVALID_CARGO) ? 0xFF :
				(grffile == nullptr || grffile->grf_version < 8) ? CargoSpec::Get(common_cargo_type)->bitnum : grffile->cargo_map[common_cargo_type];

			return (v->grf_cache.consist_cargo_information & 0xFFFF00FF) | common_bitnum << 8;
		}

		case 0x43: // Company information
			if (!HasBit(v->grf_cache.cache_valid, NCVV_COMPANY_INFORMATION)) {
				v->grf_cache.company_information = GetCompanyInfo(v->owner, LiveryHelper(v->engine_type, v));
				SetBit(v->grf_cache.cache_valid, NCVV_COMPANY_INFORMATION);
			}
			return v->grf_cache.company_information;

		case 0x44: // Aircraft information
			if (v->type != VEH_AIRCRAFT || !Aircraft::From(v)->IsNormalAircraft()) return UINT_MAX;

			{
				const Vehicle *w = v->Next();
				assert(w != nullptr);
				uint16_t altitude = ClampTo<uint16_t>(v->z_pos - w->z_pos); // Aircraft height - shadow height
				uint8_t airporttype = ATP_TTDP_LARGE;

				const Station *st = GetTargetAirportIfValid(Aircraft::From(v));

				if (st != nullptr && st->airport.tile != INVALID_TILE) {
					airporttype = st->airport.GetSpec()->ttd_airport_type;
				}

				return (ClampTo<uint8_t>(altitude) << 8) | airporttype;
			}

		case 0x45: { // Curvature info
			/* Format: xxxTxBxF
			 * F - previous wagon to current wagon, 0 if vehicle is first
			 * B - current wagon to next wagon, 0 if wagon is last
			 * T - previous wagon to next wagon, 0 in an S-bend
			 */
			if (!v->IsGroundVehicle()) return 0;

			_sprite_group_resolve_check_veh_curvature_check = false;

			const Vehicle *u_p = v->Previous();
			const Vehicle *u_n = v->Next();
			DirDiff f = (u_p == nullptr) ?  DIRDIFF_SAME : DirDifference(u_p->direction, v->direction);
			DirDiff b = (u_n == nullptr) ?  DIRDIFF_SAME : DirDifference(v->direction, u_n->direction);
			DirDiff t = ChangeDirDiff(f, b);

			return ((t > DIRDIFF_REVERSE ? t | 8 : t) << 16) |
			       ((b > DIRDIFF_REVERSE ? b | 8 : b) <<  8) |
			       ( f > DIRDIFF_REVERSE ? f | 8 : f);
		}

		case 0x46: // Motion counter
			return v->First()->motion_counter;

		case 0x47: { // Vehicle cargo info
			/* Format: ccccwwtt
			 * tt - the cargo type transported by the vehicle,
			 *     translated if a translation table has been installed.
			 * ww - cargo unit weight in 1/16 tons, same as cargo prop. 0F.
			 * cccc - the cargo class value of the cargo transported by the vehicle.
			 */
			const CargoSpec *cs = CargoSpec::Get(v->cargo_type);

			/* Note:
			 * For translating the cargo type we need to use the GRF which is resolving the variable, which
			 * is object->ro.grffile.
			 * In case of CBID_TRAIN_ALLOW_WAGON_ATTACH this is not the same as v->GetGRF().
			 */
			return (cs->classes << 16) | (cs->weight << 8) | object->ro.grffile->cargo_map[v->cargo_type];
		}

		case 0x48: return v->GetEngine()->flags; // Vehicle Type Info
		case 0x49: return v->build_year.base();

		case 0x4A:
			switch (v->type) {
				case VEH_TRAIN: {
					if (Train::From(v)->IsVirtual()) {
						return 0x1FF | ((GetRailTypeInfo(Train::From(v)->railtype)->flags & RTFB_CATENARY) ? 0x200 : 0);
					}
					RailType rt = GetTileRailTypeByTrackBit(v->tile, Train::From(v)->track);
					const RailTypeInfo *rti = GetRailTypeInfo(rt);
					return ((rti->flags & RTFB_CATENARY) ? 0x200 : 0) |
						(HasPowerOnRail(Train::From(v)->railtype, rt) ? 0x100 : 0) |
						GetReverseRailTypeTranslation(rt, object->ro.grffile);
				}

				case VEH_ROAD: {
					RoadType rt = GetRoadType(v->tile, GetRoadTramType(RoadVehicle::From(v)->roadtype));
					if (rt == INVALID_ROADTYPE) return 0xFF;
					const RoadTypeInfo *rti = GetRoadTypeInfo(rt);
					return ((rti->flags & ROTFB_CATENARY) ? 0x200 : 0) |
						0x100 |
						GetReverseRoadTypeTranslation(rt, object->ro.grffile);
				}

				default:
					return 0;
			}

		case 0x4B: // Long date of last service
			return v->date_of_last_service_newgrf.base();

		case 0x4C: // Current maximum speed in NewGRF units
			if (!v->IsPrimaryVehicle()) return 0;
			return v->GetCurrentMaxSpeed();

		case 0x4D: // Position within articulated vehicle
			if (!HasBit(v->grf_cache.cache_valid, NCVV_POSITION_IN_VEHICLE)) {
				uint8_t artic_before = 0;
				for (const Vehicle *u = v; u->IsArticulatedPart(); u = u->Previous()) artic_before++;
				uint8_t artic_after = 0;
				for (const Vehicle *u = v; u->HasArticulatedPart(); u = u->Next()) artic_after++;
				v->grf_cache.position_in_vehicle = artic_before | artic_after << 8;
				SetBit(v->grf_cache.cache_valid, NCVV_POSITION_IN_VEHICLE);
			}
			return v->grf_cache.position_in_vehicle;

		/* Variables which use the parameter */
		case 0x60: // Count consist's engine ID occurrence
			if (v->type != VEH_TRAIN && v->type != VEH_SHIP) return v->GetEngine()->grf_prop.local_id == parameter ? 1 : 0;

			{
				uint count = 0;
				for (; v != nullptr; v = v->Next()) {
					if (v->GetEngine()->grf_prop.local_id == parameter) count++;
				}
				return count;
			}

		case 0x61: // Get variable of n-th vehicle in chain [signed number relative to vehicle]
			if (!(v->IsGroundVehicle() || v->type == VEH_SHIP) || parameter == 0x61) {
				/* Not available */
				break;
			}

			/* Only allow callbacks that don't change properties to avoid circular dependencies. */
			if (object->ro.callback == CBID_NO_CALLBACK || object->ro.callback == CBID_RANDOM_TRIGGER || object->ro.callback == CBID_TRAIN_ALLOW_WAGON_ATTACH ||
					object->ro.callback == CBID_VEHICLE_START_STOP_CHECK || object->ro.callback == CBID_VEHICLE_32DAY_CALLBACK || object->ro.callback == CBID_VEHICLE_COLOUR_MAPPING ||
					object->ro.callback == CBID_VEHICLE_SPAWN_VISUAL_EFFECT) {
				Vehicle *u = v->Move((int32_t)GetRegister(0x10F));
				if (u == nullptr) return 0; // available, but zero

				if (parameter == 0x5F) {
					/* This seems to be the only variable that makes sense to access via var 61, but is not handled by VehicleGetVariable */
					if (_sprite_group_resolve_check_veh_check) {
						SetBit(u->First()->vcache.cached_veh_flags, VCF_REDRAW_ON_TRIGGER);
					}
					return (u->random_bits << 8) | u->waiting_triggers;
				} else {
					return VehicleGetVariable(u, object, parameter, GetRegister(0x10E), extra);
				}
			}
			/* Not available */
			break;

		case 0x62: { // Curvature/position difference for n-th vehicle in chain [signed number relative to vehicle]
			/* Format: zzyyxxFD
			 * zz - Signed difference of z position between the selected and this vehicle.
			 * yy - Signed difference of y position between the selected and this vehicle.
			 * xx - Signed difference of x position between the selected and this vehicle.
			 * F  - Flags, bit 7 corresponds to VS_HIDDEN.
			 * D  - Dir difference, like in 0x45.
			 */
			if (!v->IsGroundVehicle()) return 0;

			const Vehicle *u = v->Move((int8_t)parameter);
			if (u == nullptr) return 0;

			_sprite_group_resolve_check_veh_curvature_check = false;

			/* Get direction difference. */
			bool prev = (int8_t)parameter < 0;
			uint32_t ret = prev ? DirDifference(u->direction, v->direction) : DirDifference(v->direction, u->direction);
			if (ret > DIRDIFF_REVERSE) ret |= 0x08;

			if (u->vehstatus & VS_HIDDEN) ret |= 0x80;

			/* Get position difference. */
			ret |= ((prev ? u->x_pos - v->x_pos : v->x_pos - u->x_pos) & 0xFF) << 8;
			ret |= ((prev ? u->y_pos - v->y_pos : v->y_pos - u->y_pos) & 0xFF) << 16;
			ret |= ((prev ? u->z_pos - v->z_pos : v->z_pos - u->z_pos) & 0xFF) << 24;

			return ret;
		}

		case 0x63:
			/* Tile compatibility wrt. arbitrary track-type
			 * Format:
			 *  bit 0: Type 'parameter' is known.
			 *  bit 1: Engines with type 'parameter' are compatible with this tile.
			 *  bit 2: Engines with type 'parameter' are powered on this tile.
			 *  bit 3: This tile has type 'parameter' or it is considered equivalent (alternate labels).
			 */
			switch (v->type) {
				case VEH_TRAIN: {
					RailType param_type = GetRailTypeTranslation(parameter, object->ro.grffile);
					if (param_type == INVALID_RAILTYPE) return 0x00;
					RailType tile_type;
					if (Train::From(v)->IsVirtual()) {
						tile_type = Train::From(v)->railtype;
					} else {
						tile_type = GetTileRailTypeByTrackBit(v->tile, Train::From(v)->track);
					}
					if (tile_type == param_type) return 0x0F;
					return (HasPowerOnRail(param_type, tile_type) ? 0x04 : 0x00) |
							(IsCompatibleRail(param_type, tile_type) ? 0x02 : 0x00) |
							0x01;
				}
				case VEH_ROAD: {
					RoadTramType rtt = GetRoadTramType(RoadVehicle::From(v)->roadtype);
					RoadType param_type = GetRoadTypeTranslation(rtt, parameter, object->ro.grffile);
					if (param_type == INVALID_ROADTYPE) return 0x00;
					RoadType tile_type = GetRoadType(v->tile, rtt);
					if (tile_type == param_type) return 0x0F;
					return (HasPowerOnRoad(param_type, tile_type) ? 0x06 : 0x00) |
							0x01;
				}
				default: return 0x00;
			}

		case 0xFE:
		case 0xFF: {
			uint16_t modflags = 0;

			if (v->type == VEH_TRAIN) {
				const Train *t = Train::From(v);
				bool is_powered_wagon = HasBit(t->flags, VRF_POWEREDWAGON);
				const Train *u = is_powered_wagon ? t->First() : t; // for powered wagons the engine defines the type of engine (i.e. railtype)
				bool powered = t->IsEngine() || is_powered_wagon;
				bool has_power;
				if (u->IsVirtual()) {
					has_power = true;
				} else {
					RailType railtype = GetRailTypeByTrackBit(v->tile, t->track);
					has_power = HasPowerOnRail(u->railtype, railtype);
				}

				if (powered && has_power) SetBit(modflags, 5);
				if (powered && !has_power) SetBit(modflags, 6);
				if (HasBit(t->flags, VRF_TOGGLE_REVERSE)) SetBit(modflags, 8);
			}
			if (HasBit(v->vehicle_flags, VF_CARGO_UNLOADING)) SetBit(modflags, 1);
			if (HasBit(v->vehicle_flags, VF_BUILT_AS_PROTOTYPE)) SetBit(modflags, 10);

			return variable == 0xFE ? modflags : GB(modflags, 8, 8);
		}

		case A2VRI_VEHICLE_CURRENT_SPEED_SCALED:
			return (v->cur_speed * parameter) >> 16;
	}

	/*
	 * General vehicle properties
	 *
	 * Some parts of the TTD Vehicle structure are omitted for various reasons
	 * (see http://marcin.ttdpatch.net/sv1codec/TTD-locations.html#_VehicleArray)
	 */
	switch (variable - 0x80) {
		case 0x00: return v->type + 0x10;
		case 0x01: return MapOldSubType(v);
		case 0x02: break; // not implemented
		case 0x03: break; // not implemented
		case 0x04: return v->index;
		case 0x05: return GB(v->index, 8, 8);
		case 0x06: break; // not implemented
		case 0x07: break; // not implemented
		case 0x08: break; // not implemented
		case 0x09: break; // not implemented
		case 0x0A: return v->current_order.MapOldOrder();
		case 0x0B: return v->current_order.GetDestination();
		case 0x0C: return v->GetNumOrders();
		case 0x0D: return v->cur_real_order_index;
		case 0x0E: break; // not implemented
		case 0x0F: break; // not implemented
		case 0x10:
		case 0x11: {
			uint ticks;
			if (v->current_order.IsType(OT_LOADING)) {
				ticks = v->load_unload_ticks;
			} else {
				switch (v->type) {
					case VEH_TRAIN:    ticks = Train::From(v)->wait_counter; break;
					case VEH_AIRCRAFT: ticks = Aircraft::From(v)->turn_counter; break;
					default:           ticks = 0; break;
				}
			}
			return (variable - 0x80) == 0x10 ? ticks : GB(ticks, 8, 8);
		}
		case 0x12: return ClampTo<uint16_t>(v->date_of_last_service_newgrf - CalTime::DAYS_TILL_ORIGINAL_BASE_YEAR);
		case 0x13: return GB(ClampTo<uint16_t>(v->date_of_last_service_newgrf - CalTime::DAYS_TILL_ORIGINAL_BASE_YEAR), 8, 8);
		case 0x14: return v->GetServiceInterval();
		case 0x15: return GB(v->GetServiceInterval(), 8, 8);
		case 0x16: return v->last_station_visited;
		case 0x17: return v->tick_counter;
		case 0x18:
		case 0x19: {
			uint max_speed;
			switch (v->type) {
				case VEH_AIRCRAFT:
					max_speed = Aircraft::From(v)->GetSpeedOldUnits(); // Convert to old units.
					break;

				default:
					max_speed = v->vcache.cached_max_speed;
					break;
			}
			return (variable - 0x80) == 0x18 ? max_speed : GB(max_speed, 8, 8);
		}
		case 0x1A: return v->x_pos;
		case 0x1B: return GB(v->x_pos, 8, 8);
		case 0x1C: return v->y_pos;
		case 0x1D: return GB(v->y_pos, 8, 8);
		case 0x1E: return v->z_pos;
		case 0x1F: return object->rotor_in_gui ? DIR_W : v->direction; // for rotors the spriteset contains animation frames, so NewGRF need a different way to tell the helicopter orientation.
		case 0x20: break; // not implemented
		case 0x21: break; // not implemented
		case 0x22: break; // not implemented
		case 0x23: break; // not implemented
		case 0x24: break; // not implemented
		case 0x25: break; // not implemented
		case 0x26: break; // not implemented
		case 0x27: break; // not implemented
		case 0x28: return 0; // cur_image is a potential desyncer due to Action1 in static NewGRFs.
		case 0x29: return 0; // cur_image is a potential desyncer due to Action1 in static NewGRFs.
		case 0x2A: break; // not implemented
		case 0x2B: break; // not implemented
		case 0x2C: break; // not implemented
		case 0x2D: break; // not implemented
		case 0x2E: break; // not implemented
		case 0x2F: break; // not implemented
		case 0x30: break; // not implemented
		case 0x31: break; // not implemented
		case 0x32: return v->vehstatus;
		case 0x33: return 0; // non-existent high byte of vehstatus
		case 0x34: return v->type == VEH_AIRCRAFT ? (v->cur_speed * 10) / 128 : v->cur_speed;
		case 0x35: return GB(v->type == VEH_AIRCRAFT ? (v->cur_speed * 10) / 128 : v->cur_speed, 8, 8);
		case 0x36: return v->subspeed;
		case 0x37: return v->acceleration;
		case 0x38: break; // not implemented
		case 0x39: return v->cargo_type;
		case 0x3A: return v->cargo_cap;
		case 0x3B: return GB(v->cargo_cap, 8, 8);
		case 0x3C: return ClampTo<uint16_t>(v->cargo.StoredCount());
		case 0x3D: return GB(ClampTo<uint16_t>(v->cargo.StoredCount()), 8, 8);
		case 0x3E: return v->cargo.GetFirstStation();
		case 0x3F: return ClampTo<uint8_t>(v->cargo.PeriodsInTransit());
		case 0x40: return ClampTo<uint16_t>(v->age);
		case 0x41: return GB(ClampTo<uint16_t>(v->age), 8, 8);
		case 0x42: return ClampTo<uint16_t>(v->max_age);
		case 0x43: return GB(ClampTo<uint16_t>(v->max_age), 8, 8);
		case 0x44: return (Clamp(v->build_year, CalTime::ORIGINAL_BASE_YEAR, CalTime::ORIGINAL_MAX_YEAR) - CalTime::ORIGINAL_BASE_YEAR).base();
		case 0x45: return v->unitnumber;
		case 0x46: return v->GetEngine()->grf_prop.local_id;
		case 0x47: return GB(v->GetEngine()->grf_prop.local_id, 8, 8);
		case 0x48:
			if (v->type != VEH_TRAIN || v->spritenum != 0xFD) return v->spritenum;
			return HasBit(Train::From(v)->flags, VRF_REVERSE_DIRECTION) ? 0xFE : 0xFD;

		case 0x49: return v->day_counter;
		case 0x4A: return v->breakdowns_since_last_service;
		case 0x4B: return v->breakdown_ctr;
		case 0x4C: return v->breakdown_delay;
		case 0x4D: return v->breakdown_chance;
		case 0x4E: return v->reliability;
		case 0x4F: return GB(v->reliability, 8, 8);
		case 0x50: return v->reliability_spd_dec;
		case 0x51: return GB(v->reliability_spd_dec, 8, 8);
		case 0x52: return ClampTo<int32_t>(v->GetDisplayProfitThisYear());
		case 0x53: return GB(ClampTo<int32_t>(v->GetDisplayProfitThisYear()),  8, 24);
		case 0x54: return GB(ClampTo<int32_t>(v->GetDisplayProfitThisYear()), 16, 16);
		case 0x55: return GB(ClampTo<int32_t>(v->GetDisplayProfitThisYear()), 24,  8);
		case 0x56: return ClampTo<int32_t>(v->GetDisplayProfitLastYear());
		case 0x57: return GB(ClampTo<int32_t>(v->GetDisplayProfitLastYear()),  8, 24);
		case 0x58: return GB(ClampTo<int32_t>(v->GetDisplayProfitLastYear()), 16, 16);
		case 0x59: return GB(ClampTo<int32_t>(v->GetDisplayProfitLastYear()), 24,  8);
		case 0x5A: return v->Next() == nullptr ? INVALID_VEHICLE : v->Next()->index;
		case 0x5B: break; // not implemented
		case 0x5C: return ClampTo<int32_t>(v->value);
		case 0x5D: return GB(ClampTo<int32_t>(v->value),  8, 24);
		case 0x5E: return GB(ClampTo<int32_t>(v->value), 16, 16);
		case 0x5F: return GB(ClampTo<int32_t>(v->value), 24,  8);
		case 0x60: break; // not implemented
		case 0x61: break; // not implemented
		case 0x62: break; // vehicle specific, see below
		case 0x63: break; // not implemented
		case 0x64: break; // vehicle specific, see below
		case 0x65: break; // vehicle specific, see below
		case 0x66: break; // vehicle specific, see below
		case 0x67: break; // vehicle specific, see below
		case 0x68: break; // vehicle specific, see below
		case 0x69: break; // vehicle specific, see below
		case 0x6A: break; // not implemented
		case 0x6B: break; // not implemented
		case 0x6C: break; // not implemented
		case 0x6D: break; // not implemented
		case 0x6E: break; // not implemented
		case 0x6F: break; // not implemented
		case 0x70: break; // not implemented
		case 0x71: break; // not implemented
		case 0x72: return v->cargo_subtype;
		case 0x73: break; // vehicle specific, see below
		case 0x74: break; // vehicle specific, see below
		case 0x75: break; // vehicle specific, see below
		case 0x76: break; // vehicle specific, see below
		case 0x77: break; // vehicle specific, see below
		case 0x78: break; // not implemented
		case 0x79: break; // not implemented
		case 0x7A: return v->random_bits;
		case 0x7B: return v->waiting_triggers;
		case 0x7C: break; // vehicle specific, see below
		case 0x7D: break; // vehicle specific, see below
		case 0x7E: break; // not implemented
		case 0x7F: break; // vehicle specific, see below
	}

	/* Vehicle specific properties */
	switch (v->type) {
		case VEH_TRAIN: {
			Train *t = Train::From(v);
			switch (variable - 0x80) {
				case 0x62: return t->track;
				case 0x66: return t->railtype;
				case 0x73: return 0x80 + VEHICLE_LENGTH - t->gcache.cached_veh_length;
				case 0x74: return t->gcache.cached_power;
				case 0x75: return GB(t->gcache.cached_power,  8, 24);
				case 0x76: return GB(t->gcache.cached_power, 16, 16);
				case 0x77: return GB(t->gcache.cached_power, 24,  8);
				case 0x7C: return t->First()->index;
				case 0x7D: return GB(t->First()->index, 8, 8);
				case 0x7F: return 0; // Used for vehicle reversing hack in TTDP
			}
			break;
		}

		case VEH_ROAD: {
			RoadVehicle *rv = RoadVehicle::From(v);
			switch (variable - 0x80) {
				case 0x62: return rv->state;
				case 0x64: return rv->blocked_ctr;
				case 0x65: return GB(rv->blocked_ctr, 8, 8);
				case 0x66: return rv->overtaking;
				case 0x67: return rv->overtaking_ctr;
				case 0x68: return rv->crashed_ctr;
				case 0x69: return GB(rv->crashed_ctr, 8, 8);
			}
			break;
		}

		case VEH_SHIP: {
			Ship *s = Ship::From(v);
			switch (variable - 0x80) {
				case 0x62: return s->state;
			}
			break;
		}

		case VEH_AIRCRAFT: {
			Aircraft *a = Aircraft::From(v);
			switch (variable - 0x80) {
				case 0x62: return MapAircraftMovementState(a);  // Current movement state
				case 0x63: return a->targetairport;             // Airport to which the action refers
				case 0x66: return MapAircraftMovementAction(a); // Current movement action
			}
			break;
		}

		default: break;
	}

	DEBUG(grf, 1, "Unhandled vehicle variable 0x%X, type 0x%X", variable, (uint)v->type);

<<<<<<< HEAD
	extra->available = false;
	return UINT_MAX;
}

/* virtual */ uint32_t VehicleScopeResolver::GetVariable(uint16_t variable, uint32_t parameter, GetVariableExtra *extra) const
=======
	available = false;
	return UINT_MAX;
}

/* virtual */ uint32_t VehicleScopeResolver::GetVariable(uint8_t variable, [[maybe_unused]] uint32_t parameter, bool &available) const
>>>>>>> 5bc3723b
{
	if (this->v == nullptr) {
		/* Vehicle does not exist, so we're in a purchase list */
		switch (variable) {
			case 0x43: return GetCompanyInfo(_current_company, LiveryHelper(this->self_type, nullptr)); // Owner information
			case 0x46: return 0;               // Motion counter
			case 0x47: { // Vehicle cargo info
				const Engine *e = Engine::Get(this->self_type);
				CargoID cargo_type = e->GetDefaultCargoType();
				if (cargo_type != INVALID_CARGO) {
					const CargoSpec *cs = CargoSpec::Get(cargo_type);
					return (cs->classes << 16) | (cs->weight << 8) | this->ro.grffile->cargo_map[cargo_type];
				} else {
					return 0x000000FF;
				}
			}
			case 0x48: return Engine::Get(this->self_type)->flags; // Vehicle Type Info
			case 0x49: return CalTime::CurYear().base(); // 'Long' format build year
			case 0x4B: return CalTime::CurDate().base(); // Long date of last service
			case 0x92: return ClampTo<uint16_t>(CalTime::CurDate() - CalTime::DAYS_TILL_ORIGINAL_BASE_YEAR); // Date of last service
			case 0x93: return GB(ClampTo<uint16_t>(CalTime::CurDate() - CalTime::DAYS_TILL_ORIGINAL_BASE_YEAR), 8, 8);
			case 0xC4: return (Clamp(CalTime::CurYear(), CalTime::ORIGINAL_BASE_YEAR, CalTime::ORIGINAL_MAX_YEAR) - CalTime::ORIGINAL_BASE_YEAR).base(); // Build year
			case 0xC6: return Engine::Get(this->self_type)->grf_prop.local_id;
			case 0xC7: return GB(Engine::Get(this->self_type)->grf_prop.local_id, 8, 8);
			case 0xDA: return INVALID_VEHICLE; // Next vehicle
			case 0xF2: return 0; // Cargo subtype
		}

<<<<<<< HEAD
		extra->available = false;
=======
		available = false;
>>>>>>> 5bc3723b
		return UINT_MAX;
	}

	return VehicleGetVariable(const_cast<Vehicle*>(this->v), this, variable, parameter, extra);
}


/* virtual */ const SpriteGroup *VehicleResolverObject::ResolveReal(const RealSpriteGroup *group) const
{
	const Vehicle *v = this->self_scope.v;

	if (v == nullptr) {
		if (!group->loading.empty()) return group->loading[0];
		if (!group->loaded.empty())  return group->loaded[0];
		return nullptr;
	}

	bool in_motion = !v->First()->current_order.IsType(OT_LOADING);

	uint totalsets = in_motion ? (uint)group->loaded.size() : (uint)group->loading.size();

	if (totalsets == 0) return nullptr;
	if (totalsets == 1) return in_motion ? group->loaded[0] : group->loading[0];

	uint stored = v->cargo.StoredCount();
	uint capacity = v->cargo_cap;
	if (v->type == VEH_SHIP) {
		for (const Vehicle *u = v->Next(); u != nullptr; u = u->Next()) {
			stored += u->cargo.StoredCount();
			capacity += u->cargo_cap;
		}
	}

	uint set = (stored * totalsets) / std::max<uint16_t>(1u, capacity);
	set = std::min(set, totalsets - 1);

	return in_motion ? group->loaded[set] : group->loading[set];
}

GrfSpecFeature VehicleResolverObject::GetFeature() const
{
	switch (Engine::Get(this->self_scope.self_type)->type) {
		case VEH_TRAIN: return GSF_TRAINS;
		case VEH_ROAD: return GSF_ROADVEHICLES;
		case VEH_SHIP: return GSF_SHIPS;
		case VEH_AIRCRAFT: return GSF_AIRCRAFT;
		default: return GSF_INVALID;
	}
}

uint32_t VehicleResolverObject::GetDebugID() const
{
	return Engine::Get(this->self_scope.self_type)->grf_prop.local_id;
}

/**
 * Get the grf file associated with an engine type.
 * @param engine_type Engine to query.
 * @return grf file associated with the engine.
 */
static const GRFFile *GetEngineGrfFile(EngineID engine_type)
{
	const Engine *e = Engine::Get(engine_type);
	return (e != nullptr) ? e->GetGRF() : nullptr;
}

/**
 * Resolver of a vehicle (chain).
 * @param engine_type Engine type
 * @param v %Vehicle being resolved.
 * @param wagon_override Application of wagon overrides.
 * @param rotor_in_gui Helicopter rotor is drawn in GUI.
 * @param callback Callback ID.
 * @param callback_param1 First parameter (var 10) of the callback.
 * @param callback_param2 Second parameter (var 18) of the callback.
 */
VehicleResolverObject::VehicleResolverObject(EngineID engine_type, const Vehicle *v, WagonOverride wagon_override, bool rotor_in_gui,
		CallbackID callback, uint32_t callback_param1, uint32_t callback_param2)
	: ResolverObject(GetEngineGrfFile(engine_type), callback, callback_param1, callback_param2),
	self_scope(*this, engine_type, v, rotor_in_gui),
	parent_scope(*this, engine_type, ((v != nullptr) ? v->First() : v), rotor_in_gui),
	relative_scope(*this, engine_type, v, rotor_in_gui),
	cached_relative_count(0)
{
	if (wagon_override == WO_SELF) {
		this->root_spritegroup = GetWagonOverrideSpriteSet(engine_type, SpriteGroupCargo::SG_DEFAULT, engine_type);
	} else {
		if (wagon_override != WO_NONE && v != nullptr && v->IsGroundVehicle()) {
			assert(v->engine_type == engine_type); // overrides make little sense with fake scopes

			/* For trains we always use cached value, except for callbacks because the override spriteset
			 * to use may be different than the one cached. It happens for callback 0x15 (refit engine),
			 * as v->cargo_type is temporary changed to the new type */
			if (wagon_override == WO_CACHED && v->type == VEH_TRAIN) {
				this->root_spritegroup = Train::From(v)->tcache.cached_override;
			} else {
				this->root_spritegroup = GetWagonOverrideSpriteSet(v->engine_type, v->cargo_type, v->GetGroundVehicleCache()->first_engine);
			}
		}

		if (this->root_spritegroup == nullptr) {
			const Engine *e = Engine::Get(engine_type);
			CargoID cargo = v != nullptr ? v->cargo_type : SpriteGroupCargo::SG_PURCHASE;
			assert(cargo < std::size(e->grf_prop.spritegroup));
			this->root_spritegroup = e->grf_prop.spritegroup[cargo] != nullptr ? e->grf_prop.spritegroup[cargo] : e->grf_prop.spritegroup[SpriteGroupCargo::SG_DEFAULT];
		}
	}
}



void GetCustomEngineSprite(EngineID engine, const Vehicle *v, Direction direction, EngineImageType image_type, VehicleSpriteSeq *result)
{
	VehicleResolverObject object(engine, v, VehicleResolverObject::WO_CACHED, false, CBID_NO_CALLBACK);
	result->Clear();

	bool sprite_stack = HasBit(EngInfo(engine)->misc_flags, EF_SPRITE_STACK);
	uint max_stack = sprite_stack ? lengthof(result->seq) : 1;
	for (uint stack = 0; stack < max_stack; ++stack) {
		object.ResetState();
		object.callback_param1 = image_type | (stack << 8);
		const SpriteGroup *group = object.Resolve();
		uint32_t reg100 = sprite_stack ? GetRegister(0x100) : 0;
		if (group != nullptr && group->GetNumResults() != 0) {
			result->seq[result->count].sprite = group->GetResult() + (direction % group->GetNumResults());
			result->seq[result->count].pal    = GB(reg100, 0, 16); // zero means default recolouring
			result->count++;
		}
		if (!HasBit(reg100, 31)) break;
	}
}


void GetRotorOverrideSprite(EngineID engine, const struct Aircraft *v, EngineImageType image_type, VehicleSpriteSeq *result)
{
	const Engine *e = Engine::Get(engine);

	/* Only valid for helicopters */
	assert(e->type == VEH_AIRCRAFT);
	assert(!(e->u.air.subtype & AIR_CTOL));

	/* We differ from TTDPatch by resolving the sprite using the primary vehicle 'v', and not using the rotor vehicle 'v->Next()->Next()'.
	 * TTDPatch copies some variables between the vehicles each time, to somehow synchronize the rotor vehicle with the primary vehicle.
	 * We use 'rotor_in_gui' to replicate when the variables differ.
	 * But some other variables like 'rotor state' and 'rotor speed' are not available in OpenTTD, while they are in TTDPatch. */
	bool rotor_in_gui = image_type != EIT_ON_MAP;
	VehicleResolverObject object(engine, v, VehicleResolverObject::WO_SELF, rotor_in_gui, CBID_NO_CALLBACK);
	result->Clear();
	uint rotor_pos = v == nullptr || rotor_in_gui ? 0 : v->Next()->Next()->state;

	bool sprite_stack = HasBit(e->info.misc_flags, EF_SPRITE_STACK);
	uint max_stack = sprite_stack ? lengthof(result->seq) : 1;
	for (uint stack = 0; stack < max_stack; ++stack) {
		object.ResetState();
		object.callback_param1 = image_type | (stack << 8);
		const SpriteGroup *group = object.Resolve();
		uint32_t reg100 = sprite_stack ? GetRegister(0x100) : 0;
		if (group != nullptr && group->GetNumResults() != 0) {
			result->seq[result->count].sprite = group->GetResult() + (rotor_pos % group->GetNumResults());
			result->seq[result->count].pal    = GB(reg100, 0, 16); // zero means default recolouring
			result->count++;
		}
		if (!HasBit(reg100, 31)) break;
	}
}


/**
 * Check if a wagon is currently using a wagon override
 * @param v The wagon to check
 * @return true if it is using an override, false otherwise
 */
bool UsesWagonOverride(const Vehicle *v)
{
	assert(v->type == VEH_TRAIN);
	return Train::From(v)->tcache.cached_override != nullptr;
}

/**
 * Evaluate a newgrf callback for vehicles
 * @param callback The callback to evaluate
 * @param param1   First parameter of the callback
 * @param param2   Second parameter of the callback
 * @param engine   Engine type of the vehicle to evaluate the callback for
 * @param v        The vehicle to evaluate the callback for, or nullptr if it doesn't exist yet
 * @return The value the callback returned, or CALLBACK_FAILED if it failed
 */
uint16_t GetVehicleCallback(CallbackID callback, uint32_t param1, uint32_t param2, EngineID engine, const Vehicle *v)
{
	VehicleResolverObject object(engine, v, VehicleResolverObject::WO_UNCACHED, false, callback, param1, param2);
	return object.ResolveCallback();
}

/**
 * Evaluate a newgrf callback for vehicles with a different vehicle for parent scope.
 * @param callback The callback to evaluate
 * @param param1   First parameter of the callback
 * @param param2   Second parameter of the callback
 * @param engine   Engine type of the vehicle to evaluate the callback for
 * @param v        The vehicle to evaluate the callback for, or nullptr if it doesn't exist yet
 * @param parent   The vehicle to use for parent scope
 * @return The value the callback returned, or CALLBACK_FAILED if it failed
 */
uint16_t GetVehicleCallbackParent(CallbackID callback, uint32_t param1, uint32_t param2, EngineID engine, const Vehicle *v, const Vehicle *parent)
{
	VehicleResolverObject object(engine, v, VehicleResolverObject::WO_NONE, false, callback, param1, param2);
	object.parent_scope.SetVehicle(parent);
	return object.ResolveCallback();
}


/* Callback 36 handlers */
int GetVehicleProperty(const Vehicle *v, PropertyID property, int orig_value, bool is_signed)
{
	return GetEngineProperty(v->engine_type, property, orig_value, v, is_signed);
}


int GetEngineProperty(EngineID engine, PropertyID property, int orig_value, const Vehicle *v, bool is_signed)
{
	const Engine *e = Engine::Get(engine);
	if (static_cast<uint>(property) < 64 && !HasBit(e->cb36_properties_used, property)) return orig_value;

	VehicleResolverObject object(engine, v, VehicleResolverObject::WO_UNCACHED, false, CBID_VEHICLE_MODIFY_PROPERTY, property, 0);
	if (static_cast<uint>(property) < 64 && !e->sprite_group_cb36_properties_used.empty()) {
		auto iter = e->sprite_group_cb36_properties_used.find(object.root_spritegroup);
		if (iter != e->sprite_group_cb36_properties_used.end()) {
			if (!HasBit(iter->second, property)) return orig_value;
		}
	}
	uint16_t callback = object.ResolveCallback();
	if (callback != CALLBACK_FAILED) {
		if (is_signed) {
			/* Sign extend 15 bit integer */
			return static_cast<int16_t>(callback << 1) / 2;
		} else {
			return callback;
		}
	}

	return orig_value;
}

/**
 * Test for vehicle build probablity type.
 * @param v Vehicle whose build probability to test.
 * @param type Build probability type to test for.
 * @returns True iff the probability result says so.
 */
bool TestVehicleBuildProbability(Vehicle *v, EngineID engine, BuildProbabilityType type)
{
	uint16_t p = GetVehicleCallback(CBID_VEHICLE_BUILD_PROBABILITY, std::underlying_type<BuildProbabilityType>::type(type), 0, engine, v);
	if (p == CALLBACK_FAILED) return false;

	const uint16_t PROBABILITY_RANGE = 100;
	return p + RandomRange(PROBABILITY_RANGE) >= PROBABILITY_RANGE;
}

static void DoTriggerVehicle(Vehicle *v, VehicleTrigger trigger, uint16_t base_random_bits, bool first)
{
	/* We can't trigger a non-existent vehicle... */
	assert(v != nullptr);

	uint32_t reseed = 0;
	if (Engine::Get(v->engine_type)->callbacks_used & SGCU_RANDOM_TRIGGER) {
		VehicleResolverObject object(v->engine_type, v, VehicleResolverObject::WO_CACHED, false, CBID_RANDOM_TRIGGER);
		object.waiting_triggers = v->waiting_triggers | trigger;
		v->waiting_triggers = object.waiting_triggers; // store now for var 5F

		const SpriteGroup *group = object.Resolve();
		if (group == nullptr) return;

		/* Store remaining triggers. */
		v->waiting_triggers = object.GetRemainingTriggers();

		reseed = object.GetReseedSum();
	} else {
		v->waiting_triggers |= trigger;

		const Engine *e = Engine::Get(v->engine_type);
		if (!(e->grf_prop.spritegroup[v->cargo_type] || e->grf_prop.spritegroup[SpriteGroupCargo::SG_DEFAULT])) return;
	}

	/* Rerandomise bits. Scopes other than SELF are invalid for rerandomisation. For bug-to-bug-compatibility with TTDP we ignore the scope. */
	uint8_t new_random_bits = Random();
	v->random_bits &= ~reseed;
	v->random_bits |= (first ? new_random_bits : base_random_bits) & reseed;

	switch (trigger) {
		case VEHICLE_TRIGGER_NEW_CARGO:
			/* All vehicles in chain get ANY_NEW_CARGO trigger now.
			 * So we call it for the first one and they will recurse.
			 * Indexing part of vehicle random bits needs to be
			 * same for all triggered vehicles in the chain (to get
			 * all the random-cargo wagons carry the same cargo,
			 * i.e.), so we give them all the NEW_CARGO triggered
			 * vehicle's portion of random bits. */
			assert(first);
			DoTriggerVehicle(v->First(), VEHICLE_TRIGGER_ANY_NEW_CARGO, new_random_bits, false);
			break;

		case VEHICLE_TRIGGER_DEPOT:
			/* We now trigger the next vehicle in chain recursively.
			 * The random bits portions may be different for each
			 * vehicle in chain. */
			if (v->Next() != nullptr) DoTriggerVehicle(v->Next(), trigger, 0, true);
			break;

		case VEHICLE_TRIGGER_EMPTY:
			/* We now trigger the next vehicle in chain
			 * recursively.  The random bits portions must be same
			 * for each vehicle in chain, so we give them all
			 * first chained vehicle's portion of random bits. */
			if (v->Next() != nullptr) DoTriggerVehicle(v->Next(), trigger, first ? new_random_bits : base_random_bits, false);
			break;

		case VEHICLE_TRIGGER_ANY_NEW_CARGO:
			/* Now pass the trigger recursively to the next vehicle
			 * in chain. */
			assert(!first);
			if (v->Next() != nullptr) DoTriggerVehicle(v->Next(), VEHICLE_TRIGGER_ANY_NEW_CARGO, base_random_bits, false);
			break;

		case VEHICLE_TRIGGER_CALLBACK_32:
			/* Do not do any recursion */
			break;
	}
}

void TriggerVehicle(Vehicle *v, VehicleTrigger trigger)
{
	if (trigger == VEHICLE_TRIGGER_DEPOT) {
		/* store that the vehicle entered a depot this tick */
		VehicleEnteredDepotThisTick(v);
	}

	v->InvalidateNewGRFCacheOfChain();
	DoTriggerVehicle(v, trigger, 0, true);
	if (HasBit(v->First()->vcache.cached_veh_flags, VCF_REDRAW_ON_TRIGGER)) {
		v->First()->InvalidateImageCacheOfChain();
	}
	v->InvalidateNewGRFCacheOfChain();
}

/* Functions for changing the order of vehicle purchase lists */

struct ListOrderChange {
	EngineID engine;
	uint target;      ///< local ID
};

static std::vector<ListOrderChange> _list_order_changes;

/**
 * Record a vehicle ListOrderChange.
 * @param engine Engine to move
 * @param target Local engine ID to move \a engine in front of
 * @note All sorting is done later in CommitVehicleListOrderChanges
 */
void AlterVehicleListOrder(EngineID engine, uint target)
{
	/* Add the list order change to a queue */
	_list_order_changes.push_back({engine, target});
}

/**
 * Comparator function to sort engines via scope-GRFID and local ID.
 * @param a left side
 * @param b right side
 * @return comparison result
 */
static bool EnginePreSort(const EngineID &a, const EngineID &b)
{
	const EngineIDMapping &id_a = _engine_mngr.at(a);
	const EngineIDMapping &id_b = _engine_mngr.at(b);

	/* 1. Sort by engine type */
	if (id_a.type != id_b.type) return (int)id_a.type < (int)id_b.type;

	/* 2. Sort by scope-GRFID */
	if (id_a.grfid != id_b.grfid) return id_a.grfid < id_b.grfid;

	/* 3. Sort by local ID */
	return (int)id_a.internal_id < (int)id_b.internal_id;
}

/**
 * Deternine default engine sorting and execute recorded ListOrderChanges from AlterVehicleListOrder.
 */
void CommitVehicleListOrderChanges()
{
	/* Pre-sort engines by scope-grfid and local index */
	std::vector<EngineID> ordering;
	for (const Engine *e : Engine::Iterate()) {
		ordering.push_back(e->index);
	}
	std::sort(ordering.begin(), ordering.end(), EnginePreSort);

	/* Apply Insertion-Sort operations */
	for (const ListOrderChange &it : _list_order_changes) {
		EngineID source = it.engine;
		uint local_target = it.target;

		const EngineIDMapping *id_source = _engine_mngr.data() + source;
		if (id_source->internal_id == local_target) continue;

		EngineID target = _engine_mngr.GetID(id_source->type, local_target, id_source->grfid);
		if (target == INVALID_ENGINE) continue;

		int source_index = find_index(ordering, source);
		int target_index = find_index(ordering, target);

		assert(source_index >= 0 && target_index >= 0);
		assert(source_index != target_index);

		EngineID *list = ordering.data();
		if (source_index < target_index) {
			--target_index;
			for (int i = source_index; i < target_index; ++i) list[i] = list[i + 1];
			list[target_index] = source;
		} else {
			for (int i = source_index; i > target_index; --i) list[i] = list[i - 1];
			list[target_index] = source;
		}
	}

	/* Store final sort-order */
	uint index = 0;
	for (const EngineID &eid : ordering) {
		Engine::Get(eid)->list_position = index;
		++index;
	}

	/* Clear out the queue */
	_list_order_changes.clear();
	_list_order_changes.shrink_to_fit();
}

/**
 * Fill the grf_cache of the given vehicle.
 * @param v The vehicle to fill the cache for.
 */
void FillNewGRFVehicleCache(const Vehicle *v)
{
	VehicleResolverObject ro(v->engine_type, v, VehicleResolverObject::WO_NONE);

	/* These variables we have to check; these are the ones with a cache. */
	static const int cache_entries[][2] = {
		{ 0x40, NCVV_POSITION_CONSIST_LENGTH },
		{ 0x41, NCVV_POSITION_SAME_ID_LENGTH },
		{ 0x42, NCVV_CONSIST_CARGO_INFORMATION },
		{ 0x43, NCVV_COMPANY_INFORMATION },
		{ 0x4D, NCVV_POSITION_IN_VEHICLE },
	};
	static const int partial_cache_entries[] = {
		NCVV_CONSIST_CARGO_INFORMATION_UD,
	};
	static_assert(NCVV_END == lengthof(cache_entries) + lengthof(partial_cache_entries));

	/* Resolve all the variables, so their caches are set. */
	for (const auto &cache_entry : cache_entries) {
		/* Only resolve when the cache isn't valid. */
		if (HasBit(v->grf_cache.cache_valid, cache_entry[1])) continue;
<<<<<<< HEAD
		GetVariableExtra extra;
		ro.GetScope(VSG_SCOPE_SELF)->GetVariable(cache_entry[0], 0, &extra);
=======
		bool stub;
		ro.GetScope(VSG_SCOPE_SELF)->GetVariable(cache_entry[0], 0, stub);
>>>>>>> 5bc3723b
	}

	/* Make sure really all bits are set. */
	assert(v->grf_cache.cache_valid == (1 << NCVV_END) - 1);
}

void AnalyseEngineCallbacks()
{
	btree::btree_map<const SpriteGroup *, uint64_t> sg_cb36;
	btree::btree_map<uint32_t, CargoTypes> cb_refit_cap_values;
	for (Engine *e : Engine::Iterate()) {
		sg_cb36.clear();
		e->sprite_group_cb36_properties_used.clear();
		e->refit_capacity_values.reset();

		SpriteGroupCallbacksUsed callbacks_used = SGCU_NONE;
		uint64_t cb36_properties_used = 0;
		bool refit_cap_whitelist_ok = true;
		bool refit_cap_no_var_47 = true;
		uint non_purchase_groups = 0;
		auto process_sg = [&](const SpriteGroup *sg, bool is_purchase) {
			if (sg == nullptr) return;

			AnalyseCallbackOperation op(ACOM_CB_VAR);
			sg->AnalyseCallbacks(op);
			callbacks_used |= op.callbacks_used;
			cb36_properties_used |= op.properties_used;
			sg_cb36[sg] = op.properties_used;
			if ((op.result_flags & ACORF_CB_REFIT_CAP_NON_WHITELIST_FOUND) && !is_purchase) refit_cap_whitelist_ok = false;
			if ((op.result_flags & ACORF_CB_REFIT_CAP_SEEN_VAR_47) && !is_purchase) refit_cap_no_var_47 = false;
			if (!is_purchase) non_purchase_groups++;
		};

		for (uint i = 0; i < NUM_CARGO + 2; i++) {
			process_sg(e->grf_prop.spritegroup[i], i == SpriteGroupCargo::SG_PURCHASE);
		}
		for (const WagonOverride &wo : e->overrides) {
			process_sg(wo.group, false);
		}
		e->callbacks_used = callbacks_used;
		e->cb36_properties_used = cb36_properties_used;
		for (auto iter : sg_cb36) {
			if (iter.second != cb36_properties_used) {
				e->sprite_group_cb36_properties_used[iter.first] = iter.second;
			}
		}

		if (refit_cap_whitelist_ok && non_purchase_groups <= 1 && HasBit(e->info.callback_mask, CBM_VEHICLE_REFIT_CAPACITY) && e->grf_prop.spritegroup[SpriteGroupCargo::SG_DEFAULT] != nullptr) {
			const SpriteGroup *purchase_sg = e->grf_prop.spritegroup[SpriteGroupCargo::SG_PURCHASE];
			e->grf_prop.spritegroup[SpriteGroupCargo::SG_PURCHASE] = nullptr; // Temporarily disable separate purchase sprite group
			if (refit_cap_no_var_47) {
				cb_refit_cap_values[GetVehicleCallback(CBID_VEHICLE_REFIT_CAPACITY, 0, 0, e->index, nullptr)] = ALL_CARGOTYPES;
			} else {
				const CargoID default_cb = e->info.cargo_type;
				for (CargoID c = 0; c < NUM_CARGO; c++) {
					e->info.cargo_type = c;
					cb_refit_cap_values[GetVehicleCallback(CBID_VEHICLE_REFIT_CAPACITY, 0, 0, e->index, nullptr)] |= (static_cast<CargoTypes>(1) << c);
				}
				e->info.cargo_type = default_cb;
			}
			e->grf_prop.spritegroup[SpriteGroupCargo::SG_PURCHASE] = purchase_sg;
			bool all_ok = true;
			uint index = 0;
			e->refit_capacity_values.reset(MallocT<EngineRefitCapacityValue>(cb_refit_cap_values.size()));
			for (const auto &iter : cb_refit_cap_values) {
				if (iter.first == CALLBACK_FAILED) all_ok = false;
				e->refit_capacity_values.get()[index] = { iter.second, iter.first };
				index++;
			}
			if (all_ok) e->callbacks_used |= SGCU_REFIT_CB_ALL_CARGOES;

			cb_refit_cap_values.clear();
		}
	}
}

void DumpVehicleSpriteGroup(const Vehicle *v, SpriteGroupDumper &dumper)
{
	char buffer[512];
	const Engine *e = Engine::Get(v->engine_type);
	const SpriteGroup *root_spritegroup = nullptr;

	if (v->IsGroundVehicle()) {
		root_spritegroup = GetWagonOverrideSpriteSet(v->engine_type, v->cargo_type, v->GetGroundVehicleCache()->first_engine);
		if (root_spritegroup != nullptr) {
			seprintf(buffer, lastof(buffer), "Wagon Override for cargo: %u, engine type: %u", v->cargo_type, v->GetGroundVehicleCache()->first_engine);
			dumper.Print(buffer);
		}
	}

	if (root_spritegroup == nullptr) {
		CargoID cargo = v->cargo_type;
		assert(cargo < std::size(e->grf_prop.spritegroup));
		if (e->grf_prop.spritegroup[cargo] != nullptr) {
			root_spritegroup = e->grf_prop.spritegroup[cargo];
			seprintf(buffer, lastof(buffer), "Cargo: %u", cargo);
		} else {
			root_spritegroup = e->grf_prop.spritegroup[SpriteGroupCargo::SG_DEFAULT];
			seprintf(buffer, lastof(buffer), "SG_DEFAULT");
		}
		dumper.Print(buffer);
	}

	dumper.DumpSpriteGroup(root_spritegroup, 0);

	for (uint i = 0; i < NUM_CARGO + 2; i++) {
		if (e->grf_prop.spritegroup[i] != root_spritegroup && e->grf_prop.spritegroup[i] != nullptr) {
			dumper.Print("");
			switch (i) {
				case SpriteGroupCargo::SG_DEFAULT:
					seprintf(buffer, lastof(buffer), "OTHER SPRITE GROUP: SG_DEFAULT");
					break;
				case SpriteGroupCargo::SG_PURCHASE:
					seprintf(buffer, lastof(buffer), "OTHER SPRITE GROUP: SG_PURCHASE");
					break;
				default:
					seprintf(buffer, lastof(buffer), "OTHER SPRITE GROUP: Cargo: %u", i);
					break;
			}
			dumper.Print(buffer);
			dumper.DumpSpriteGroup(e->grf_prop.spritegroup[i], 0);
		}
	}
	for (const WagonOverride &wo : e->overrides) {
		if (wo.group != root_spritegroup && wo.group != nullptr) {
			dumper.Print("");
			dumper.Print("OTHER SPRITE GROUP: Wagon override");
			dumper.DumpSpriteGroup(wo.group, 0);
		}
	}
}<|MERGE_RESOLUTION|>--- conflicted
+++ resolved
@@ -430,11 +430,7 @@
 	return chain_before | chain_after << 8 | (chain_before + chain_after + consecutive) << 16;
 }
 
-<<<<<<< HEAD
-static uint32_t VehicleGetVariable(Vehicle *v, const VehicleScopeResolver *object, uint16_t variable, uint32_t parameter, GetVariableExtra *extra)
-=======
-static uint32_t VehicleGetVariable(Vehicle *v, const VehicleScopeResolver *object, uint8_t variable, uint32_t parameter, bool &available)
->>>>>>> 5bc3723b
+static uint32_t VehicleGetVariable(Vehicle *v, const VehicleScopeResolver *object, uint16_t variable, uint32_t parameter, GetVariableExtra &extra)
 {
 	if (_sprite_group_resolve_check_veh_check) {
 		switch (variable) {
@@ -480,7 +476,7 @@
 				break;
 
 			case 0x80 + 0x32:
-				if (extra->mask & (VS_HIDDEN | VS_TRAIN_SLOWING)) {
+				if (extra.mask & (VS_HIDDEN | VS_TRAIN_SLOWING)) {
 					_sprite_group_resolve_check_veh_check = false;
 				}
 				break;
@@ -511,7 +507,7 @@
 				switch (v->type) {
 					case VEH_TRAIN:
 					case VEH_SHIP:
-						if (extra->mask & 0x7F) {
+						if (extra.mask & 0x7F) {
 							_sprite_group_resolve_check_veh_check = false;
 						}
 						break;
@@ -567,7 +563,7 @@
 			return v->grf_cache.position_same_id_length;
 
 		case 0x42: { // Consist cargo information
-			if ((extra->mask & 0x00FFFFFF) == 0) {
+			if ((extra.mask & 0x00FFFFFF) == 0) {
 				if (!HasBit(v->grf_cache.cache_valid, NCVV_CONSIST_CARGO_INFORMATION_UD)) {
 					uint8_t user_def_data = 0;
 					if (v->type == VEH_TRAIN) {
@@ -1106,19 +1102,11 @@
 
 	DEBUG(grf, 1, "Unhandled vehicle variable 0x%X, type 0x%X", variable, (uint)v->type);
 
-<<<<<<< HEAD
-	extra->available = false;
+	extra.available = false;
 	return UINT_MAX;
 }
 
-/* virtual */ uint32_t VehicleScopeResolver::GetVariable(uint16_t variable, uint32_t parameter, GetVariableExtra *extra) const
-=======
-	available = false;
-	return UINT_MAX;
-}
-
-/* virtual */ uint32_t VehicleScopeResolver::GetVariable(uint8_t variable, [[maybe_unused]] uint32_t parameter, bool &available) const
->>>>>>> 5bc3723b
+/* virtual */ uint32_t VehicleScopeResolver::GetVariable(uint16_t variable, uint32_t parameter, GetVariableExtra &extra) const
 {
 	if (this->v == nullptr) {
 		/* Vehicle does not exist, so we're in a purchase list */
@@ -1147,11 +1135,7 @@
 			case 0xF2: return 0; // Cargo subtype
 		}
 
-<<<<<<< HEAD
-		extra->available = false;
-=======
-		available = false;
->>>>>>> 5bc3723b
+		extra.available = false;
 		return UINT_MAX;
 	}
 
@@ -1615,13 +1599,8 @@
 	for (const auto &cache_entry : cache_entries) {
 		/* Only resolve when the cache isn't valid. */
 		if (HasBit(v->grf_cache.cache_valid, cache_entry[1])) continue;
-<<<<<<< HEAD
 		GetVariableExtra extra;
-		ro.GetScope(VSG_SCOPE_SELF)->GetVariable(cache_entry[0], 0, &extra);
-=======
-		bool stub;
-		ro.GetScope(VSG_SCOPE_SELF)->GetVariable(cache_entry[0], 0, stub);
->>>>>>> 5bc3723b
+		ro.GetScope(VSG_SCOPE_SELF)->GetVariable(cache_entry[0], 0, extra);
 	}
 
 	/* Make sure really all bits are set. */
