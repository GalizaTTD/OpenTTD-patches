--- conflicted
+++ resolved
@@ -268,6 +268,12 @@
 		location(location), destination(destination), reverse(reverse), found(true) {}
 };
 
+struct VehicleUnbunchState {
+	StateTicks depot_unbunching_last_departure = INVALID_STATE_TICKS; ///< When the vehicle last left its unbunching depot.
+	StateTicks depot_unbunching_next_departure = INVALID_STATE_TICKS; ///< When the vehicle will next try to leave its unbunching depot.
+	Ticks round_trip_time = 0;                                        ///< How many ticks for a single circumnavigation of the orders.
+};
+
 /** %Vehicle data structure. */
 struct Vehicle : VehiclePool::PoolItem<&_vehicle_pool>, BaseVehicle, BaseConsist {
 	/* These are here for structure packing purposes */
@@ -409,6 +415,8 @@
 
 	VehicleCache vcache;                ///< Cache of often used vehicle values.
 
+	std::unique_ptr<VehicleUnbunchState> unbunch_state;
+
 	/**
 	 * Calculates the weight value that this vehicle will have when fully loaded with its current cargo.
 	 * @return Weight value in tonnes.
@@ -958,13 +966,13 @@
 
 	inline void SetServiceIntervalIsPercent(bool on) { SB(this->vehicle_flags, VF_SERVINT_IS_PERCENT, 1, on); }
 
-<<<<<<< HEAD
-	VehicleOrderID GetFirstWaitingLocation(bool require_wait_timetabled) const;
-=======
+	inline void ResetDepotUnbunching() { this->unbunch_state.reset(); }
+
 	bool HasUnbunchingOrder() const;
 	void LeaveUnbunchingDepot();
 	bool IsWaitingForUnbunching() const;
->>>>>>> 22eed961
+
+	VehicleOrderID GetFirstWaitingLocation(bool require_wait_timetabled) const;
 
 private:
 	/**
