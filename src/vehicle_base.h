--- conflicted
+++ resolved
@@ -1277,16 +1277,6 @@
 		}
 	}
 
-<<<<<<< HEAD
-/**
- * Iterate over all vehicles of a particular type.
- * @param name The type of vehicle to iterate over.
- * @param var  The variable used to iterate over.
- */
-#define FOR_ALL_VEHICLES_OF_TYPE(name, var) \
-	for (size_t vehicle_index = 0; var = nullptr, vehicle_index < name::GetPoolSize(); vehicle_index++) \
-		if ((var = name::GetIfValid(vehicle_index)) != nullptr)
-=======
 	/**
 	 * Returns an iterable ensemble of all valid vehicles of type T
 	 * @param from index of the first vehicle to consider
@@ -1294,7 +1284,6 @@
 	 */
 	static Pool::IterateWrapper<T> Iterate(size_t from = 0) { return Pool::IterateWrapper<T>(from); }
 };
->>>>>>> 5b52f259
 
 /** Generates sequence of free UnitID numbers */
 struct FreeUnitIDGenerator {
