/* $Id$ */

/*
 * This file is part of OpenTTD.
 * OpenTTD is free software; you can redistribute it and/or modify it under the terms of the GNU General Public License as published by the Free Software Foundation, version 2.
 * OpenTTD is distributed in the hope that it will be useful, but WITHOUT ANY WARRANTY; without even the implied warranty of MERCHANTABILITY or FITNESS FOR A PARTICULAR PURPOSE.
 * See the GNU General Public License for more details. You should have received a copy of the GNU General Public License along with OpenTTD. If not, see <http://www.gnu.org/licenses/>.
 */

/** @file  vehicle_base.h Base class for all vehicles. */

#ifndef VEHICLE_BASE_H
#define VEHICLE_BASE_H

#include "core/smallmap_type.hpp"
#include "track_type.h"
#include "command_type.h"
#include "order_base.h"
#include "cargopacket.h"
#include "texteff.hpp"
#include "engine_type.h"
#include "order_func.h"
#include "transport_type.h"
#include "group_type.h"
#include "timetable.h"
#include "base_consist.h"
#include "network/network.h"
#include <list>
#include <map>

CommandCost CmdRefitVehicle(TileIndex, DoCommandFlag, uint32, uint32, const char*);

/** Vehicle status bits in #Vehicle::vehstatus. */
enum VehStatus {
	VS_HIDDEN          = 0x01, ///< Vehicle is not visible.
	VS_STOPPED         = 0x02, ///< Vehicle is stopped by the player.
	VS_UNCLICKABLE     = 0x04, ///< Vehicle is not clickable by the user (shadow vehicles).
	VS_DEFPAL          = 0x08, ///< Use default vehicle palette. @see DoDrawVehicle
	VS_TRAIN_SLOWING   = 0x10, ///< Train is slowing down.
	VS_SHADOW          = 0x20, ///< Vehicle is a shadow vehicle.
	VS_AIRCRAFT_BROKEN = 0x40, ///< Aircraft is broken down.
	VS_CRASHED         = 0x80, ///< Vehicle is crashed.
};

/** Bit numbers in #Vehicle::vehicle_flags. */
enum VehicleFlags {
	VF_LOADING_FINISHED,        ///< Vehicle has finished loading.
	VF_CARGO_UNLOADING,         ///< Vehicle is unloading cargo.
	VF_BUILT_AS_PROTOTYPE,      ///< Vehicle is a prototype (accepted as exclusive preview).
	VF_TIMETABLE_STARTED,       ///< Whether the vehicle has started running on the timetable yet.
	VF_AUTOFILL_TIMETABLE,      ///< Whether the vehicle should fill in the timetable automatically.
	VF_AUTOFILL_PRES_WAIT_TIME, ///< Whether non-destructive auto-fill should preserve waiting times
	VF_STOP_LOADING,            ///< Don't load anymore during the next load cycle.
	VF_PATHFINDER_LOST,         ///< Vehicle's pathfinder is lost.
	VF_SERVINT_IS_CUSTOM,       ///< Service interval is custom.
	VF_SERVINT_IS_PERCENT,      ///< Service interval is percent.

	// Additional flags not in trunk are added at the end to avoid clashing with any new
	// flags which get added in future trunk, and to avoid re-ordering flags which are in trunk already,
	// as this breaks savegame compatibility.
	VF_TIMETABLE_SEPARATION = 14,///< Whether the vehicle should manage the timetable automatically.
	VF_AUTOMATE_TIMETABLE = 15, ///< Whether the vehicle should manage the timetable automatically.
};

/** Bit numbers used to indicate which of the #NewGRFCache values are valid. */
enum NewGRFCacheValidValues {
	NCVV_POSITION_CONSIST_LENGTH   = 0, ///< This bit will be set if the NewGRF var 40 currently stored is valid.
	NCVV_POSITION_SAME_ID_LENGTH   = 1, ///< This bit will be set if the NewGRF var 41 currently stored is valid.
	NCVV_CONSIST_CARGO_INFORMATION = 2, ///< This bit will be set if the NewGRF var 42 currently stored is valid.
	NCVV_COMPANY_INFORMATION       = 3, ///< This bit will be set if the NewGRF var 43 currently stored is valid.
	NCVV_POSITION_IN_VEHICLE       = 4, ///< This bit will be set if the NewGRF var 4D currently stored is valid.
	NCVV_END,                           ///< End of the bits.
};

/** Cached often queried (NewGRF) values */
struct NewGRFCache {
	/* Values calculated when they are requested for the first time after invalidating the NewGRF cache. */
	uint32 position_consist_length;   ///< Cache for NewGRF var 40.
	uint32 position_same_id_length;   ///< Cache for NewGRF var 41.
	uint32 consist_cargo_information; ///< Cache for NewGRF var 42. (Note: The cargotype is untranslated in the cache because the accessing GRF is yet unknown.)
	uint32 company_information;       ///< Cache for NewGRF var 43.
	uint32 position_in_vehicle;       ///< Cache for NewGRF var 4D.
	uint8  cache_valid;               ///< Bitset that indicates which cache values are valid.
};

/** Meaning of the various bits of the visual effect. */
enum VisualEffect {
	VE_OFFSET_START        = 0, ///< First bit that contains the offset (0 = front, 8 = centre, 15 = rear)
	VE_OFFSET_COUNT        = 4, ///< Number of bits used for the offset
	VE_OFFSET_CENTRE       = 8, ///< Value of offset corresponding to a position above the centre of the vehicle

	VE_TYPE_START          = 4, ///< First bit used for the type of effect
	VE_TYPE_COUNT          = 2, ///< Number of bits used for the effect type
	VE_TYPE_DEFAULT        = 0, ///< Use default from engine class
	VE_TYPE_STEAM          = 1, ///< Steam plumes
	VE_TYPE_DIESEL         = 2, ///< Diesel fumes
	VE_TYPE_ELECTRIC       = 3, ///< Electric sparks

	VE_DISABLE_EFFECT      = 6, ///< Flag to disable visual effect
	VE_ADVANCED_EFFECT     = VE_DISABLE_EFFECT, ///< Flag for advanced effects
	VE_DISABLE_WAGON_POWER = 7, ///< Flag to disable wagon power

	VE_DEFAULT = 0xFF,          ///< Default value to indicate that visual effect should be based on engine class
};

/** Models for spawning visual effects. */
enum VisualEffectSpawnModel {
	VESM_NONE              = 0, ///< No visual effect
	VESM_STEAM,                 ///< Steam model
	VESM_DIESEL,                ///< Diesel model
	VESM_ELECTRIC,              ///< Electric model

	VESM_END
};

/**
 * Enum to handle ground vehicle subtypes.
 * This is defined here instead of at #GroundVehicle because some common function require access to these flags.
 * Do not access it directly unless you have to. Use the subtype access functions.
 */
enum GroundVehicleSubtypeFlags {
	GVSF_FRONT            = 0, ///< Leading engine of a consist.
	GVSF_ARTICULATED_PART = 1, ///< Articulated part of an engine.
	GVSF_WAGON            = 2, ///< Wagon (not used for road vehicles).
	GVSF_ENGINE           = 3, ///< Engine that can be front engine, but might be placed behind another engine (not used for road vehicles).
	GVSF_FREE_WAGON       = 4, ///< First in a wagon chain (in depot) (not used for road vehicles).
	GVSF_MULTIHEADED      = 5, ///< Engine is multiheaded (not used for road vehicles).
	GVSF_VIRTUAL          = 6, ///< Used for virtual trains during template design, it is needed to skip checks for tile or depot status
};

/** Cached often queried values common to all vehicles. */
struct VehicleCache {
	uint16 cached_max_speed;        ///< Maximum speed of the consist (minimum of the max speed of all vehicles in the consist).
	uint16 cached_cargo_age_period; ///< Number of ticks before carried cargo is aged.

	byte cached_vis_effect;  ///< Visual effect to show (see #VisualEffect)
};

/** A vehicle pool for a little over 1 million vehicles. */
typedef Pool<Vehicle, VehicleID, 512, 0xFF000> VehiclePool;
extern VehiclePool _vehicle_pool;

/* Some declarations of functions, so we can make them friendly */
struct SaveLoad;
struct GroundVehicleCache;
extern const SaveLoad *GetVehicleDescription(VehicleType vt);
struct LoadgameState;
extern bool LoadOldVehicle(LoadgameState *ls, int num);
extern void FixOldVehicles();

struct GRFFile;

/**
 * Simulated cargo type and capacity for prediction of future links.
 */
struct RefitDesc {
	CargoID cargo;    ///< Cargo type the vehicle will be carrying.
	uint16 capacity;  ///< Capacity the vehicle will have.
	uint16 remaining; ///< Capacity remaining from before the previous refit.
	RefitDesc(CargoID cargo, uint16 capacity, uint16 remaining) :
			cargo(cargo), capacity(capacity), remaining(remaining) {}
};

/** %Vehicle data structure. */
struct Vehicle : VehiclePool::PoolItem<&_vehicle_pool>, BaseVehicle, BaseConsist {
private:
	typedef std::list<RefitDesc> RefitList;
	typedef std::map<CargoID, uint> CapacitiesMap;

	Vehicle *next;                      ///< pointer to the next vehicle in the chain
	Vehicle *previous;                  ///< NOSAVE: pointer to the previous vehicle in the chain
	Vehicle *first;                     ///< NOSAVE: pointer to the first vehicle in the chain

	Vehicle *next_shared;               ///< pointer to the next vehicle that shares the order
	Vehicle *previous_shared;           ///< NOSAVE: pointer to the previous vehicle in the shared order chain

	Vehicle *ahead_separation;
	Vehicle *behind_separation;

public:
	friend const SaveLoad *GetVehicleDescription(VehicleType vt); ///< So we can use private/protected variables in the saveload code
	friend void FixOldVehicles();
	friend void AfterLoadVehicles(bool part_of_load);             ///< So we can set the #previous and #first pointers while loading
	friend bool LoadOldVehicle(LoadgameState *ls, int num);       ///< So we can set the proper next pointer while loading

	TileIndex tile;                     ///< Current tile index

	/**
	 * Heading for this tile.
	 * For airports and train stations this tile does not necessarily belong to the destination station,
	 * but it can be used for heuristic purposes to estimate the distance.
	 */
	TileIndex dest_tile;

	Money profit_this_year;             ///< Profit this year << 8, low 8 bits are fract
	Money profit_last_year;             ///< Profit last year << 8, low 8 bits are fract
	Money profit_lifetime;              ///< Profit lifetime << 8, low 8 bits are fract
	Money value;                        ///< Value of the vehicle
	Money repair_cost;                  ///< Cost to repair one breakdown

	CargoPayment *cargo_payment;        ///< The cargo payment we're currently in

	/* Used for timetabling. */
	uint32 current_loading_time;        ///< How long loading took. Less than current_order_time if vehicle is early.

	Rect coord;                         ///< NOSAVE: Graphical bounding box of the vehicle, i.e. what to redraw on moves.

	Vehicle *hash_viewport_next;        ///< NOSAVE: Next vehicle in the visual location hash.
	Vehicle **hash_viewport_prev;       ///< NOSAVE: Previous vehicle in the visual location hash.

	Vehicle *hash_tile_next;            ///< NOSAVE: Next vehicle in the tile location hash.
	Vehicle **hash_tile_prev;           ///< NOSAVE: Previous vehicle in the tile location hash.
	Vehicle **hash_tile_current;        ///< NOSAVE: Cache of the current hash chain.

	byte breakdown_severity;            ///< severity of the breakdown. Note that lower means more severe
	byte breakdown_type;                ///< Type of breakdown
	byte breakdown_chance_factor;       ///< Improved breakdowns: current multiplier for breakdown_chance * 128, used for head vehicle only
	SpriteID colourmap;                 ///< NOSAVE: cached colour mapping

	/* Related to age and service time */
	Year build_year;                    ///< Year the vehicle has been built.
	Date age;                           ///< Age in days
	Date max_age;                       ///< Maximum age
	Date date_of_last_service;          ///< Last date the vehicle had a service at a depot.
	uint16 reliability;                 ///< Reliability.
	uint16 reliability_spd_dec;         ///< Reliability decrease speed.
	byte breakdown_ctr;                 ///< Counter for managing breakdown events. @see Vehicle::HandleBreakdown
	byte breakdown_delay;               ///< Counter for managing breakdown length.
	byte breakdowns_since_last_service; ///< Counter for the amount of breakdowns.
	byte breakdown_chance;              ///< Current chance of breakdowns.

	int32 x_pos;                        ///< x coordinate.
	int32 y_pos;                        ///< y coordinate.
	int32 z_pos;                        ///< z coordinate.
	DirectionByte direction;            ///< facing

	OwnerByte owner;                    ///< Which company owns the vehicle?
	/**
	 * currently displayed sprite index
	 * 0xfd == custom sprite, 0xfe == custom second head sprite
	 * 0xff == reserved for another custom sprite
	 */
	byte spritenum;
	SpriteID cur_image;                 ///< sprite number for this vehicle
	byte x_extent;                      ///< x-extent of vehicle bounding box
	byte y_extent;                      ///< y-extent of vehicle bounding box
	byte z_extent;                      ///< z-extent of vehicle bounding box
	int8 x_bb_offs;                     ///< x offset of vehicle bounding box
	int8 y_bb_offs;                     ///< y offset of vehicle bounding box
	int8 x_offs;                        ///< x offset for vehicle sprite
	int8 y_offs;                        ///< y offset for vehicle sprite
	EngineID engine_type;               ///< The type of engine used for this vehicle.

	TextEffectID fill_percent_te_id;    ///< a text-effect id to a loading indicator object
	UnitID unitnumber;                  ///< unit number, for display purposes only

	uint16 cur_speed;                   ///< current speed
	byte subspeed;                      ///< fractional speed
	byte acceleration;                  ///< used by train & aircraft
	uint32 motion_counter;              ///< counter to occasionally play a vehicle sound.
	byte progress;                      ///< The percentage (if divided by 256) this vehicle already crossed the tile unit.

	byte random_bits;                   ///< Bits used for determining which randomized variational spritegroups to use when drawing.
	byte waiting_triggers;              ///< Triggers to be yet matched before rerandomizing the random bits.

	StationID last_station_visited;     ///< The last station we stopped at.
	StationID last_loading_station;     ///< Last station the vehicle has stopped at and could possibly leave from with any cargo loaded.

	CargoID cargo_type;                 ///< type of cargo this vehicle is carrying
	byte cargo_subtype;                 ///< Used for livery refits (NewGRF variations)
	uint16 cargo_cap;                   ///< total capacity
	uint16 refit_cap;                   ///< Capacity left over from before last refit.
	VehicleCargoList cargo;             ///< The cargo this vehicle is carrying
	uint16 cargo_age_counter;           ///< Ticks till cargo is aged next.
	int8 trip_occupancy;                ///< NOSAVE: Occupancy of vehicle of the current trip (updated after leaving a station).

	byte day_counter;                   ///< Increased by one for each day
	byte tick_counter;                  ///< Increased by one for each tick
	byte running_ticks;                 ///< Number of ticks this vehicle was not stopped this day

	byte vehstatus;                     ///< Status

	uint8 order_occupancy_average;      ///< NOSAVE: order occupancy average. 0 = invalid, 1 = n/a, 16-116 = 0-100%
	Order current_order;                ///< The current order (+ status, like: loading)

	union {
		OrderList *list;            ///< Pointer to the order list for this vehicle
		Order     *old;             ///< Only used during conversion of old save games
	} orders;                           ///< The orders currently assigned to the vehicle.

	uint16 load_unload_ticks;           ///< Ticks to wait before starting next cycle.
	GroupID group_id;                   ///< Index of group Pool array
	byte subtype;                       ///< subtype (Filled with values from #EffectVehicles/#TrainSubTypes/#AircraftSubTypes)

	NewGRFCache grf_cache;              ///< Cache of often used calculated NewGRF values
	VehicleCache vcache;                ///< Cache of often used vehicle values.

	Vehicle(VehicleType type = VEH_INVALID);

	void PreDestructor();
	/** We want to 'destruct' the right class. */
	virtual ~Vehicle();

	void BeginLoading();
	void CancelReservation(StationID next, Station *st);
	void LeaveStation();

	GroundVehicleCache *GetGroundVehicleCache();
	const GroundVehicleCache *GetGroundVehicleCache() const;

	uint16 &GetGroundVehicleFlags();
	const uint16 &GetGroundVehicleFlags() const;

	void DeleteUnreachedImplicitOrders();

	void HandleLoading(bool mode = false);

	void HandleWaiting(bool stop_waiting = false);

	void GetConsistFreeCapacities(SmallMap<CargoID, uint> &capacities) const;

	uint GetConsistTotalCapacity() const;

	/**
	 * Marks the vehicles to be redrawn and updates cached variables
	 *
	 * This method marks the area of the vehicle on the screen as dirty.
	 * It can be use to repaint the vehicle.
	 *
	 * @ingroup dirty
	 */
	virtual void MarkDirty() {}

	/**
	 * Updates the x and y offsets and the size of the sprite used
	 * for this vehicle.
	 * @param direction the direction the vehicle is facing
	 */
	virtual void UpdateDeltaXY(Direction direction) {}

	/**
	 * Determines the effective direction-specific vehicle movement speed.
	 *
	 * This method belongs to the old vehicle movement method:
	 * A vehicle moves a step every 256 progress units.
	 * The vehicle speed is scaled by 3/4 when moving in X or Y direction due to the longer distance.
	 *
	 * However, this method is slightly wrong in corners, as the leftover progress is not scaled correctly
	 * when changing movement direction. #GetAdvanceSpeed() and #GetAdvanceDistance() are better wrt. this.
	 *
	 * @param speed Direction-independent unscaled speed.
	 * @return speed scaled by movement direction. 256 units are required for each movement step.
	 */
	inline uint GetOldAdvanceSpeed(uint speed)
	{
		return (this->direction & 1) ? speed : speed * 3 / 4;
	}

	/**
	 * Determines the effective vehicle movement speed.
	 *
	 * Together with #GetAdvanceDistance() this function is a replacement for #GetOldAdvanceSpeed().
	 *
	 * A vehicle progresses independent of it's movement direction.
	 * However different amounts of "progress" are needed for moving a step in a specific direction.
	 * That way the leftover progress does not need any adaption when changing movement direction.
	 *
	 * @param speed Direction-independent unscaled speed.
	 * @return speed, scaled to match #GetAdvanceDistance().
	 */
	static inline uint GetAdvanceSpeed(uint speed)
	{
		return speed * 3 / 4;
	}

	/**
	 * Determines the vehicle "progress" needed for moving a step.
	 *
	 * Together with #GetAdvanceSpeed() this function is a replacement for #GetOldAdvanceSpeed().
	 *
	 * @return distance to drive for a movement step on the map.
	 */
	inline uint GetAdvanceDistance()
	{
		return (this->direction & 1) ? 192 : 256;
	}

	/**
	 * Sets the expense type associated to this vehicle type
	 * @param income whether this is income or (running) expenses of the vehicle
	 */
	virtual ExpensesType GetExpenseType(bool income) const { return EXPENSES_OTHER; }

	/**
	 * Play the sound associated with leaving the station
	 */
	virtual void PlayLeaveStationSound() const {}

	/**
	 * Whether this is the primary vehicle in the chain.
	 */
	virtual bool IsPrimaryVehicle() const { return false; }

	const Engine *GetEngine() const;

	/**
	 * Gets the sprite to show for the given direction
	 * @param direction the direction the vehicle is facing
	 * @return the sprite for the given vehicle in the given direction
	 */
	virtual SpriteID GetImage(Direction direction, EngineImageType image_type) const { return 0; }

	const GRFFile *GetGRF() const;
	uint32 GetGRFID() const;

	/**
	 * Invalidates cached NewGRF variables
	 * @see InvalidateNewGRFCacheOfChain
	 */
	inline void InvalidateNewGRFCache()
	{
		this->grf_cache.cache_valid = 0;
	}

	/**
	 * Invalidates cached NewGRF variables of all vehicles in the chain (after the current vehicle)
	 * @see InvalidateNewGRFCache
	 */
	inline void InvalidateNewGRFCacheOfChain()
	{
		for (Vehicle *u = this; u != NULL; u = u->Next()) {
			u->InvalidateNewGRFCache();
		}
	}

	/**
	 * Check if the vehicle is a ground vehicle.
	 * @return True iff the vehicle is a train or a road vehicle.
	 */
	inline bool IsGroundVehicle() const
	{
		return this->type == VEH_TRAIN || this->type == VEH_ROAD;
	}

	/**
	 * Gets the speed in km-ish/h that can be sent into SetDParam for string processing.
	 * @return the vehicle's speed
	 */
	virtual int GetDisplaySpeed() const { return 0; }

	/**
	 * Gets the maximum speed in km-ish/h that can be sent into SetDParam for string processing.
	 * @return the vehicle's maximum speed
	 */
	virtual int GetDisplayMaxSpeed() const { return 0; }

	/**
	 * Calculates the maximum speed of the vehicle under its current conditions.
	 * @return Current maximum speed in native units.
	 */
	virtual int GetCurrentMaxSpeed() const { return 0; }

	/**
	 * Gets the running cost of a vehicle
	 * @return the vehicle's running cost
	 */
	virtual Money GetRunningCost() const { return 0; }

	/**
	 * Check whether the vehicle is in the depot.
	 * @return true if and only if the vehicle is in the depot.
	 */
	virtual bool IsInDepot() const { return false; }

	/**
	 * Check whether the whole vehicle chain is in the depot.
	 * @return true if and only if the whole chain is in the depot.
	 */
	virtual bool IsChainInDepot() const { return this->IsInDepot(); }

	/**
	 * Check whether the vehicle is in the depot *and* stopped.
	 * @return true if and only if the vehicle is in the depot and stopped.
	 */
	bool IsStoppedInDepot() const
	{
		assert(this == this->First());
		/* Free wagons have no VS_STOPPED state */
		if (this->IsPrimaryVehicle() && !(this->vehstatus & VS_STOPPED)) return false;
		return this->IsChainInDepot();
	}

	/**
	 * Calls the tick handler of the vehicle
	 * @return is this vehicle still valid?
	 */
	virtual bool Tick() { return true; };

	/**
	 * Calls the new day handler of the vehicle
	 */
	virtual void OnNewDay() {};

	/**
	 * Crash the (whole) vehicle chain.
	 * @param flooded whether the cause of the crash is flooding or not.
	 * @return the number of lost souls.
	 */
	virtual uint Crash(bool flooded = false);

	/**
	 * Returns the Trackdir on which the vehicle is currently located.
	 * Works for trains and ships.
	 * Currently works only sortof for road vehicles, since they have a fuzzy
	 * concept of being "on" a trackdir. Dunno really what it returns for a road
	 * vehicle that is halfway a tile, never really understood that part. For road
	 * vehicles that are at the beginning or end of the tile, should just return
	 * the diagonal trackdir on which they are driving. I _think_.
	 * For other vehicles types, or vehicles with no clear trackdir (such as those
	 * in depots), returns 0xFF.
	 * @return the trackdir of the vehicle
	 */
	virtual Trackdir GetVehicleTrackdir() const { return INVALID_TRACKDIR; }

	/**
	 * Gets the running cost of a vehicle  that can be sent into SetDParam for string processing.
	 * @return the vehicle's running cost
	 */
	Money GetDisplayRunningCost() const { return (this->GetRunningCost() >> 8); }

	/**
	 * Gets the profit vehicle had this year. It can be sent into SetDParam for string processing.
	 * @return the vehicle's profit this year
	 */
	Money GetDisplayProfitThisYear() const { return (this->profit_this_year >> 8); }

	/**
	 * Gets the profit vehicle had last year. It can be sent into SetDParam for string processing.
	 * @return the vehicle's profit last year
	 */
	Money GetDisplayProfitLastYear() const { return (this->profit_last_year >> 8); }

	/**
	 * Gets the lifetime profit of vehicle. It can be sent into SetDParam for string processing.
	 * @return the vehicle's lifetime profit
	 */
	Money GetDisplayProfitLifetime() const { return ((this->profit_lifetime + this->profit_this_year) >> 8); }

	void SetNext(Vehicle *next);
	inline void SetFirst(Vehicle *f) { this->first = f; }

	/**
	 * Get the next vehicle of this vehicle.
	 * @note articulated parts are also counted as vehicles.
	 * @return the next vehicle or NULL when there isn't a next vehicle.
	 */
	inline Vehicle *Next() const { return this->next; }

	/**
	 * Get the previous vehicle of this vehicle.
	 * @note articulated parts are also counted as vehicles.
	 * @return the previous vehicle or NULL when there isn't a previous vehicle.
	 */
	inline Vehicle *Previous() const { return this->previous; }

	/**
	 * Get the first vehicle of this vehicle chain.
	 * @return the first vehicle of the chain.
	 */
	inline Vehicle *First() const { return this->first; }

	/**
	 * Get the last vehicle of this vehicle chain.
	 * @return the last vehicle of the chain.
	 */
	inline Vehicle *Last()
	{
		Vehicle *v = this;
		while (v->Next() != NULL) v = v->Next();
		return v;
	}

	/**
	 * Get the last vehicle of this vehicle chain.
	 * @return the last vehicle of the chain.
	 */
	inline const Vehicle *Last() const
	{
		const Vehicle *v = this;
		while (v->Next() != NULL) v = v->Next();
		return v;
	}

	/**
	 * Get the vehicle at offset \a n of this vehicle chain.
	 * @param n Offset from the current vehicle.
	 * @return The new vehicle or NULL if the offset is out-of-bounds.
	 */
	inline Vehicle *Move(int n)
	{
		Vehicle *v = this;
		if (n < 0) {
			for (int i = 0; i != n && v != NULL; i--) v = v->Previous();
		} else {
			for (int i = 0; i != n && v != NULL; i++) v = v->Next();
		}
		return v;
	}

	/**
	 * Get the vehicle at offset \a n of this vehicle chain.
	 * @param n Offset from the current vehicle.
	 * @return The new vehicle or NULL if the offset is out-of-bounds.
	 */
	inline const Vehicle *Move(int n) const
	{
		const Vehicle *v = this;
		if (n < 0) {
			for (int i = 0; i != n && v != NULL; i--) v = v->Previous();
		} else {
			for (int i = 0; i != n && v != NULL; i++) v = v->Next();
		}
		return v;
	}

	/**
	 * Get the first order of the vehicles order list.
	 * @return first order of order list.
	 */
	inline Order *GetFirstOrder() const { return (this->orders.list == NULL) ? NULL : this->orders.list->GetFirstOrder(); }

	/**
	 * Get the vehicle ahead on track.
	 * @return the vehicle ahead on track or NULL when there isn't one.
	 */
	inline Vehicle *AheadSeparation() const { return this->ahead_separation; }

	/**
	 * Get the vehicle behind on track.
	 * @return the vehicle behind on track or NULL when there isn't one.
	 */
	inline Vehicle *BehindSeparation() const { return this->behind_separation; }

	/**
	 * Clears a vehicle's separation status, removing it from any chain.
	 */
	void ClearSeparation();

	/**
	 * Adds this vehicle to a shared vehicle separation chain.
	 * @param v_other a vehicle of the separation chain
	 * @pre !this->IsOrderListShared()
	 */
	void InitSeparation();

	/**
	 * Adds this vehicle behind another in a separation chain.
	 * @param v_other a vehicle of the separation chain.
	 * @pre !this->IsOrderListShared()
	 */
	void AddToSeparationBehind(Vehicle *v_other);

	void AddToShared(Vehicle *shared_chain);
	void RemoveFromShared();

	/**
	 * Get the next vehicle of the shared vehicle chain.
	 * @return the next shared vehicle or NULL when there isn't a next vehicle.
	 */
	inline Vehicle *NextShared() const { return this->next_shared; }

	/**
	 * Get the previous vehicle of the shared vehicle chain
	 * @return the previous shared vehicle or NULL when there isn't a previous vehicle.
	 */
	inline Vehicle *PreviousShared() const { return this->previous_shared; }

	/**
	 * Get the first vehicle of this vehicle chain.
	 * @return the first vehicle of the chain.
	 */
	inline Vehicle *FirstShared() const { return (this->orders.list == NULL) ? this->First() : this->orders.list->GetFirstSharedVehicle(); }

	/**
	 * Check if we share our orders with another vehicle.
	 * @return true if there are other vehicles sharing the same order
	 */
	inline bool IsOrderListShared() const { return this->orders.list != NULL && this->orders.list->IsShared(); }

	/**
	 * Get the number of orders this vehicle has.
	 * @return the number of orders this vehicle has.
	 */
	inline VehicleOrderID GetNumOrders() const { return (this->orders.list == NULL) ? 0 : this->orders.list->GetNumOrders(); }

	/**
	 * Get the number of manually added orders this vehicle has.
	 * @return the number of manually added orders this vehicle has.
	 */
	inline VehicleOrderID GetNumManualOrders() const { return (this->orders.list == NULL) ? 0 : this->orders.list->GetNumManualOrders(); }

	/**
	 * Get the next station the vehicle will stop at.
	 * @return ID of the next station the vehicle will stop at or INVALID_STATION.
	 */
	inline StationIDStack GetNextStoppingStation() const
	{
		return (this->orders.list == NULL) ? INVALID_STATION : this->orders.list->GetNextStoppingStation(this);
	}

	void RecalculateOrderOccupancyAverage();

	inline uint8 GetOrderOccupancyAverage() const
	{
		if (order_occupancy_average == 0) const_cast<Vehicle *>(this)->RecalculateOrderOccupancyAverage();
		return this->order_occupancy_average;
	}

	void ResetRefitCaps();

	/**
	 * Copy certain configurations and statistics of a vehicle after successful autoreplace/renew
	 * The function shall copy everything that cannot be copied by a command (like orders / group etc),
	 * and that shall not be resetted for the new vehicle.
	 * @param src The old vehicle
	 */
	inline void CopyVehicleConfigAndStatistics(const Vehicle *src)
	{
		this->CopyConsistPropertiesFrom(src);

		this->unitnumber = src->unitnumber;

		this->current_order = src->current_order;
		this->dest_tile  = src->dest_tile;

		this->profit_this_year = src->profit_this_year;
		this->profit_last_year = src->profit_last_year;

		this->current_loading_time = src->current_loading_time;

		if (HasBit(src->vehicle_flags, VF_TIMETABLE_STARTED)) SetBit(this->vehicle_flags, VF_TIMETABLE_STARTED);
		if (HasBit(src->vehicle_flags, VF_AUTOFILL_TIMETABLE)) SetBit(this->vehicle_flags, VF_AUTOFILL_TIMETABLE);
		if (HasBit(src->vehicle_flags, VF_AUTOFILL_PRES_WAIT_TIME)) SetBit(this->vehicle_flags, VF_AUTOFILL_PRES_WAIT_TIME);

		this->service_interval = src->service_interval;
	}


	bool HandleBreakdown();

	bool NeedsAutorenewing(const Company *c, bool use_renew_setting = true) const;

	bool NeedsServicing() const;
	bool NeedsAutomaticServicing() const;

	/**
	 * Determine the location for the station where the vehicle goes to next.
	 * Things done for example are allocating slots in a road stop or exact
	 * location of the platform is determined for ships.
	 * @param station the station to make the next location of the vehicle.
	 * @return the location (tile) to aim for.
	 */
	virtual TileIndex GetOrderStationLocation(StationID station) { return INVALID_TILE; }

	/**
	 * Find the closest depot for this vehicle and tell us the location,
	 * DestinationID and whether we should reverse.
	 * @param location    where do we go to?
	 * @param destination what hangar do we go to?
	 * @param reverse     should the vehicle be reversed?
	 * @return true if a depot could be found.
	 */
	virtual bool FindClosestDepot(TileIndex *location, DestinationID *destination, bool *reverse) { return false; }

	CommandCost SendToDepot(DoCommandFlag flags, DepotCommand command);

	void UpdateVisualEffect(bool allow_power_change = true);
	void ShowVisualEffect() const;

	void UpdatePosition();
	void UpdateViewport(bool dirty);
	void UpdatePositionAndViewport();
	void MarkAllViewportsDirty() const;

	inline uint16 GetServiceInterval() const { return this->service_interval; }

	inline void SetServiceInterval(uint16 interval) { this->service_interval = interval; }

	inline bool ServiceIntervalIsCustom() const { return HasBit(this->vehicle_flags, VF_SERVINT_IS_CUSTOM); }

	inline bool ServiceIntervalIsPercent() const { return HasBit(this->vehicle_flags, VF_SERVINT_IS_PERCENT); }

	inline void SetServiceIntervalIsCustom(bool on) { SB(this->vehicle_flags, VF_SERVINT_IS_CUSTOM, 1, on); }

	inline void SetServiceIntervalIsPercent(bool on) { SB(this->vehicle_flags, VF_SERVINT_IS_PERCENT, 1, on); }

private:
	/**
	 * Advance cur_real_order_index to the next real order.
	 * cur_implicit_order_index is not touched.
	 */
	void SkipToNextRealOrderIndex()
	{
		if (this->GetNumManualOrders() > 0) {
			/* Advance to next real order */
			do {
				this->cur_real_order_index++;
				if (this->cur_real_order_index >= this->GetNumOrders()) this->cur_real_order_index = 0;
			} while (this->GetOrder(this->cur_real_order_index)->IsType(OT_IMPLICIT));
		} else {
			this->cur_real_order_index = 0;
		}
	}

public:
	/**
	 * Increments cur_implicit_order_index, keeps care of the wrap-around and invalidates the GUI.
	 * cur_real_order_index is incremented as well, if needed.
	 * Note: current_order is not invalidated.
	 */
	void IncrementImplicitOrderIndex()
	{
		if (this->cur_implicit_order_index == this->cur_real_order_index) {
			/* Increment real order index as well */
			this->SkipToNextRealOrderIndex();
		}

		assert(this->cur_real_order_index == 0 || this->cur_real_order_index < this->GetNumOrders());

		/* Advance to next implicit order */
		do {
			this->cur_implicit_order_index++;
			if (this->cur_implicit_order_index >= this->GetNumOrders()) this->cur_implicit_order_index = 0;
		} while (this->cur_implicit_order_index != this->cur_real_order_index && !this->GetOrder(this->cur_implicit_order_index)->IsType(OT_IMPLICIT));

		InvalidateVehicleOrder(this, 0);
	}

	/**
	 * Advanced cur_real_order_index to the next real order, keeps care of the wrap-around and invalidates the GUI.
	 * cur_implicit_order_index is incremented as well, if it was equal to cur_real_order_index, i.e. cur_real_order_index is skipped
	 * but not any implicit orders.
	 * Note: current_order is not invalidated.
	 */
	void IncrementRealOrderIndex()
	{
		if (this->cur_implicit_order_index == this->cur_real_order_index) {
			/* Increment both real and implicit order */
			this->IncrementImplicitOrderIndex();
		} else {
			/* Increment real order only */
			this->SkipToNextRealOrderIndex();
			InvalidateVehicleOrder(this, 0);
		}
	}

	/**
	 * Skip implicit orders until cur_real_order_index is a non-implicit order.
	 */
	void UpdateRealOrderIndex()
	{
		/* Make sure the index is valid */
		if (this->cur_real_order_index >= this->GetNumOrders()) this->cur_real_order_index = 0;

		if (this->GetNumManualOrders() > 0) {
			/* Advance to next real order */
			while (this->GetOrder(this->cur_real_order_index)->IsType(OT_IMPLICIT)) {
				this->cur_real_order_index++;
				if (this->cur_real_order_index >= this->GetNumOrders()) this->cur_real_order_index = 0;
			}
		} else {
			this->cur_real_order_index = 0;
		}
	}

	/**
	 * Returns order 'index' of a vehicle or NULL when it doesn't exists
	 * @param index the order to fetch
	 * @return the found (or not) order
	 */
	inline Order *GetOrder(int index) const
	{
		return (this->orders.list == NULL) ? NULL : this->orders.list->GetOrderAt(index);
	}

	/**
	 * Returns the last order of a vehicle, or NULL if it doesn't exists
	 * @return last order of a vehicle, if available
	 */
	inline Order *GetLastOrder() const
	{
		return (this->orders.list == NULL) ? NULL : this->orders.list->GetLastOrder();
	}

	bool IsEngineCountable() const;
	bool HasEngineType() const;
	bool HasDepotOrder() const;
	void HandlePathfindingResult(bool path_found);

	/**
	 * Check if the vehicle is a front engine.
	 * @return Returns true if the vehicle is a front engine.
	 */
	inline bool IsFrontEngine() const
	{
		return this->IsGroundVehicle() && HasBit(this->subtype, GVSF_FRONT);
	}

	/**
	 * Check if the vehicle is an articulated part of an engine.
	 * @return Returns true if the vehicle is an articulated part.
	 */
	inline bool IsArticulatedPart() const
	{
		return this->IsGroundVehicle() && HasBit(this->subtype, GVSF_ARTICULATED_PART);
	}

	/**
	 * Check if an engine has an articulated part.
	 * @return True if the engine has an articulated part.
	 */
	inline bool HasArticulatedPart() const
	{
		return this->Next() != NULL && this->Next()->IsArticulatedPart();
	}

	/**
	 * Get the next part of an articulated engine.
	 * @return Next part of the articulated engine.
	 * @pre The vehicle is an articulated engine.
	 */
	inline Vehicle *GetNextArticulatedPart() const
	{
		assert(this->HasArticulatedPart());
		return this->Next();
	}

	/**
	 * Get the first part of an articulated engine.
	 * @return First part of the engine.
	 */
	inline Vehicle *GetFirstEnginePart()
	{
		Vehicle *v = this;
		while (v->IsArticulatedPart()) v = v->Previous();
		return v;
	}

	/**
	 * Get the first part of an articulated engine.
	 * @return First part of the engine.
	 */
	inline const Vehicle *GetFirstEnginePart() const
	{
		const Vehicle *v = this;
		while (v->IsArticulatedPart()) v = v->Previous();
		return v;
	}

	/**
	 * Get the last part of an articulated engine.
	 * @return Last part of the engine.
	 */
	inline Vehicle *GetLastEnginePart()
	{
		Vehicle *v = this;
		while (v->HasArticulatedPart()) v = v->GetNextArticulatedPart();
		return v;
	}

	/**
	 * Get the next real (non-articulated part) vehicle in the consist.
	 * @return Next vehicle in the consist.
	 */
	inline Vehicle *GetNextVehicle() const
	{
		const Vehicle *v = this;
		while (v->HasArticulatedPart()) v = v->GetNextArticulatedPart();

		/* v now contains the last articulated part in the engine */
		return v->Next();
	}

	/**
	 * Get the previous real (non-articulated part) vehicle in the consist.
	 * @return Previous vehicle in the consist.
	 */
	inline Vehicle *GetPrevVehicle() const
	{
		Vehicle *v = this->Previous();
		while (v != NULL && v->IsArticulatedPart()) v = v->Previous();

		return v;
	}

	bool IsDrawn() const;
};

/**
 * Iterate over all vehicles from a given point.
 * @param var   The variable used to iterate over.
 * @param start The vehicle to start the iteration at.
 */
#define FOR_ALL_VEHICLES_FROM(var, start) FOR_ALL_ITEMS_FROM(Vehicle, vehicle_index, var, start)

/**
 * Iterate over all vehicles.
 * @param var The variable used to iterate over.
 */
#define FOR_ALL_VEHICLES(var) FOR_ALL_VEHICLES_FROM(var, 0)

/**
 * Class defining several overloaded accessors so we don't
 * have to cast vehicle types that often
 */
template <class T, VehicleType Type>
struct SpecializedVehicle : public Vehicle {
	static const VehicleType EXPECTED_TYPE = Type; ///< Specialized type

	typedef SpecializedVehicle<T, Type> SpecializedVehicleBase; ///< Our type

	/**
	 * Set vehicle type correctly
	 */
	inline SpecializedVehicle<T, Type>() : Vehicle(Type) { }

	/**
	 * Get the first vehicle in the chain
	 * @return first vehicle in the chain
	 */
	inline T *First() const { return (T *)this->Vehicle::First(); }

	/**
	 * Get the last vehicle in the chain
	 * @return last vehicle in the chain
	 */
	inline T *Last() { return (T *)this->Vehicle::Last(); }

	/**
	 * Get the last vehicle in the chain
	 * @return last vehicle in the chain
	 */
	inline const T *Last() const { return (const T *)this->Vehicle::Last(); }

	/**
	 * Get next vehicle in the chain
	 * @return next vehicle in the chain
	 */
	inline T *Next() const { return (T *)this->Vehicle::Next(); }

	/**
	 * Get previous vehicle in the chain
	 * @return previous vehicle in the chain
	 */
	inline T *Previous() const { return (T *)this->Vehicle::Previous(); }

	/**
	 * Get the next part of an articulated engine.
	 * @return Next part of the articulated engine.
	 * @pre The vehicle is an articulated engine.
	 */
	inline T *GetNextArticulatedPart() { return (T *)this->Vehicle::GetNextArticulatedPart(); }

	/**
	 * Get the next part of an articulated engine.
	 * @return Next part of the articulated engine.
	 * @pre The vehicle is an articulated engine.
	 */
	inline T *GetNextArticulatedPart() const { return (T *)this->Vehicle::GetNextArticulatedPart(); }

	/**
	 * Get the first part of an articulated engine.
	 * @return First part of the engine.
	 */
	inline T *GetFirstEnginePart() { return (T *)this->Vehicle::GetFirstEnginePart(); }

	/**
	 * Get the first part of an articulated engine.
	 * @return First part of the engine.
	 */
	inline const T *GetFirstEnginePart() const { return (const T *)this->Vehicle::GetFirstEnginePart(); }

	/**
	 * Get the last part of an articulated engine.
	 * @return Last part of the engine.
	 */
	inline T *GetLastEnginePart() { return (T *)this->Vehicle::GetLastEnginePart(); }

	/**
	 * Get the next real (non-articulated part) vehicle in the consist.
	 * @return Next vehicle in the consist.
	 */
	inline T *GetNextVehicle() const { return (T *)this->Vehicle::GetNextVehicle(); }

	/**
	 * Get the previous real (non-articulated part) vehicle in the consist.
	 * @return Previous vehicle in the consist.
	 */
	inline T *GetPrevVehicle() const { return (T *)this->Vehicle::GetPrevVehicle(); }

	/**
	 * Tests whether given index is a valid index for vehicle of this type
	 * @param index tested index
	 * @return is this index valid index of T?
	 */
	static inline bool IsValidID(size_t index)
	{
		return Vehicle::IsValidID(index) && Vehicle::Get(index)->type == Type;
	}

	/**
	 * Gets vehicle with given index
	 * @return pointer to vehicle with given index casted to T *
	 */
	static inline T *Get(size_t index)
	{
		return (T *)Vehicle::Get(index);
	}

	/**
	 * Returns vehicle if the index is a valid index for this vehicle type
	 * @return pointer to vehicle with given index if it's a vehicle of this type
	 */
	static inline T *GetIfValid(size_t index)
	{
		return IsValidID(index) ? Get(index) : NULL;
	}

	/**
	 * Converts a Vehicle to SpecializedVehicle with type checking.
	 * @param v Vehicle pointer
	 * @return pointer to SpecializedVehicle
	 */
	static inline T *From(Vehicle *v)
	{
		assert(v->type == Type);
		return (T *)v;
	}

	/**
	 * Converts a const Vehicle to const SpecializedVehicle with type checking.
	 * @param v Vehicle pointer
	 * @return pointer to SpecializedVehicle
	 */
	static inline const T *From(const Vehicle *v)
	{
		assert(v->type == Type);
		return (const T *)v;
	}

	/**
	 * Update vehicle sprite- and position caches
	 * @param force_update Force updating the vehicle on the viewport.
	 * @param update_delta Also update the delta?
	 */
	inline void UpdateViewport(bool force_update, bool update_delta)
	{
<<<<<<< HEAD
=======
		/* Skip updating sprites on dedicated servers without screen */
>>>>>>> 39d588fa
		if (_network_dedicated) return;

		/* Explicitly choose method to call to prevent vtable dereference -
		 * it gives ~3% runtime improvements in games with many vehicles */
		if (update_delta) ((T *)this)->T::UpdateDeltaXY(this->direction);
		SpriteID old_image = this->cur_image;
		this->cur_image = ((T *)this)->T::GetImage(this->direction, EIT_ON_MAP);
		if (force_update || this->cur_image != old_image) this->Vehicle::UpdateViewport(true);
	}
};

/**
 * Iterate over all vehicles of a particular type.
 * @param name The type of vehicle to iterate over.
 * @param var  The variable used to iterate over.
 */
#define FOR_ALL_VEHICLES_OF_TYPE(name, var) \
	for (size_t vehicle_index = 0; var = NULL, vehicle_index < name::GetPoolSize(); vehicle_index++) \
		if ((var = name::GetIfValid(vehicle_index)) != NULL)

/** Generates sequence of free UnitID numbers */
struct FreeUnitIDGenerator {
	bool *cache;  ///< array of occupied unit id numbers
	UnitID maxid; ///< maximum ID at the moment of constructor call
	UnitID curid; ///< last ID returned; 0 if none

	FreeUnitIDGenerator(VehicleType type, CompanyID owner);
	UnitID NextID();

	/** Releases allocated memory */
	~FreeUnitIDGenerator() { free(this->cache); }
};

/** Sentinel for an invalid coordinate. */
static const int32 INVALID_COORD = 0x7fffffff;

#endif /* VEHICLE_BASE_H */<|MERGE_RESOLUTION|>--- conflicted
+++ resolved
@@ -1155,10 +1155,7 @@
 	 */
 	inline void UpdateViewport(bool force_update, bool update_delta)
 	{
-<<<<<<< HEAD
-=======
 		/* Skip updating sprites on dedicated servers without screen */
->>>>>>> 39d588fa
 		if (_network_dedicated) return;
 
 		/* Explicitly choose method to call to prevent vtable dereference -
