--- conflicted
+++ resolved
@@ -15,14 +15,10 @@
 
 #include "safeguards.h"
 
-<<<<<<< HEAD
-/* virtual */ uint32_t TownScopeResolver::GetVariable(uint16_t variable, uint32_t parameter, GetVariableExtra *extra) const
-=======
-/* virtual */ uint32_t TownScopeResolver::GetVariable(uint8_t variable, [[maybe_unused]] uint32_t parameter, bool &available) const
->>>>>>> 5bc3723b
+/* virtual */ uint32_t TownScopeResolver::GetVariable(uint16_t variable, uint32_t parameter, GetVariableExtra &extra) const
 {
 	if (this->t == nullptr) {
-		available = false;
+		extra.available = false;
 		return UINT_MAX;
 	}
 
@@ -135,11 +131,7 @@
 
 	DEBUG(grf, 1, "Unhandled town variable 0x%X", variable);
 
-<<<<<<< HEAD
-	extra->available = false;
-=======
-	available = false;
->>>>>>> 5bc3723b
+	extra.available = false;
 	return UINT_MAX;
 }
 
@@ -173,7 +165,7 @@
 	t->psa_list.push_back(psa);
 }
 
-/* virtual */ uint32_t FakeTownScopeResolver::GetVariable(uint16_t variable, uint32_t parameter, GetVariableExtra *extra) const
+/* virtual */ uint32_t FakeTownScopeResolver::GetVariable(uint16_t variable, uint32_t parameter, GetVariableExtra &extra) const
 {
 	switch (variable) {
 		/* Town index */
@@ -201,7 +193,7 @@
 
 	DEBUG(grf, 1, "Unhandled town variable 0x%X", variable);
 
-	extra->available = false;
+	extra.available = false;
 	return UINT_MAX;
 }
 
