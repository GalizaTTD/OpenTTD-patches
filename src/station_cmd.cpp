/*
 * This file is part of OpenTTD.
 * OpenTTD is free software; you can redistribute it and/or modify it under the terms of the GNU General Public License as published by the Free Software Foundation, version 2.
 * OpenTTD is distributed in the hope that it will be useful, but WITHOUT ANY WARRANTY; without even the implied warranty of MERCHANTABILITY or FITNESS FOR A PARTICULAR PURPOSE.
 * See the GNU General Public License for more details. You should have received a copy of the GNU General Public License along with OpenTTD. If not, see <http://www.gnu.org/licenses/>.
 */

/** @file station_cmd.cpp Handling of station tiles. */

#include "stdafx.h"
#include "aircraft.h"
#include "bridge_map.h"
#include "cmd_helper.h"
#include "viewport_func.h"
#include "viewport_kdtree.h"
#include "command_func.h"
#include "town.h"
#include "news_func.h"
#include "train.h"
#include "ship.h"
#include "roadveh.h"
#include "industry.h"
#include "newgrf_cargo.h"
#include "newgrf_debug.h"
#include "newgrf_station.h"
#include "newgrf_canal.h" /* For the buoy */
#include "pathfinder/yapf/yapf_cache.h"
#include "road_internal.h" /* For drawing catenary/checking road removal */
#include "autoslope.h"
#include "water.h"
#include "strings_func.h"
#include "clear_func.h"
#include "date_func.h"
#include "vehicle_func.h"
#include "string_func.h"
#include "animated_tile_func.h"
#include "elrail_func.h"
#include "station_base.h"
#include "station_func.h"
#include "station_kdtree.h"
#include "roadstop_base.h"
#include "newgrf_railtype.h"
#include "newgrf_roadtype.h"
#include "waypoint_base.h"
#include "waypoint_func.h"
#include "pbs.h"
#include "debug.h"
#include "core/random_func.hpp"
#include "core/container_func.hpp"
#include "company_base.h"
#include "table/airporttile_ids.h"
#include "newgrf_airporttiles.h"
#include "order_backup.h"
#include "newgrf_house.h"
#include "company_gui.h"
#include "linkgraph/linkgraph_base.h"
#include "linkgraph/refresh.h"
#include "zoning.h"
#include "tunnelbridge_map.h"
#include "cheat_type.h"
#include "newgrf_roadstop.h"
#include "core/math_func.hpp"

#include "widgets/station_widget.h"

#include "table/strings.h"

#include "3rdparty/cpp-btree/btree_set.h"

#include <bitset>

#include "safeguards.h"

bool _town_noise_no_update = false;

/**
 * Check whether the given tile is a hangar.
 * @param t the tile to of whether it is a hangar.
 * @pre IsTileType(t, MP_STATION)
 * @return true if and only if the tile is a hangar.
 */
bool IsHangar(TileIndex t)
{
	assert_tile(IsTileType(t, MP_STATION), t);

	/* If the tile isn't an airport there's no chance it's a hangar. */
	if (!IsAirport(t)) return false;

	const Station *st = Station::GetByTile(t);
	const AirportSpec *as = st->airport.GetSpec();

	for (uint i = 0; i < as->nof_depots; i++) {
		if (st->airport.GetHangarTile(i) == t) return true;
	}

	return false;
}

/**
 * Look for a station owned by the given company around the given tile area.
 * @param ta the area to search over
 * @param closest_station the closest owned station found so far
 * @param company the company whose stations to look for
 * @param st to 'return' the found station
 * @return Succeeded command (if zero or one station found) or failed command (for two or more stations found).
 */
template <class T, class F>
CommandCost GetStationAround(TileArea ta, StationID closest_station, CompanyID company, T **st, F filter)
{
	ta.Expand(1);

	/* check around to see if there are any stations there owned by the company */
	for (TileIndex tile_cur : ta) {
		if (IsTileType(tile_cur, MP_STATION)) {
			StationID t = GetStationIndex(tile_cur);
			if (!T::IsValidID(t) || T::Get(t)->owner != company || !filter(T::Get(t))) continue;
			if (closest_station == INVALID_STATION) {
				closest_station = t;
			} else if (closest_station != t) {
				return_cmd_error(STR_ERROR_ADJOINS_MORE_THAN_ONE_EXISTING);
			}
		}
	}
	*st = (closest_station == INVALID_STATION) ? nullptr : T::Get(closest_station);
	return CommandCost();
}

/**
 * Function to check whether the given tile matches some criterion.
 * @param tile the tile to check
 * @return true if it matches, false otherwise
 */
typedef bool (*CMSAMatcher)(TileIndex tile);

/**
 * Counts the numbers of tiles matching a specific type in the area around
 * @param tile the center tile of the 'count area'
 * @param cmp the comparator/matcher (@see CMSAMatcher)
 * @return the number of matching tiles around
 */
static int CountMapSquareAround(TileIndex tile, CMSAMatcher cmp)
{
	int num = 0;

	for (int dx = -3; dx <= 3; dx++) {
		for (int dy = -3; dy <= 3; dy++) {
			TileIndex t = TileAddWrap(tile, dx, dy);
			if (t != INVALID_TILE && cmp(t)) num++;
		}
	}

	return num;
}

/**
 * Check whether the tile is a mine.
 * @param tile the tile to investigate.
 * @return true if and only if the tile is a mine
 */
static bool CMSAMine(TileIndex tile)
{
	/* No industry */
	if (!IsTileType(tile, MP_INDUSTRY)) return false;

	const Industry *ind = Industry::GetByTile(tile);

	/* No extractive industry */
	if ((GetIndustrySpec(ind->type)->life_type & INDUSTRYLIFE_EXTRACTIVE) == 0) return false;

	for (uint i = 0; i < std::size(ind->produced_cargo); i++) {
		/* The industry extracts something non-liquid, i.e. no oil or plastic, so it is a mine.
		 * Also the production of passengers and mail is ignored. */
		if (ind->produced_cargo[i] != INVALID_CARGO &&
				(CargoSpec::Get(ind->produced_cargo[i])->classes & (CC_LIQUID | CC_PASSENGERS | CC_MAIL)) == 0) {
			return true;
		}
	}

	return false;
}

/**
 * Check whether the tile is water.
 * @param tile the tile to investigate.
 * @return true if and only if the tile is a water tile
 */
static bool CMSAWater(TileIndex tile)
{
	return IsTileType(tile, MP_WATER) && IsWater(tile);
}

/**
 * Check whether the tile is a tree.
 * @param tile the tile to investigate.
 * @return true if and only if the tile is a tree tile
 */
static bool CMSATree(TileIndex tile)
{
	return IsTileType(tile, MP_TREES);
}

#define M(x) ((x) - STR_SV_STNAME)

enum StationNaming {
	STATIONNAMING_RAIL,
	STATIONNAMING_ROAD,
	STATIONNAMING_AIRPORT,
	STATIONNAMING_OILRIG,
	STATIONNAMING_DOCK,
	STATIONNAMING_HELIPORT,
};

/** Information to handle station action 0 property 24 correctly */
struct StationNameInformation {
	uint32_t free_names; ///< Current bitset of free names (we can remove names).
	std::bitset<NUM_INDUSTRYTYPES> indtypes; ///< Bit set indicating when an industry type has been found.
};

/**
 * Find a station action 0 property 24 station name, or reduce the
 * free_names if needed.
 * @param tile the tile to search
 * @param user_data the StationNameInformation to base the search on
 * @return true if the tile contains an industry that has not given
 *              its name to one of the other stations in town.
 */
static bool FindNearIndustryName(TileIndex tile, void *user_data)
{
	/* All already found industry types */
	StationNameInformation *sni = (StationNameInformation*)user_data;
	if (!IsTileType(tile, MP_INDUSTRY)) return false;

	/* If the station name is undefined it means that it doesn't name a station */
	IndustryType indtype = GetIndustryType(tile);
	if (GetIndustrySpec(indtype)->station_name == STR_UNDEFINED) return false;

	/* In all cases if an industry that provides a name is found two of
	 * the standard names will be disabled. */
	sni->free_names &= ~(1 << M(STR_SV_STNAME_OILFIELD) | 1 << M(STR_SV_STNAME_MINES));
	return !sni->indtypes[indtype];
}

static StringID GenerateStationName(Station *st, TileIndex tile, StationNaming name_class, bool force_change = false)
{
	static const uint32_t _gen_station_name_bits[] = {
		0,                                       // STATIONNAMING_RAIL
		0,                                       // STATIONNAMING_ROAD
		1U << M(STR_SV_STNAME_AIRPORT),          // STATIONNAMING_AIRPORT
		1U << M(STR_SV_STNAME_OILFIELD),         // STATIONNAMING_OILRIG
		1U << M(STR_SV_STNAME_DOCKS),            // STATIONNAMING_DOCK
		1U << M(STR_SV_STNAME_HELIPORT),         // STATIONNAMING_HELIPORT
	};

	const Town *t = st->town;

	StationNameInformation sni{};
	sni.free_names = UINT32_MAX;

	std::bitset<MAX_EXTRA_STATION_NAMES> extra_names;

	for (const Station *s : Station::Iterate()) {
		if ((force_change || s != st) && s->town == t) {
			if (s->indtype != IT_INVALID) {
				sni.indtypes[s->indtype] = true;
				StringID name = GetIndustrySpec(s->indtype)->station_name;
				if (name != STR_UNDEFINED) {
					/* Filter for other industrytypes with the same name */
					for (IndustryType it = 0; it < NUM_INDUSTRYTYPES; it++) {
						const IndustrySpec *indsp = GetIndustrySpec(it);
						if (indsp->enabled && indsp->station_name == name) sni.indtypes[it] = true;
					}
				}
				continue;
			}
			if (s->extra_name_index < MAX_EXTRA_STATION_NAMES) {
				extra_names.set(s->extra_name_index);
			}
			uint str = M(s->string_id);
			if (str <= 0x20) {
				if (str == M(STR_SV_STNAME_FOREST)) {
					str = M(STR_SV_STNAME_WOODS);
				}
				ClrBit(sni.free_names, str);
			}
		}
	}

	st->extra_name_index = UINT16_MAX;

	TileIndex indtile = tile;
	if (CircularTileSearch(&indtile, 7, FindNearIndustryName, &sni)) {
		/* An industry has been found nearby */
		IndustryType indtype = GetIndustryType(indtile);
		const IndustrySpec *indsp = GetIndustrySpec(indtype);
		/* STR_NULL means it only disables oil rig/mines */
		if (indsp->station_name != STR_NULL) {
			st->indtype = indtype;
			return STR_SV_STNAME_FALLBACK;
		}
	}

	/* Oil rigs/mines name could be marked not free by looking for a near by industry. */

	/* check default names */
	uint32_t tmp = sni.free_names & _gen_station_name_bits[name_class];
	if (tmp != 0) return STR_SV_STNAME + FindFirstBit(tmp);

	/* check mine? */
	if (HasBit(sni.free_names, M(STR_SV_STNAME_MINES))) {
		if (CountMapSquareAround(tile, CMSAMine) >= 2) {
			return STR_SV_STNAME_MINES;
		}
	}

	/* check close enough to town to get central as name? */
	const bool is_central = DistanceMax(tile, t->xy) < 8;
	if (HasBit(sni.free_names, M(STR_SV_STNAME)) && (is_central ||
			DistanceSquare(tile, t->xy) <= std::max(t->cache.squared_town_zone_radius[HZB_TOWN_INNER_SUBURB], t->cache.squared_town_zone_radius[HZB_TOWN_OUTER_SUBURB]))) {
		return STR_SV_STNAME;
	}

	bool use_extra_names = _extra_station_names_used > 0;
	auto check_extra_names = [&]() -> bool {
		if (use_extra_names) {
			use_extra_names = false;
			const bool near_water = CountMapSquareAround(tile, CMSAWater) >= 5;
			std::vector<uint16_t> candidates;
			for (uint i = 0; i < _extra_station_names_used; i++) {
				const ExtraStationNameInfo &info = _extra_station_names[i];
				if (extra_names[i]) continue;
				if (!HasBit(info.flags, name_class)) continue;
				if (HasBit(info.flags, ESNIF_CENTRAL) && !is_central) continue;
				if (HasBit(info.flags, ESNIF_NOT_CENTRAL) && is_central) continue;
				if (HasBit(info.flags, ESNIF_NEAR_WATER) && !near_water) continue;
				if (HasBit(info.flags, ESNIF_NOT_NEAR_WATER) && near_water) continue;
				candidates.push_back(i);
			}

			if (!candidates.empty()) {
				SavedRandomSeeds saved_seeds;
				SaveRandomSeeds(&saved_seeds);
				st->extra_name_index = candidates[RandomRange((uint)candidates.size())];
				RestoreRandomSeeds(saved_seeds);
				return true;
			}
		}
		return false;
	};

	if (_extra_station_names_probability > 0) {
		SavedRandomSeeds saved_seeds;
		SaveRandomSeeds(&saved_seeds);
		bool extra_name = (RandomRange(0xFF) < _extra_station_names_probability) && check_extra_names();
		RestoreRandomSeeds(saved_seeds);
		if (extra_name) return STR_SV_STNAME_FALLBACK;
	}

	/* check close enough to town to get central as name? */
	if (is_central && HasBit(sni.free_names, M(STR_SV_STNAME_CENTRAL))) {
		return STR_SV_STNAME_CENTRAL;
	}

	/* Check lakeside */
	if (HasBit(sni.free_names, M(STR_SV_STNAME_LAKESIDE)) &&
			DistanceFromEdge(tile) < 20 &&
			CountMapSquareAround(tile, CMSAWater) >= 5) {
		return STR_SV_STNAME_LAKESIDE;
	}

	/* Check woods */
	if (HasBit(sni.free_names, M(STR_SV_STNAME_WOODS)) && (
				CountMapSquareAround(tile, CMSATree) >= 8 ||
				CountMapSquareAround(tile, IsTileForestIndustry) >= 2)
			) {
		return _settings_game.game_creation.landscape == LT_TROPIC ? STR_SV_STNAME_FOREST : STR_SV_STNAME_WOODS;
	}

	/* check elevation compared to town */
	int z = GetTileZ(tile);
	int z2 = GetTileZ(t->xy);
	if (z < z2) {
		if (HasBit(sni.free_names, M(STR_SV_STNAME_VALLEY))) return STR_SV_STNAME_VALLEY;
	} else if (z > z2) {
		if (HasBit(sni.free_names, M(STR_SV_STNAME_HEIGHTS))) return STR_SV_STNAME_HEIGHTS;
	}

	/* check direction compared to town */
	static const int8_t _direction_and_table[] = {
		~( (1 << M(STR_SV_STNAME_WEST))  | (1 << M(STR_SV_STNAME_EAST)) | (1 << M(STR_SV_STNAME_NORTH)) ),
		~( (1 << M(STR_SV_STNAME_SOUTH)) | (1 << M(STR_SV_STNAME_WEST)) | (1 << M(STR_SV_STNAME_NORTH)) ),
		~( (1 << M(STR_SV_STNAME_SOUTH)) | (1 << M(STR_SV_STNAME_EAST)) | (1 << M(STR_SV_STNAME_NORTH)) ),
		~( (1 << M(STR_SV_STNAME_SOUTH)) | (1 << M(STR_SV_STNAME_WEST)) | (1 << M(STR_SV_STNAME_EAST)) ),
	};

	sni.free_names &= _direction_and_table[
		(TileX(tile) < TileX(t->xy)) +
		(TileY(tile) < TileY(t->xy)) * 2];

	/** Bitmask of remaining station names that can be used when a more specific name has not been used. */
	static const uint32_t fallback_names = (
		(1U << M(STR_SV_STNAME_NORTH)) |
		(1U << M(STR_SV_STNAME_SOUTH)) |
		(1U << M(STR_SV_STNAME_EAST)) |
		(1U << M(STR_SV_STNAME_WEST)) |
		(1U << M(STR_SV_STNAME_TRANSFER)) |
		(1U << M(STR_SV_STNAME_HALT)) |
		(1U << M(STR_SV_STNAME_EXCHANGE)) |
		(1U << M(STR_SV_STNAME_ANNEXE)) |
		(1U << M(STR_SV_STNAME_SIDINGS)) |
		(1U << M(STR_SV_STNAME_BRANCH)) |
		(1U << M(STR_SV_STNAME_UPPER)) |
		(1U << M(STR_SV_STNAME_LOWER))
	);

	sni.free_names &= fallback_names;
	if (sni.free_names != 0) return STR_SV_STNAME + FindFirstBit(sni.free_names);

	if (check_extra_names()) return STR_SV_STNAME_FALLBACK;

	return STR_SV_STNAME_FALLBACK;
}
#undef M

/**
 * Find the closest deleted station of the current company
 * @param tile the tile to search from.
 * @return the closest station or nullptr if too far.
 */
static Station *GetClosestDeletedStation(TileIndex tile)
{
	uint threshold = 8;

	Station *best_station = nullptr;
	ForAllStationsRadius(tile, threshold, [&](Station *st) {
		if (!st->IsInUse() && st->owner == _current_company) {
			uint cur_dist = DistanceManhattan(tile, st->xy);

			if (cur_dist < threshold) {
				threshold = cur_dist;
				best_station = st;
			} else if (cur_dist == threshold && best_station != nullptr) {
				/* In case of a tie, lowest station ID wins */
				if (st->index < best_station->index) best_station = st;
			}
		}
	});

	return best_station;
}


void Station::GetTileArea(TileArea *ta, StationType type) const
{
	switch (type) {
		case STATION_RAIL:
			*ta = this->train_station;
			return;

		case STATION_AIRPORT:
			*ta = this->airport;
			return;

		case STATION_TRUCK:
			*ta = this->truck_station;
			return;

		case STATION_BUS:
			*ta = this->bus_station;
			return;

		case STATION_DOCK:
		case STATION_OILRIG:
			*ta = this->docking_station;
			return;

		default: NOT_REACHED();
	}
}

/**
 * Update the cargo history.
 */
void Station::UpdateCargoHistory()
{
	uint storage_offset = 0;
	bool update_window = false;
	for (const CargoSpec *cs : CargoSpec::Iterate()) {
		uint amount = this->goods[cs->Index()].CargoTotalCount();
		if (!HasBit(this->station_cargo_history_cargoes, cs->Index())) {
			if (amount == 0) {
				/* No cargo present, and no history stored for this cargo, no work to do */
				continue;
			} else {
				if (this->station_cargo_history_cargoes == 0) update_window = true;
				SetBit(this->station_cargo_history_cargoes, cs->Index());
				this->station_cargo_history.emplace(this->station_cargo_history.begin() + storage_offset);
			}
		}
		this->station_cargo_history[storage_offset][this->station_cargo_history_offset] = RXCompressUint(amount);
		storage_offset++;
	}
	this->station_cargo_history_offset++;
	if (this->station_cargo_history_offset == MAX_STATION_CARGO_HISTORY_DAYS) this->station_cargo_history_offset = 0;
	if (update_window) InvalidateWindowData(WC_STATION_VIEW, this->index, -1);
}

/**
 * Update the virtual coords needed to draw the station sign.
 */
void Station::UpdateVirtCoord()
{
	if (IsHeadless()) return;
	Point pt = RemapCoords2(TileX(this->xy) * TILE_SIZE, TileY(this->xy) * TILE_SIZE);

	pt.y -= 32 * ZOOM_BASE;
	if ((this->facilities & FACIL_AIRPORT) && this->airport.type == AT_OILRIG) pt.y -= 16 * ZOOM_BASE;

	if (_viewport_sign_kdtree_valid && this->sign.kdtree_valid) _viewport_sign_kdtree.Remove(ViewportSignKdtreeItem::MakeStation(this->index));

	SetDParam(0, this->index);
	SetDParam(1, this->facilities);
	this->sign.UpdatePosition(ShouldShowBaseStationViewportLabel(this) ? ZOOM_LVL_DRAW_SPR : ZOOM_LVL_END, pt.x, pt.y, STR_VIEWPORT_STATION, STR_VIEWPORT_STATION_TINY);

	if (_viewport_sign_kdtree_valid) _viewport_sign_kdtree.Insert(ViewportSignKdtreeItem::MakeStation(this->index));

	SetWindowDirty(WC_STATION_VIEW, this->index);
}

/**
 * Move the station main coordinate somewhere else.
 * @param new_xy new tile location of the sign
 */
void Station::MoveSign(TileIndex new_xy)
{
	if (this->xy == new_xy) return;

	MarkAllViewportOverlayStationLinksDirty(this);

	_station_kdtree.Remove(this->index);

	this->BaseStation::MoveSign(new_xy);

	_station_kdtree.Insert(this->index);

	MarkAllViewportOverlayStationLinksDirty(this);
}

/** Update the virtual coords needed to draw the station sign for all stations. */
void UpdateAllStationVirtCoords()
{
	if (IsHeadless()) return;
	for (BaseStation *st : BaseStation::Iterate()) {
		st->UpdateVirtCoord();
	}
}

void BaseStation::FillCachedName() const
{
	auto tmp_params = MakeParameters(this->index);
	this->cached_name = GetStringWithArgs(Waypoint::IsExpected(this) ? STR_WAYPOINT_NAME : STR_STATION_NAME, tmp_params);
}

void ClearAllStationCachedNames()
{
	for (BaseStation *st : BaseStation::Iterate()) {
		st->cached_name.clear();
	}
}

/**
 * Get a mask of the cargo types that the station accepts.
 * @param st Station to query
 * @return the expected mask
 */
CargoTypes GetAcceptanceMask(const Station *st)
{
	CargoTypes mask = 0;

	for (CargoID i = 0; i < NUM_CARGO; i++) {
		if (HasBit(st->goods[i].status, GoodsEntry::GES_ACCEPTANCE)) SetBit(mask, i);
	}
	return mask;
}

/**
 * Get a mask of the cargo types that are empty at the station.
 * @param st Station to query
 * @return the empty mask
 */
CargoTypes GetEmptyMask(const Station *st)
{
	CargoTypes mask = 0;

	for (CargoID i = 0; i < NUM_CARGO; i++) {
		if (st->goods[i].CargoTotalCount() == 0) SetBit(mask, i);
	}
	return mask;
}

/**
 * Add news item for when a station changes which cargoes it accepts.
 * @param st Station of cargo change.
 * @param cargoes Bit mask of cargo types to list.
 * @param reject True iff the station rejects the cargo types.
 */
static void ShowRejectOrAcceptNews(const Station *st, CargoTypes cargoes, bool reject)
{
	SetDParam(0, st->index);
	SetDParam(1, cargoes);
	StringID msg = reject ? STR_NEWS_STATION_NO_LONGER_ACCEPTS_CARGO_LIST : STR_NEWS_STATION_NOW_ACCEPTS_CARGO_LIST;
	AddNewsItem(msg, NT_ACCEPTANCE, NF_INCOLOUR | NF_SMALL, NR_STATION, st->index);
}

/**
 * Get the cargo types being produced around the tile (in a rectangle).
 * @param north_tile Northern most tile of area
 * @param w X extent of the area
 * @param h Y extent of the area
 * @param rad Search radius in addition to the given area
 */
CargoArray GetProductionAroundTiles(TileIndex north_tile, int w, int h, int rad)
{
	CargoArray produced{};

	btree::btree_set<IndustryID> industries;
	TileArea ta = TileArea(north_tile, w, h).Expand(rad);

	/* Loop over all tiles to get the produced cargo of
	 * everything except industries */
	for (TileIndex tile : ta) {
		if (IsTileType(tile, MP_INDUSTRY)) industries.insert(GetIndustryIndex(tile));
		AddProducedCargo(tile, produced);
	}

	/* Loop over the seen industries. They produce cargo for
	 * anything that is within 'rad' of any one of their tiles.
	 */
	for (IndustryID industry : industries) {
		const Industry *i = Industry::Get(industry);
		/* Skip industry with neutral station */
		if (i->neutral_station != nullptr && !_settings_game.station.serve_neutral_industries) continue;

		for (uint j = 0; j < std::size(i->produced_cargo); j++) {
			CargoID cargo = i->produced_cargo[j];
			if (cargo != INVALID_CARGO) produced[cargo]++;
		}
	}

	return produced;
}

/**
 * Get the acceptance of cargoes around the tile in 1/8.
 * @param center_tile Center of the search area
 * @param w X extent of area
 * @param h Y extent of area
 * @param rad Search radius in addition to given area
 * @param always_accepted bitmask of cargo accepted by houses and headquarters; can be nullptr
 * @param ind Industry associated with neutral station (e.g. oil rig) or nullptr
 */
CargoArray GetAcceptanceAroundTiles(TileIndex center_tile, int w, int h, int rad, CargoTypes *always_accepted)
{
	CargoArray acceptance{};
	if (always_accepted != nullptr) *always_accepted = 0;

	TileArea ta = TileArea(center_tile, w, h).Expand(rad);

	for (TileIndex tile : ta) {
		/* Ignore industry if it has a neutral station. */
		if (!_settings_game.station.serve_neutral_industries && IsTileType(tile, MP_INDUSTRY) && Industry::GetByTile(tile)->neutral_station != nullptr) continue;

		AddAcceptedCargo(tile, acceptance, always_accepted);
	}

	return acceptance;
}

/**
 * Get the acceptance of cargoes around the station in.
 * @param st Station to get acceptance of.
 * @param always_accepted bitmask of cargo accepted by houses and headquarters; can be nullptr
 */
static CargoArray GetAcceptanceAroundStation(const Station *st, CargoTypes *always_accepted)
{
	CargoArray acceptance{};
	if (always_accepted != nullptr) *always_accepted = 0;

	BitmapTileIterator it(st->catchment_tiles);
	for (TileIndex tile = it; tile != INVALID_TILE; tile = ++it) {
		AddAcceptedCargo(tile, acceptance, always_accepted);
	}

	return acceptance;
}

/**
 * Update the acceptance for a station.
 * @param st Station to update
 * @param show_msg controls whether to display a message that acceptance was changed.
 */
void UpdateStationAcceptance(Station *st, bool show_msg)
{
	/* old accepted goods types */
	CargoTypes old_acc = GetAcceptanceMask(st);

	/* And retrieve the acceptance. */
	CargoArray acceptance{};
	if (!st->rect.IsEmpty()) {
		acceptance = GetAcceptanceAroundStation(st, &st->always_accepted);
	}

	/* Adjust in case our station only accepts fewer kinds of goods */
	for (CargoID i = 0; i < NUM_CARGO; i++) {
		uint amt = acceptance[i];

		/* Make sure the station can accept the goods type. */
		bool is_passengers = IsCargoInClass(i, CC_PASSENGERS);
		if ((!is_passengers && !(st->facilities & ~FACIL_BUS_STOP)) ||
				(is_passengers && !(st->facilities & ~FACIL_TRUCK_STOP))) {
			amt = 0;
		}

		GoodsEntry &ge = st->goods[i];
		SB(ge.status, GoodsEntry::GES_ACCEPTANCE, 1, amt >= 8);
		if (LinkGraph::IsValidID(ge.link_graph)) {
			(*LinkGraph::Get(ge.link_graph))[ge.node].SetDemand(amt / 8);
		}
	}

	/* Only show a message in case the acceptance was actually changed. */
	CargoTypes new_acc = GetAcceptanceMask(st);
	if (old_acc == new_acc) return;

	/* show a message to report that the acceptance was changed? */
	if (show_msg && st->owner == _local_company && st->IsInUse()) {
		/* Combine old and new masks to get changes */
		CargoTypes accepts = new_acc & ~old_acc;
		CargoTypes rejects = ~new_acc & old_acc;

		/* Show news message if there are any changes */
		if (accepts != 0) ShowRejectOrAcceptNews(st, accepts, false);
		if (rejects != 0) ShowRejectOrAcceptNews(st, rejects, true);
	}

	/* redraw the station view since acceptance changed */
	SetWindowWidgetDirty(WC_STATION_VIEW, st->index, WID_SV_ACCEPT_RATING_LIST);
}

static void UpdateStationSignCoord(BaseStation *st)
{
	const StationRect *r = &st->rect;

	if (r->IsEmpty()) return; // no tiles belong to this station

	/* clamp sign coord to be inside the station rect */
	TileIndex new_xy = TileXY(ClampU(TileX(st->xy), r->left, r->right), ClampU(TileY(st->xy), r->top, r->bottom));
	st->MoveSign(new_xy);

	if (!Station::IsExpected(st)) return;
	Station *full_station = Station::From(st);
	for (const GoodsEntry &ge : full_station->goods) {
		LinkGraphID lg = ge.link_graph;
		if (!LinkGraph::IsValidID(lg)) continue;
		(*LinkGraph::Get(lg))[ge.node].UpdateLocation(st->xy);
	}
}

/**
 * Common part of building various station parts and possibly attaching them to an existing one.
 * @param[in,out] st Station to attach to
 * @param flags Command flags
 * @param reuse Whether to try to reuse a deleted station (gray sign) if possible
 * @param area Area occupied by the new part
 * @param name_class Station naming class to use to generate the new station's name
 * @return Command error that occurred, if any
 */
static CommandCost BuildStationPart(Station **st, DoCommandFlag flags, bool reuse, TileArea area, StationNaming name_class)
{
	/* Find a deleted station close to us */
	if (*st == nullptr && reuse) *st = GetClosestDeletedStation(area.tile);

	if (*st != nullptr) {
		if ((*st)->owner != _current_company) {
			return_cmd_error(CMD_ERROR);
		}

		CommandCost ret = (*st)->rect.BeforeAddRect(area.tile, area.w, area.h, StationRect::ADD_TEST);
		if (ret.Failed()) return ret;
	} else {
		/* allocate and initialize new station */
		if (!Station::CanAllocateItem()) return_cmd_error(STR_ERROR_TOO_MANY_STATIONS_LOADING);

		if (flags & DC_EXEC) {
			*st = new Station(area.tile);
			_station_kdtree.Insert((*st)->index);

			(*st)->town = ClosestTownFromTile(area.tile, UINT_MAX);
			(*st)->string_id = GenerateStationName(*st, area.tile, name_class);

			if (Company::IsValidID(_current_company)) {
				if (_local_company == _current_company && !HasBit((*st)->town->have_ratings, _current_company)) {
					ZoningTownAuthorityRatingChange();
				}
				SetBit((*st)->town->have_ratings, _current_company);
				if (_cheats.town_rating.value) {
					(*st)->town->ratings[_current_company] = RATING_MAXIMUM;
				}
			}
		}
	}
	return CommandCost();
}

/**
 * This is called right after a station was deleted.
 * It checks if the whole station is free of substations, and if so, the station will be
 * deleted after a little while.
 * @param st Station
 */
static void DeleteStationIfEmpty(BaseStation *st)
{
	if (!st->IsInUse()) {
		st->delete_ctr = 0;
		InvalidateWindowData(WC_STATION_LIST, st->owner, 0);
	}
	/* station remains but it probably lost some parts - station sign should stay in the station boundaries */
	UpdateStationSignCoord(st);
}

/**
 * After adding/removing tiles to station, update some station-related stuff.
 * @param adding True if adding tiles, false if removing them.
 * @param type StationType being modified.
 */
void Station::AfterStationTileSetChange(bool adding, StationType type)
{
	this->UpdateVirtCoord();
	DirtyCompanyInfrastructureWindows(this->owner);
	if (adding) InvalidateWindowData(WC_STATION_LIST, this->owner, 0);

	switch (type) {
		case STATION_RAIL:
			SetWindowWidgetDirty(WC_STATION_VIEW, this->index, WID_SV_TRAINS);
			break;
		case STATION_AIRPORT:
			break;
		case STATION_TRUCK:
		case STATION_BUS:
			SetWindowWidgetDirty(WC_STATION_VIEW, this->index, WID_SV_ROADVEHS);
			break;
		case STATION_DOCK:
			SetWindowWidgetDirty(WC_STATION_VIEW, this->index, WID_SV_SHIPS);
			break;
		default: NOT_REACHED();
	}

	if (adding) {
		this->RecomputeCatchment();
		UpdateStationAcceptance(this, false);
		InvalidateWindowData(WC_SELECT_STATION, 0, 0);
	} else {
		DeleteStationIfEmpty(this);
		this->RecomputeCatchment();
	}

}

CommandCost ClearTile_Station(TileIndex tile, DoCommandFlag flags);

/**
 * Checks if the given tile is buildable, flat and has a certain height.
 * @param tile TileIndex to check.
 * @param invalid_dirs Prohibited directions for slopes (set of #DiagDirection).
 * @param allowed_z Height allowed for the tile. If allowed_z is negative, it will be set to the height of this tile.
 * @param allow_steep Whether steep slopes are allowed.
 * @param check_bridge Check for the existence of a bridge.
 * @return The cost in case of success, or an error code if it failed.
 */
CommandCost CheckBuildableTile(TileIndex tile, uint invalid_dirs, int &allowed_z, bool allow_steep, bool check_bridge)
{
	if (check_bridge && IsBridgeAbove(tile)) {
		return_cmd_error(STR_ERROR_MUST_DEMOLISH_BRIDGE_FIRST);
	}

	CommandCost ret = EnsureNoVehicleOnGround(tile);
	if (ret.Failed()) return ret;

	auto [tileh, z] = GetTileSlopeZ(tile);

	/* Prohibit building if
	 *   1) The tile is "steep" (i.e. stretches two height levels).
	 *   2) The tile is non-flat and the build_on_slopes switch is disabled.
	 */
	if ((!allow_steep && IsSteepSlope(tileh)) ||
			((!_settings_game.construction.build_on_slopes) && tileh != SLOPE_FLAT)) {
		return_cmd_error(STR_ERROR_FLAT_LAND_REQUIRED);
	}

	CommandCost cost(EXPENSES_CONSTRUCTION);
	int flat_z = z + GetSlopeMaxZ(tileh);
	if (tileh != SLOPE_FLAT) {
		/* Forbid building if the tile faces a slope in a invalid direction. */
		for (DiagDirection dir = DIAGDIR_BEGIN; dir != DIAGDIR_END; dir++) {
			if (HasBit(invalid_dirs, dir) && !CanBuildDepotByTileh(dir, tileh)) {
				return_cmd_error(STR_ERROR_FLAT_LAND_REQUIRED);
			}
		}
		cost.AddCost(_price[PR_BUILD_FOUNDATION]);
	}

	/* The level of this tile must be equal to allowed_z. */
	if (allowed_z < 0) {
		/* First tile. */
		allowed_z = flat_z;
	} else if (allowed_z != flat_z) {
		return_cmd_error(STR_ERROR_FLAT_LAND_REQUIRED);
	}

	return cost;
}

CommandCost IsRailStationBridgeAboveOk(TileIndex tile, const StationSpec *statspec, uint8_t layout, TileIndex northern_bridge_end, TileIndex southern_bridge_end, int bridge_height,
		BridgeType bridge_type, TransportType bridge_transport_type)
{
	assert(layout < 8);

	if (statspec && HasBit(statspec->internal_flags, SSIF_BRIDGE_HEIGHTS_SET)) {
		if (statspec->bridge_height[layout] == 0) return CommandCost(INVALID_STRING_ID);
		if (GetTileMaxZ(tile) + statspec->bridge_height[layout] > bridge_height) {
			return CommandCost(STR_ERROR_BRIDGE_TOO_LOW_FOR_STATION);
		}
	} else if (!statspec) {
		// default stations/waypoints
		const int height = layout < 4 ? 2 : 5;
		if (GetTileMaxZ(tile) + height > bridge_height) return CommandCost(STR_ERROR_BRIDGE_TOO_LOW_FOR_STATION);
	} else {
		if (!_settings_game.construction.allow_stations_under_bridges) return CommandCost(INVALID_STRING_ID);
	}

	BridgePiecePillarFlags disallowed_pillar_flags;
	if (statspec && HasBit(statspec->internal_flags, SSIF_BRIDGE_DISALLOWED_PILLARS_SET)) {
		// pillar flags set by NewGRF
		disallowed_pillar_flags = (BridgePiecePillarFlags) statspec->bridge_disallowed_pillars[layout];
	} else if (!statspec) {
		// default stations/waypoints
		static const uint8_t st_flags[8] = { 0x50, 0xA0, 0x50, 0xA0, 0x50 | 0x26, 0xA0 | 0x1C, 0x50 | 0x89, 0xA0 | 0x43 };
		disallowed_pillar_flags = (BridgePiecePillarFlags) st_flags[layout];
	} else if (HasBit(statspec->blocked, layout)) {
		// non-track station tiles
		disallowed_pillar_flags = (BridgePiecePillarFlags) 0;
	} else {
		// tracked station tiles
		const Axis axis = HasBit(layout, 0) ? AXIS_Y : AXIS_X;
		disallowed_pillar_flags = (BridgePiecePillarFlags) (axis == AXIS_X ? 0x50 : 0xA0);
	}

	if ((GetBridgeTilePillarFlags(tile, northern_bridge_end, southern_bridge_end, bridge_type, bridge_transport_type) & disallowed_pillar_flags) == 0) {
		return CommandCost();
	} else {
		return CommandCost(STR_ERROR_BRIDGE_PILLARS_OBSTRUCT_STATION);
	}
}

CommandCost IsRailStationBridgeAboveOk(TileIndex tile, const StationSpec *statspec, uint8_t layout)
{
	if (!IsBridgeAbove(tile)) return CommandCost();

	TileIndex southern_bridge_end = GetSouthernBridgeEnd(tile);
	TileIndex northern_bridge_end = GetNorthernBridgeEnd(tile);
	return IsRailStationBridgeAboveOk(tile, statspec, layout, northern_bridge_end, southern_bridge_end, GetBridgeHeight(southern_bridge_end),
			GetBridgeType(southern_bridge_end), GetTunnelBridgeTransportType(southern_bridge_end));
}

CommandCost IsRoadStopBridgeAboveOK(TileIndex tile, const RoadStopSpec *spec, bool drive_through, DiagDirection entrance,
		TileIndex northern_bridge_end, TileIndex southern_bridge_end, int bridge_height,
		BridgeType bridge_type, TransportType bridge_transport_type)
{
	if (spec && HasBit(spec->internal_flags, RSIF_BRIDGE_HEIGHTS_SET)) {
		int height = spec->bridge_height[drive_through ? (GFX_TRUCK_BUS_DRIVETHROUGH_OFFSET + DiagDirToAxis(entrance)) : entrance];
		if (height == 0) return CommandCost(INVALID_STRING_ID);
		if (GetTileMaxZ(tile) + height > bridge_height) {
			return CommandCost(STR_ERROR_BRIDGE_TOO_LOW_FOR_STATION);
		}
	} else {
		if (!_settings_game.construction.allow_road_stops_under_bridges) return CommandCost(INVALID_STRING_ID);

		if (GetTileMaxZ(tile) + (drive_through ? 1 : 2) > bridge_height) {
			return CommandCost(STR_ERROR_BRIDGE_TOO_LOW_FOR_STATION);
		}
	}

	BridgePiecePillarFlags disallowed_pillar_flags = (BridgePiecePillarFlags) 0;
	if (spec && HasBit(spec->internal_flags, RSIF_BRIDGE_DISALLOWED_PILLARS_SET)) {
		disallowed_pillar_flags = (BridgePiecePillarFlags) spec->bridge_disallowed_pillars[drive_through ? (GFX_TRUCK_BUS_DRIVETHROUGH_OFFSET + DiagDirToAxis(entrance)) : entrance];
	} else if (drive_through) {
		disallowed_pillar_flags = (BridgePiecePillarFlags) (DiagDirToAxis(entrance) == AXIS_X ? 0x50 : 0xA0);
	} else {
		SetBit(disallowed_pillar_flags, 4 + entrance);
	}
	if ((GetBridgeTilePillarFlags(tile, northern_bridge_end, southern_bridge_end, bridge_type, bridge_transport_type) & disallowed_pillar_flags) == 0) {
		return CommandCost();
	} else {
		return CommandCost(STR_ERROR_BRIDGE_PILLARS_OBSTRUCT_STATION);
	}
}

/**
 * Checks if a rail station can be built at the given area.
 * @param tile_area Area to check.
 * @param flags Operation to perform.
 * @param axis Rail station axis.
 * @param station StationID to be queried and returned if available.
 * @param rt The rail type to check for (overbuilding rail stations over rail).
 * @param affected_vehicles List of trains with PBS reservations on the tiles
 * @param spec_class Station class.
 * @param spec_index Index into the station class.
 * @param plat_len Platform length.
 * @param numtracks Number of platforms.
 * @return The cost in case of success, or an error code if it failed.
 */
static CommandCost CheckFlatLandRailStation(TileArea tile_area, DoCommandFlag flags, Axis axis, StationID *station, RailType rt, std::vector<Train *> &affected_vehicles, StationClassID spec_class, uint16_t spec_index, uint8_t plat_len, uint8_t numtracks)
{
	CommandCost cost(EXPENSES_CONSTRUCTION);
	int allowed_z = -1;
	uint invalid_dirs = 5 << axis;

	const StationSpec *statspec = StationClass::Get(spec_class)->GetSpec(spec_index);
	bool slope_cb = statspec != nullptr && HasBit(statspec->callback_mask, CBM_STATION_SLOPE_CHECK);

	for (TileIndex tile_cur : tile_area) {
		CommandCost ret = CheckBuildableTile(tile_cur, invalid_dirs, allowed_z, false, false);
		if (ret.Failed()) return ret;
		cost.AddCost(ret);

		if (slope_cb) {
			/* Do slope check if requested. */
			ret = PerformStationTileSlopeCheck(tile_area.tile, tile_cur, rt, statspec, axis, plat_len, numtracks);
			if (ret.Failed()) return ret;
		}

		/* if station is set, then we have special handling to allow building on top of already existing stations.
		 * so station points to INVALID_STATION if we can build on any station.
		 * Or it points to a station if we're only allowed to build on exactly that station. */
		if (station != nullptr && IsTileType(tile_cur, MP_STATION)) {
			if (!IsRailStation(tile_cur)) {
				return ClearTile_Station(tile_cur, DC_AUTO); // get error message
			} else {
				StationID st = GetStationIndex(tile_cur);
				if (*station == INVALID_STATION) {
					*station = st;
				} else if (*station != st) {
					return_cmd_error(STR_ERROR_ADJOINS_MORE_THAN_ONE_EXISTING);
				}
				if (_settings_game.vehicle.train_braking_model == TBM_REALISTIC && HasStationReservation(tile_cur)) {
					CommandCost ret = CheckTrainReservationPreventsTrackModification(tile_cur, GetRailStationTrack(tile_cur));
					if (ret.Failed()) return ret;
				}
			}
		} else {
			/* Rail type is only valid when building a railway station; if station to
			 * build isn't a rail station it's INVALID_RAILTYPE. */
			if (rt != INVALID_RAILTYPE &&
					IsPlainRailTile(tile_cur) && !HasSignals(tile_cur) &&
					HasPowerOnRail(GetRailType(tile_cur), rt)) {
				/* Allow overbuilding if the tile:
				 *  - has rail, but no signals
				 *  - it has exactly one track
				 *  - the track is in line with the station
				 *  - the current rail type has power on the to-be-built type (e.g. convert normal rail to el rail)
				 */
				TrackBits tracks = GetTrackBits(tile_cur);
				Track track = RemoveFirstTrack(&tracks);
				Track expected_track = HasBit(invalid_dirs, DIAGDIR_NE) ? TRACK_X : TRACK_Y;

				if (tracks == TRACK_BIT_NONE && track == expected_track) {
					/* Check for trains having a reservation for this tile. */
					if (HasBit(GetRailReservationTrackBits(tile_cur), track)) {
						Train *v = GetTrainForReservation(tile_cur, track);
						if (v != nullptr) {
							CommandCost ret = CheckTrainReservationPreventsTrackModification(v);
							if (ret.Failed()) return ret;
							affected_vehicles.push_back(v);
						}
					}
					CommandCost ret = DoCommand(tile_cur, 0, track, flags, CMD_REMOVE_SINGLE_RAIL);
					if (ret.Failed()) return ret;
					cost.AddCost(ret);
					/* With flags & ~DC_EXEC CmdLandscapeClear would fail since the rail still exists */
					continue;
				}
			}
			ret = DoCommand(tile_cur, 0, 0, flags, CMD_LANDSCAPE_CLEAR);
			if (ret.Failed()) return ret;
			cost.AddCost(ret);
		}
	}

	return cost;
}

/**
 * Checks if a road stop can be built at the given tile.
 * @param tile_area Area to check.
 * @param spec Road stop spec.
 * @param flags Operation to perform.
 * @param invalid_dirs Prohibited directions (set of DiagDirections).
 * @param is_drive_through True if trying to build a drive-through station.
 * @param station_type Station type (bus, truck or road waypoint).
 * @param axis Axis of a drive-through road stop.
 * @param station StationID to be queried and returned if available.
 * @param rt Road type to build.
 * @param require_road Is existing road required.
 * @return The cost in case of success, or an error code if it failed.
 */
CommandCost CheckFlatLandRoadStop(TileArea tile_area, const RoadStopSpec *spec, DoCommandFlag flags, uint invalid_dirs, bool is_drive_through, StationType station_type, Axis axis, StationID *station, RoadType rt, bool require_road)
{
	CommandCost cost(EXPENSES_CONSTRUCTION);
	int allowed_z = -1;

	for (TileIndex cur_tile : tile_area) {
		bool allow_under_bridge = _settings_game.construction.allow_road_stops_under_bridges || (spec != nullptr && HasBit(spec->internal_flags, RSIF_BRIDGE_HEIGHTS_SET));
		CommandCost ret = CheckBuildableTile(cur_tile, invalid_dirs, allowed_z, !is_drive_through, !allow_under_bridge);
		if (ret.Failed()) return ret;
		cost.AddCost(ret);

		if (allow_under_bridge && IsBridgeAbove(cur_tile)) {
			TileIndex southern_bridge_end = GetSouthernBridgeEnd(cur_tile);
			TileIndex northern_bridge_end = GetNorthernBridgeEnd(cur_tile);
			CommandCost bridge_ret = IsRoadStopBridgeAboveOK(cur_tile, spec, is_drive_through, (DiagDirection) FindFirstBit(invalid_dirs),
					northern_bridge_end, southern_bridge_end, GetBridgeHeight(southern_bridge_end),
					GetBridgeType(southern_bridge_end), GetTunnelBridgeTransportType(southern_bridge_end));
			if (bridge_ret.Failed()) return bridge_ret;
		}

		/* If station is set, then we have special handling to allow building on top of already existing stations.
		 * Station points to INVALID_STATION if we can build on any station.
		 * Or it points to a station if we're only allowed to build on exactly that station. */
		if (station != nullptr && IsTileType(cur_tile, MP_STATION)) {
			if (!IsAnyRoadStop(cur_tile)) {
				return ClearTile_Station(cur_tile, DC_AUTO); // Get error message.
			} else {
				if (station_type != GetStationType(cur_tile) ||
						is_drive_through != IsDriveThroughStopTile(cur_tile)) {
					return ClearTile_Station(cur_tile, DC_AUTO); // Get error message.
				}
				/* Drive-through station in the wrong direction. */
				if (is_drive_through && IsDriveThroughStopTile(cur_tile) && DiagDirToAxis(GetRoadStopDir(cur_tile)) != axis){
					return_cmd_error(STR_ERROR_DRIVE_THROUGH_DIRECTION);
				}
				StationID st = GetStationIndex(cur_tile);
				if (*station == INVALID_STATION) {
					*station = st;
				} else if (*station != st) {
					return_cmd_error(STR_ERROR_ADJOINS_MORE_THAN_ONE_EXISTING);
				}
			}
<<<<<<< HEAD
		} else {
			bool build_over_road = is_drive_through && IsNormalRoadTile(cur_tile);
			/* Road bits in the wrong direction. */
			RoadBits rb = IsNormalRoadTile(cur_tile) ? GetAllRoadBits(cur_tile) : ROAD_NONE;
			if (build_over_road && (rb & (axis == AXIS_X ? ROAD_Y : ROAD_X)) != 0) {
				/* Someone was pedantic and *NEEDED* three fracking different error messages. */
				switch (CountBits(rb)) {
					case 1:
						return_cmd_error(STR_ERROR_DRIVE_THROUGH_DIRECTION);

					case 2:
						if (rb == ROAD_X || rb == ROAD_Y) return_cmd_error(STR_ERROR_DRIVE_THROUGH_DIRECTION);
						return_cmd_error(STR_ERROR_DRIVE_THROUGH_CORNER);

					default: // 3 or 4
						return_cmd_error(STR_ERROR_DRIVE_THROUGH_JUNCTION);
				}
=======
			/* Drive-through station in the wrong direction. */
			if (is_drive_through && IsDriveThroughStopTile(cur_tile) && DiagDirToAxis(GetRoadStopDir(cur_tile)) != axis) {
				return_cmd_error(STR_ERROR_DRIVE_THROUGH_DIRECTION);
			}
			StationID st = GetStationIndex(cur_tile);
			if (*station == INVALID_STATION) {
				*station = st;
			} else if (*station != st) {
				return_cmd_error(STR_ERROR_ADJOINS_MORE_THAN_ONE_EXISTING);
>>>>>>> b2218e75
			}

			if (build_over_road) {
				/* There is a road, check if we can build road+tram stop over it. */
				RoadType road_rt = GetRoadType(cur_tile, RTT_ROAD);
				if (road_rt != INVALID_ROADTYPE) {
					Owner road_owner = GetRoadOwner(cur_tile, RTT_ROAD);
					if (road_owner == OWNER_TOWN) {
						if (!_settings_game.construction.road_stop_on_town_road) return_cmd_error(STR_ERROR_DRIVE_THROUGH_ON_TOWN_ROAD);
					} else if (!_settings_game.construction.road_stop_on_competitor_road && road_owner != OWNER_NONE) {
						ret = CheckOwnership(road_owner);
						if (ret.Failed()) return ret;
					}
					uint num_pieces = CountBits(GetRoadBits(cur_tile, RTT_ROAD));

					if (rt != INVALID_ROADTYPE && RoadTypeIsRoad(rt) && !HasPowerOnRoad(rt, road_rt)) return_cmd_error(STR_ERROR_NO_SUITABLE_ROAD);

					cost.AddCost(RoadBuildCost(road_rt) * (2 - num_pieces));
				} else if (rt != INVALID_ROADTYPE && RoadTypeIsRoad(rt)) {
					cost.AddCost(RoadBuildCost(rt) * 2);
				}

				/* There is a tram, check if we can build road+tram stop over it. */
				RoadType tram_rt = GetRoadType(cur_tile, RTT_TRAM);
				if (tram_rt != INVALID_ROADTYPE) {
					Owner tram_owner = GetRoadOwner(cur_tile, RTT_TRAM);
					if (Company::IsValidID(tram_owner) &&
							(!_settings_game.construction.road_stop_on_competitor_road ||
							/* Disallow breaking end-of-line of someone else
							 * so trams can still reverse on this tile. */
							HasExactlyOneBit(GetRoadBits(cur_tile, RTT_TRAM)))) {
						ret = CheckOwnership(tram_owner);
						if (ret.Failed()) return ret;
					}
					uint num_pieces = CountBits(GetRoadBits(cur_tile, RTT_TRAM));

					if (rt != INVALID_ROADTYPE && RoadTypeIsTram(rt) && !HasPowerOnRoad(rt, tram_rt)) return_cmd_error(STR_ERROR_NO_SUITABLE_ROAD);

					cost.AddCost(RoadBuildCost(tram_rt) * (2 - num_pieces));
				} else if (rt != INVALID_ROADTYPE && RoadTypeIsTram(rt)) {
					cost.AddCost(RoadBuildCost(rt) * 2);
				}
			} else if (require_road) {
				return_cmd_error(STR_ERROR_THERE_IS_NO_ROAD);
			} else {
				ret = DoCommand(cur_tile, 0, 0, flags, CMD_LANDSCAPE_CLEAR);
				if (ret.Failed()) return ret;
				cost.AddCost(ret);
				cost.AddCost(RoadBuildCost(rt) * 2);
			}
		}
	}

	return cost;
}

/**
 * Checks if an airport can be built at the given location and clear the area.
 * @param tile_iter Airport tile iterator.
 * @param flags Operation to perform.
 * @param station StationID of airport allowed in search area.
 * @return The cost in case of success, or an error code if it failed.
 */
static CommandCost CheckFlatLandAirport(AirportTileTableIterator tile_iter, DoCommandFlag flags, StationID *station)
{
	CommandCost cost(EXPENSES_CONSTRUCTION);
	int allowed_z = -1;

	for (; tile_iter != INVALID_TILE; ++tile_iter) {
		const TileIndex tile_cur = tile_iter;
		CommandCost ret = CheckBuildableTile(tile_cur, 0, allowed_z, true, true);
		if (ret.Failed()) return ret;
		cost.AddCost(ret);

		/* if station is set, then allow building on top of an already
		 * existing airport, either the one in *station if it is not
		 * INVALID_STATION, or anyone otherwise and store which one
		 * in *station */
		if (station != nullptr && IsTileType(tile_cur, MP_STATION)) {
			if (!IsAirport(tile_cur)) {
				return ClearTile_Station(tile_cur, DC_AUTO); // get error message
			} else {
				StationID st = GetStationIndex(tile_cur);
				if (*station == INVALID_STATION) {
					*station = st;
				} else if (*station != st) {
					return_cmd_error(STR_ERROR_ADJOINS_MORE_THAN_ONE_EXISTING);
				}
			}
		} else {
			ret = DoCommand(tile_cur, 0, 0, flags, CMD_LANDSCAPE_CLEAR);
			if (ret.Failed()) return ret;
			cost.AddCost(ret);
		}
	}

	return cost;
}

/**
 * Check whether we can expand the rail part of the given station.
 * @param st the station to expand
 * @param new_ta the current (and if all is fine new) tile area of the rail part of the station
 * @return Succeeded or failed command.
 */
CommandCost CanExpandRailStation(const BaseStation *st, TileArea &new_ta)
{
	TileArea cur_ta = st->train_station;

	/* determine new size of train station region.. */
	int x = std::min(TileX(cur_ta.tile), TileX(new_ta.tile));
	int y = std::min(TileY(cur_ta.tile), TileY(new_ta.tile));
	new_ta.w = (uint16_t)std::max(TileX(cur_ta.tile) + cur_ta.w, TileX(new_ta.tile) + new_ta.w) - x;
	new_ta.h = (uint16_t)std::max(TileY(cur_ta.tile) + cur_ta.h, TileY(new_ta.tile) + new_ta.h) - y;
	new_ta.tile = TileXY(x, y);

	/* make sure the final size is not too big. */
	if (new_ta.w > _settings_game.station.station_spread || new_ta.h > _settings_game.station.station_spread) {
		return_cmd_error(STR_ERROR_STATION_TOO_SPREAD_OUT);
	}

	return CommandCost();
}

static inline uint8_t *CreateSingle(uint8_t *layout, int n)
{
	int i = n;
	do *layout++ = 0; while (--i);
	layout[((n - 1) >> 1) - n] = 2;
	return layout;
}

static inline uint8_t *CreateMulti(uint8_t *layout, int n, uint8_t b)
{
	int i = n;
	do *layout++ = b; while (--i);
	if (n > 4) {
		layout[0 - n] = 0;
		layout[n - 1 - n] = 0;
	}
	return layout;
}

/**
 * Create the station layout for the given number of tracks and platform length.
 * @param layout    The layout to write to.
 * @param numtracks The number of tracks to write.
 * @param plat_len  The length of the platforms.
 * @param statspec  The specification of the station to (possibly) get the layout from.
 */
void GetStationLayout(uint8_t *layout, uint numtracks, uint plat_len, const StationSpec *statspec)
{
	if (statspec != nullptr && statspec->layouts.size() >= plat_len &&
			statspec->layouts[plat_len - 1].size() >= numtracks &&
			!statspec->layouts[plat_len - 1][numtracks - 1].empty()) {
		/* Custom layout defined, follow it. */
		memcpy(layout, statspec->layouts[plat_len - 1][numtracks - 1].data(),
			static_cast<size_t>(plat_len) * numtracks);
		return;
	}

	if (plat_len == 1) {
		CreateSingle(layout, numtracks);
	} else {
		if (numtracks & 1) layout = CreateSingle(layout, plat_len);
		int n = numtracks >> 1;

		while (--n >= 0) {
			layout = CreateMulti(layout, plat_len, 4);
			layout = CreateMulti(layout, plat_len, 6);
		}
	}
}

/**
 * Find a nearby station that joins this station.
 * @tparam T the class to find a station for
 * @param existing_station an existing station we build over
 * @param station_to_join the station to join to
 * @param adjacent whether adjacent stations are allowed
 * @param ta the area of the newly build station
 * @param st 'return' pointer for the found station
 * @param error_message the error message when building a station on top of others
 * @return command cost with the error or 'okay'
 */
template <class T, class F>
CommandCost FindJoiningBaseStation(StationID existing_station, StationID station_to_join, bool adjacent, TileArea ta, T **st, StringID error_message, F filter)
{
	assert(*st == nullptr);
	bool check_surrounding = true;

	if (_settings_game.station.adjacent_stations) {
		if (existing_station != INVALID_STATION) {
			if (adjacent && existing_station != station_to_join) {
				/* You can't build an adjacent station over the top of one that
				 * already exists. */
				return_cmd_error(error_message);
			} else {
				/* Extend the current station, and don't check whether it will
				 * be near any other stations. */
				T *candidate = T::GetIfValid(existing_station);
				if (candidate != nullptr && filter(candidate)) *st = candidate;
				check_surrounding = (*st == nullptr);
			}
		} else {
			/* There's no station here. Don't check the tiles surrounding this
			 * one if the company wanted to build an adjacent station. */
			if (adjacent) check_surrounding = false;
		}
	}

	if (check_surrounding) {
		/* Make sure there is no more than one other station around us that is owned by us. */
		CommandCost ret = GetStationAround(ta, existing_station, _current_company, st, filter);
		if (ret.Failed()) return ret;
	}

	/* Distant join */
	if (*st == nullptr && station_to_join != INVALID_STATION) *st = T::GetIfValid(station_to_join);

	return CommandCost();
}

/**
 * Find a nearby station that joins this station.
 * @param existing_station an existing station we build over
 * @param station_to_join the station to join to
 * @param adjacent whether adjacent stations are allowed
 * @param ta the area of the newly build station
 * @param st 'return' pointer for the found station
 * @param error_message the error message when building a station on top of others
 * @return command cost with the error or 'okay'
 */
static CommandCost FindJoiningStation(StationID existing_station, StationID station_to_join, bool adjacent, TileArea ta, Station **st, StringID error_message = STR_ERROR_MUST_REMOVE_RAILWAY_STATION_FIRST)
{
	return FindJoiningBaseStation<Station>(existing_station, station_to_join, adjacent, ta, st, error_message, [](Station *st) -> bool { return true; });
}

/**
 * Find a nearby waypoint that joins this waypoint.
 * @param existing_waypoint an existing waypoint we build over
 * @param waypoint_to_join the waypoint to join to
 * @param adjacent whether adjacent waypoints are allowed
 * @param ta the area of the newly build waypoint
 * @param wp 'return' pointer for the found waypoint
 * @return command cost with the error or 'okay'
 */
CommandCost FindJoiningWaypoint(StationID existing_waypoint, StationID waypoint_to_join, bool adjacent, TileArea ta, Waypoint **wp, bool is_road)
{
	return FindJoiningBaseStation<Waypoint>(existing_waypoint, waypoint_to_join, adjacent, ta, wp,
			is_road ? STR_ERROR_MUST_REMOVE_ROADWAYPOINT_FIRST : STR_ERROR_MUST_REMOVE_RAILWAYPOINT_FIRST,
			[is_road](Waypoint *wp) -> bool { return HasBit(wp->waypoint_flags, WPF_ROAD) == is_road; });
}

/**
 * Clear any rail station platform reservation ahead of and behind train.
 * @param v vehicle which may hold reservations
 */
void FreeTrainStationPlatformReservation(const Train *v)
{
	if (IsRailStationTile(v->tile)) SetRailStationPlatformReservation(v->tile, TrackdirToExitdir(v->GetVehicleTrackdir()), false);
	v = v->Last();
	if (IsRailStationTile(v->tile)) SetRailStationPlatformReservation(v->tile, TrackdirToExitdir(ReverseTrackdir(v->GetVehicleTrackdir())), false);
}

/**
 * Clear platform reservation during station building/removing.
 * @param v vehicle which holds reservation
 */
static void FreeTrainReservation(Train *v)
{
	FreeTrainTrackReservation(v);
	FreeTrainStationPlatformReservation(v);
}

/**
 * Restore platform reservation during station building/removing.
 * @param v vehicle which held reservation
 */
static void RestoreTrainReservation(Train *v)
{
	if (IsRailStationTile(v->tile)) SetRailStationPlatformReservation(v->tile, TrackdirToExitdir(v->GetVehicleTrackdir()), true);
	TryPathReserve(v, true, true);
	v = v->Last();
	if (IsRailStationTile(v->tile)) SetRailStationPlatformReservation(v->tile, TrackdirToExitdir(ReverseTrackdir(v->GetVehicleTrackdir())), true);
}

/**
 * Build rail station
 * @param tile_org northern most position of station dragging/placement
 * @param flags operation to perform
 * @param p1 various bitstuffed elements
 * - p1 = (bit  0- 5) - railtype
 * - p1 = (bit  6)    - orientation (Axis)
 * - p1 = (bit  8-15) - number of tracks
 * - p1 = (bit 16-23) - platform length
 * - p1 = (bit 24)    - allow stations directly adjacent to other stations.
 * @param p2 various bitstuffed elements
 * - p2 = (bit  0-15) - custom station class
 * - p2 = (bit 16-31) - station ID to join (NEW_STATION if build new one)
 * @param p3 various bitstuffed elements
 * - p3 = (bit  0-15) - custom station id
 * @param text unused
 * @return the cost of this operation or an error
 */
CommandCost CmdBuildRailStation(TileIndex tile_org, DoCommandFlag flags, uint32_t p1, uint32_t p2, uint64_t p3, const char *text, const CommandAuxiliaryBase *aux_data)
{
	/* Unpack parameters */
	RailType rt       = Extract<RailType, 0, 6>(p1);
	Axis axis         = Extract<Axis, 6, 1>(p1);
	uint8_t numtracks = GB(p1,  8, 8);
	uint8_t plat_len  = GB(p1, 16, 8);
	bool adjacent     = HasBit(p1, 24);

	StationClassID spec_class = Extract<StationClassID, 0, 16>(p2);
	uint16_t spec_index         = GB(p3, 0, 16);
	StationID station_to_join = GB(p2, 16, 16);

	/* Does the authority allow this? */
	CommandCost ret = CheckIfAuthorityAllowsNewStation(tile_org, flags);
	if (ret.Failed()) return ret;

	if (!ValParamRailType(rt)) return CMD_ERROR;

	/* Check if the given station class is valid */
	if ((uint)spec_class >= StationClass::GetClassCount() || spec_class == STAT_CLASS_WAYP) return CMD_ERROR;
	if (spec_index >= StationClass::Get(spec_class)->GetSpecCount()) return CMD_ERROR;
	if (plat_len == 0 || numtracks == 0) return CMD_ERROR;

	int w_org, h_org;
	if (axis == AXIS_X) {
		w_org = plat_len;
		h_org = numtracks;
	} else {
		h_org = plat_len;
		w_org = numtracks;
	}

	/* Check if the first tile and the last tile are valid */
	if (!IsValidTile(tile_org) || TileAddWrap(tile_org, w_org - 1, h_org - 1) == INVALID_TILE) return CMD_ERROR;

	bool reuse = (station_to_join != NEW_STATION);
	if (!reuse) station_to_join = INVALID_STATION;
	bool distant_join = (station_to_join != INVALID_STATION);

	if (distant_join && (!_settings_game.station.distant_join_stations || !Station::IsValidID(station_to_join))) return CMD_ERROR;

	if (h_org > _settings_game.station.station_spread || w_org > _settings_game.station.station_spread) return CMD_ERROR;

	/* these values are those that will be stored in train_tile and station_platforms */
	TileArea new_location(tile_org, w_org, h_org);

	/* Make sure the area below consists of clear tiles. (OR tiles belonging to a certain rail station) */
	StationID est = INVALID_STATION;
	std::vector<Train *> affected_vehicles;

	const StationSpec *statspec = StationClass::Get(spec_class)->GetSpec(spec_index);

	TileIndexDiff tile_delta = (axis == AXIS_X ? TileDiffXY(1, 0) : TileDiffXY(0, 1));
	uint8_t *layout_ptr = AllocaM(uint8_t, numtracks * plat_len);
	GetStationLayout(layout_ptr, numtracks, plat_len, statspec);

	{
		TileIndex tile_track = tile_org;
		uint8_t *check_layout_ptr = layout_ptr;
		for (uint i = 0; i < numtracks; i++) {
			TileIndex tile = tile_track;
			for (uint j = 0; j < plat_len; j++) {
				CommandCost ret = IsRailStationBridgeAboveOk(tile, statspec, *check_layout_ptr++);
				if (ret.Failed()) {
					return CommandCost::DualErrorMessage(STR_ERROR_MUST_DEMOLISH_BRIDGE_FIRST, ret.GetErrorMessage());
				}
				tile += tile_delta;
			}
			tile_track += tile_delta ^ TileDiffXY(1, 1); // perpendicular to tile_delta
		}
	}

	/* Clear the land below the station. */
	CommandCost cost = CheckFlatLandRailStation(new_location, flags, axis, &est, rt, affected_vehicles, spec_class, spec_index, plat_len, numtracks);
	if (cost.Failed()) return cost;
	/* Add construction expenses. */
	cost.AddCost((numtracks * _price[PR_BUILD_STATION_RAIL] + _price[PR_BUILD_STATION_RAIL_LENGTH]) * plat_len);
	cost.AddCost(numtracks * plat_len * RailBuildCost(rt));

	Station *st = nullptr;
	ret = FindJoiningStation(est, station_to_join, adjacent, new_location, &st);
	if (ret.Failed()) return ret;

	ret = BuildStationPart(&st, flags, reuse, new_location, STATIONNAMING_RAIL);
	if (ret.Failed()) return ret;

	if (st != nullptr && st->train_station.tile != INVALID_TILE) {
		ret = CanExpandRailStation(st, new_location);
		if (ret.Failed()) return ret;
	}

	/* Check if we can allocate a custom stationspec to this station */
	int specindex = AllocateSpecToStation(statspec, st, (flags & DC_EXEC) != 0);
	if (specindex == -1) return_cmd_error(STR_ERROR_TOO_MANY_STATION_SPECS);

	if (statspec != nullptr) {
		/* Perform NewStation checks */

		/* Check if the station size is permitted */
		if (HasBit(statspec->disallowed_platforms, std::min(numtracks - 1, 7)) || HasBit(statspec->disallowed_lengths, std::min(plat_len - 1, 7))) {
			return CMD_ERROR;
		}

		/* Check if the station is buildable */
		if (HasBit(statspec->callback_mask, CBM_STATION_AVAIL)) {
			uint16_t cb_res = GetStationCallback(CBID_STATION_AVAILABILITY, 0, 0, statspec, nullptr, INVALID_TILE, rt);
			if (cb_res != CALLBACK_FAILED && !Convert8bitBooleanCallback(statspec->grf_prop.grffile, CBID_STATION_AVAILABILITY, cb_res)) return CMD_ERROR;
		}
	}

	if (flags & DC_EXEC) {

		uint8_t numtracks_orig;
		Track track;

		st->train_station = new_location;
		st->AddFacility(FACIL_TRAIN, new_location.tile);

		st->rect.BeforeAddRect(tile_org, w_org, h_org, StationRect::ADD_TRY);

		if (statspec != nullptr) {
			/* Include this station spec's animation trigger bitmask
			 * in the station's cached copy. */
			st->cached_anim_triggers |= statspec->animation.triggers;
		}

		track = AxisToTrack(axis);

		numtracks_orig = numtracks;

		Company *c = Company::Get(st->owner);
		TileIndex tile_track = tile_org;
		do {
			TileIndex tile = tile_track;
			int w = plat_len;
			do {
				uint8_t layout = *layout_ptr++;
				if (IsRailStationTile(tile) && HasStationReservation(tile)) {
					/* Check for trains having a reservation for this tile. */
					Train *v = GetTrainForReservation(tile, AxisToTrack(GetRailStationAxis(tile)));
					if (v != nullptr) {
						affected_vehicles.push_back(v);
						/* Not necessary to call CheckTrainReservationPreventsTrackModification as that is done by CheckFlatLandRailStation */
						FreeTrainReservation(v);
					}
				}

				/* Railtype can change when overbuilding. */
				if (IsRailStationTile(tile)) {
					if (!IsStationTileBlocked(tile)) c->infrastructure.rail[GetRailType(tile)]--;
					c->infrastructure.station--;
				}

				/* Remove animation if overbuilding */
				DeleteAnimatedTile(tile);
				uint8_t old_specindex = HasStationTileRail(tile) ? GetCustomStationSpecIndex(tile) : 0;
				MakeRailStation(tile, st->owner, st->index, axis, layout & ~1, rt);
				/* Free the spec if we overbuild something */
				if (old_specindex != specindex) DeallocateSpecFromStation(st, old_specindex);

				SetCustomStationSpecIndex(tile, specindex);
				SetStationTileRandomBits(tile, GB(Random(), 0, 4));
				SetAnimationFrame(tile, 0);

				if (statspec != nullptr) {
					/* Use a fixed axis for GetPlatformInfo as our platforms / numtracks are always the right way around */
					uint32_t platinfo = GetPlatformInfo(AXIS_X, GetStationGfx(tile), plat_len, numtracks_orig, plat_len - w, numtracks_orig - numtracks, false);

					/* As the station is not yet completely finished, the station does not yet exist. */
					uint16_t callback = GetStationCallback(CBID_STATION_TILE_LAYOUT, platinfo, 0, statspec, nullptr, tile, rt);
					if (callback != CALLBACK_FAILED) {
						if (callback < 8) {
							SetStationGfx(tile, (callback & ~1) + axis);
						} else {
							ErrorUnknownCallbackResult(statspec->grf_prop.grffile->grfid, CBID_STATION_TILE_LAYOUT, callback);
						}
					}

					/* Trigger station animation -- after building? */
					TriggerStationAnimation(st, tile, SAT_BUILT);
				}

				/* Should be the same as layout but axis component could be wrong... */
				StationGfx gfx = GetStationGfx(tile);
				bool blocked = statspec != nullptr && HasBit(statspec->blocked, gfx);
				/* Default stations do not draw pylons under roofs (gfx >= 4) */
				bool pylons = statspec != nullptr ? HasBit(statspec->pylons, gfx) : gfx < 4;
				bool wires = statspec == nullptr || !HasBit(statspec->wires, gfx);

				SetStationTileBlocked(tile, blocked);
				SetStationTileHavePylons(tile, pylons);
				SetStationTileHaveWires(tile, wires);

				if (!blocked) c->infrastructure.rail[rt]++;
				c->infrastructure.station++;

				tile += tile_delta;
			} while (--w);
			AddTrackToSignalBuffer(tile_track, track, _current_company);
			YapfNotifyTrackLayoutChange(tile_track, track);
			tile_track += tile_delta ^ TileDiffXY(1, 1); // perpendicular to tile_delta
		} while (--numtracks);

		for (uint i = 0; i < affected_vehicles.size(); ++i) {
			/* Restore reservations of trains. */
			RestoreTrainReservation(affected_vehicles[i]);
		}

		/* Check whether we need to expand the reservation of trains already on the station. */
		TileArea update_reservation_area;
		if (axis == AXIS_X) {
			update_reservation_area = TileArea(tile_org, 1, numtracks_orig);
		} else {
			update_reservation_area = TileArea(tile_org, numtracks_orig, 1);
		}

		for (TileIndex tile : update_reservation_area) {
			/* Don't even try to make eye candy parts reserved. */
			if (IsStationTileBlocked(tile)) continue;

			DiagDirection dir = AxisToDiagDir(axis);
			TileIndexDiff tile_offset = TileOffsByDiagDir(dir);
			TileIndex platform_begin = tile;
			TileIndex platform_end = tile;

			/* We can only account for tiles that are reachable from this tile, so ignore primarily blocked tiles while finding the platform begin and end. */
			for (TileIndex next_tile = platform_begin - tile_offset; IsCompatibleTrainStationTile(next_tile, platform_begin); next_tile -= tile_offset) {
				platform_begin = next_tile;
			}
			for (TileIndex next_tile = platform_end + tile_offset; IsCompatibleTrainStationTile(next_tile, platform_end); next_tile += tile_offset) {
				platform_end = next_tile;
			}

			/* If there is at least on reservation on the platform, we reserve the whole platform. */
			bool reservation = false;
			for (TileIndex t = platform_begin; !reservation && t <= platform_end; t += tile_offset) {
				reservation = HasStationReservation(t);
			}

			if (reservation) {
				SetRailStationPlatformReservation(platform_begin, dir, true);
			}
		}

		st->MarkTilesDirty(false);
		st->AfterStationTileSetChange(true, STATION_RAIL);
		ZoningMarkDirtyStationCoverageArea(st);
	}

	return cost;
}

static TileArea MakeStationAreaSmaller(BaseStation *st, TileArea ta, bool (*func)(BaseStation *, TileIndex))
{
restart:

	/* too small? */
	if (ta.w != 0 && ta.h != 0) {
		/* check the left side, x = constant, y changes */
		for (uint i = 0; !func(st, ta.tile + TileDiffXY(0, i));) {
			/* the left side is unused? */
			if (++i == ta.h) {
				ta.tile += TileDiffXY(1, 0);
				ta.w--;
				goto restart;
			}
		}

		/* check the right side, x = constant, y changes */
		for (uint i = 0; !func(st, ta.tile + TileDiffXY(ta.w - 1, i));) {
			/* the right side is unused? */
			if (++i == ta.h) {
				ta.w--;
				goto restart;
			}
		}

		/* check the upper side, y = constant, x changes */
		for (uint i = 0; !func(st, ta.tile + TileDiffXY(i, 0));) {
			/* the left side is unused? */
			if (++i == ta.w) {
				ta.tile += TileDiffXY(0, 1);
				ta.h--;
				goto restart;
			}
		}

		/* check the lower side, y = constant, x changes */
		for (uint i = 0; !func(st, ta.tile + TileDiffXY(i, ta.h - 1));) {
			/* the left side is unused? */
			if (++i == ta.w) {
				ta.h--;
				goto restart;
			}
		}
	} else {
		ta.Clear();
	}

	return ta;
}

static bool TileBelongsToRailStation(BaseStation *st, TileIndex tile)
{
	return st->TileBelongsToRailStation(tile);
}

static void MakeRailStationAreaSmaller(BaseStation *st)
{
	st->train_station = MakeStationAreaSmaller(st, st->train_station, TileBelongsToRailStation);
}

static bool TileBelongsToShipStation(BaseStation *st, TileIndex tile)
{
	return IsDockTile(tile) && GetStationIndex(tile) == st->index;
}

static void MakeShipStationAreaSmaller(Station *st)
{
	st->ship_station = MakeStationAreaSmaller(st, st->ship_station, TileBelongsToShipStation);
	UpdateStationDockingTiles(st);
}

static bool TileBelongsToRoadWaypointStation(BaseStation *st, TileIndex tile)
{
	return IsRoadWaypointTile(tile) && GetStationIndex(tile) == st->index;
}

void MakeRoadWaypointStationAreaSmaller(BaseStation *st, TileArea &road_waypoint_area)
{
	road_waypoint_area = MakeStationAreaSmaller(st, road_waypoint_area, TileBelongsToRoadWaypointStation);
}

/**
 * Remove a number of tiles from any rail station within the area.
 * @param ta the area to clear station tile from.
 * @param affected_stations the stations affected.
 * @param flags the command flags.
 * @param removal_cost the cost for removing the tile, including the rail.
 * @param keep_rail whether to keep the rail of the station.
 * @tparam T the type of station to remove.
 * @return the number of cleared tiles or an error.
 */
template <class T>
CommandCost RemoveFromRailBaseStation(TileArea ta, std::vector<T *> &affected_stations, DoCommandFlag flags, Money removal_cost, bool keep_rail)
{
	/* Count of the number of tiles removed */
	int quantity = 0;
	CommandCost total_cost(EXPENSES_CONSTRUCTION);
	/* Accumulator for the errors seen during clearing. If no errors happen,
	 * and the quantity is 0 there is no station. Otherwise it will be one
	 * of the other error that got accumulated. */
	CommandCost error;

	/* Do the action for every tile into the area */
	for (TileIndex tile : ta) {
		/* Make sure the specified tile is a rail station */
		if (!HasStationTileRail(tile)) continue;

		/* If there is a vehicle on ground, do not allow to remove (flood) the tile */
		CommandCost ret = EnsureNoVehicleOnGround(tile);
		error.AddCost(ret);
		if (ret.Failed()) continue;

		/* Check ownership of station */
		T *st = T::GetByTile(tile);
		if (st == nullptr) continue;

		if (_current_company != OWNER_WATER) {
			ret = CheckOwnership(st->owner);
			error.AddCost(ret);
			if (ret.Failed()) continue;
		}

		Train *v = nullptr;
		Track track = GetRailStationTrack(tile);
		if (HasStationReservation(tile)) {
			v = GetTrainForReservation(tile, track);
			if (v != nullptr) {
				CommandCost ret = CheckTrainReservationPreventsTrackModification(v);
				error.AddCost(ret);
				if (ret.Failed()) continue;
				if (flags & DC_EXEC) FreeTrainReservation(v);
			}
		}

		/* If we reached here, the tile is valid so increase the quantity of tiles we will remove */
		quantity++;

		if (keep_rail || IsStationTileBlocked(tile)) {
			/* Don't refund the 'steel' of the track when we keep the
			 *  rail, or when the tile didn't have any rail at all. */
			total_cost.AddCost(-_price[PR_CLEAR_RAIL]);
		}

		if (flags & DC_EXEC) {
			bool already_affected = include(affected_stations, st);
			if (!already_affected) ZoningMarkDirtyStationCoverageArea(st);

			/* read variables before the station tile is removed */
			uint specindex = GetCustomStationSpecIndex(tile);
			Owner owner = GetTileOwner(tile);
			RailType rt = GetRailType(tile);

			bool build_rail = keep_rail && !IsStationTileBlocked(tile);
			if (!build_rail && !IsStationTileBlocked(tile)) Company::Get(owner)->infrastructure.rail[rt]--;

			DoClearSquare(tile);
			DeleteNewGRFInspectWindow(GSF_STATIONS, tile);
			if (build_rail) MakeRailNormal(tile, owner, TrackToTrackBits(track), rt);
			Company::Get(owner)->infrastructure.station--;
			DirtyCompanyInfrastructureWindows(owner);

			st->rect.AfterRemoveTile(st, tile);
			AddTrackToSignalBuffer(tile, track, owner);
			YapfNotifyTrackLayoutChange(tile, track);

			DeallocateSpecFromStation(st, specindex);

			if (v != nullptr) RestoreTrainReservation(v);
		}
	}

	if (quantity == 0) return error.Failed() ? error : CommandCost(STR_ERROR_THERE_IS_NO_STATION);

	for (T *st : affected_stations) {

		/* now we need to make the "spanned" area of the railway station smaller
		 * if we deleted something at the edges.
		 * we also need to adjust train_tile. */
		MakeRailStationAreaSmaller(st);
		UpdateStationSignCoord(st);

		/* if we deleted the whole station, delete the train facility. */
		if (st->train_station.tile == INVALID_TILE) {
			st->facilities &= ~FACIL_TRAIN;
			SetWindowClassesDirty(WC_VEHICLE_ORDERS);
			SetWindowWidgetDirty(WC_STATION_VIEW, st->index, WID_SV_TRAINS);
			st->UpdateVirtCoord();
			DeleteStationIfEmpty(st);
		}
	}

	total_cost.AddCost(quantity * removal_cost);
	return total_cost;
}

/**
 * Remove a single tile from a rail station.
 * This allows for custom-built station with holes and weird layouts
 * @param start tile of station piece to remove
 * @param flags operation to perform
 * @param p1 start_tile
 * @param p2 various bitstuffed elements
 * - p2 = bit 0 - if set keep the rail
 * @param text unused
 * @return the cost of this operation or an error
 */
CommandCost CmdRemoveFromRailStation(TileIndex start, DoCommandFlag flags, uint32_t p1, uint32_t p2, const char *text)
{
	TileIndex end = p1 == 0 ? start : p1;
	if (start >= MapSize() || end >= MapSize()) return CMD_ERROR;

	TileArea ta(start, end);
	std::vector<Station *> affected_stations;

	CommandCost ret = RemoveFromRailBaseStation(ta, affected_stations, flags, _price[PR_CLEAR_STATION_RAIL], HasBit(p2, 0));
	if (ret.Failed()) return ret;

	/* Do all station specific functions here. */
	for (Station *st : affected_stations) {

		if (st->train_station.tile == INVALID_TILE) SetWindowWidgetDirty(WC_STATION_VIEW, st->index, WID_SV_TRAINS);
		st->MarkTilesDirty(false);
		st->RecomputeCatchment();
	}

	/* Now apply the rail cost to the number that we deleted */
	return ret;
}

/**
 * Remove a single tile from a waypoint.
 * This allows for custom-built waypoint with holes and weird layouts
 * @param start tile of waypoint piece to remove
 * @param flags operation to perform
 * @param p1 start_tile
 * @param p2 various bitstuffed elements
 * - p2 = bit 0 - if set keep the rail
 * @param text unused
 * @return the cost of this operation or an error
 */
CommandCost CmdRemoveFromRailWaypoint(TileIndex start, DoCommandFlag flags, uint32_t p1, uint32_t p2, const char *text)
{
	TileIndex end = p1 == 0 ? start : p1;
	if (start >= MapSize() || end >= MapSize()) return CMD_ERROR;

	TileArea ta(start, end);
	std::vector<Waypoint *> affected_stations;

	return RemoveFromRailBaseStation(ta, affected_stations, flags, _price[PR_CLEAR_WAYPOINT_RAIL], HasBit(p2, 0));
}


/**
 * Remove a rail station/waypoint
 * @param st The station/waypoint to remove the rail part from
 * @param flags operation to perform
 * @param removal_cost the cost for removing a tile
 * @tparam T the type of station to remove
 * @return cost or failure of operation
 */
template <class T>
CommandCost RemoveRailStation(T *st, DoCommandFlag flags, Money removal_cost)
{
	/* Current company owns the station? */
	if (_current_company != OWNER_WATER) {
		CommandCost ret = CheckOwnership(st->owner);
		if (ret.Failed()) return ret;
	}

	/* determine width and height of platforms */
	TileArea ta = st->train_station;

	assert(ta.w != 0 && ta.h != 0);

	CommandCost cost(EXPENSES_CONSTRUCTION);
	/* clear all areas of the station */
	for (TileIndex tile : ta) {
		/* only remove tiles that are actually train station tiles */
		if (st->TileBelongsToRailStation(tile)) {
			std::vector<T*> affected_stations; // dummy
			CommandCost ret = RemoveFromRailBaseStation(TileArea(tile, 1, 1), affected_stations, flags, removal_cost, false);
			if (ret.Failed()) return ret;
			cost.AddCost(ret);
		}
	}

	return cost;
}

/**
 * Remove a rail station
 * @param tile Tile of the station.
 * @param flags operation to perform
 * @return cost or failure of operation
 */
static CommandCost RemoveRailStation(TileIndex tile, DoCommandFlag flags)
{
	/* if there is flooding, remove platforms tile by tile */
	if (_current_company == OWNER_WATER) {
		return DoCommand(tile, 0, 0, DC_EXEC, CMD_REMOVE_FROM_RAIL_STATION);
	}

	Station *st = Station::GetByTile(tile);

	if (flags & DC_EXEC) ZoningMarkDirtyStationCoverageArea(st);

	CommandCost cost = RemoveRailStation(st, flags, _price[PR_CLEAR_STATION_RAIL]);

	if (flags & DC_EXEC) st->RecomputeCatchment();

	return cost;
}

/**
 * Remove a rail waypoint
 * @param tile Tile of the waypoint.
 * @param flags operation to perform
 * @return cost or failure of operation
 */
static CommandCost RemoveRailWaypoint(TileIndex tile, DoCommandFlag flags)
{
	/* if there is flooding, remove waypoints tile by tile */
	if (_current_company == OWNER_WATER) {
		return DoCommand(tile, 0, 0, DC_EXEC, CMD_REMOVE_FROM_RAIL_WAYPOINT);
	}

	return RemoveRailStation(Waypoint::GetByTile(tile), flags, _price[PR_CLEAR_WAYPOINT_RAIL]);
}


/**
 * @param truck_station Determines whether a stop is #ROADSTOP_BUS or #ROADSTOP_TRUCK
 * @param st The Station to do the whole procedure for
 * @return a pointer to where to link a new RoadStop*
 */
static RoadStop **FindRoadStopSpot(bool truck_station, Station *st)
{
	RoadStop **primary_stop = (truck_station) ? &st->truck_stops : &st->bus_stops;

	if (*primary_stop == nullptr) {
		/* we have no roadstop of the type yet, so write a "primary stop" */
		return primary_stop;
	} else {
		/* there are stops already, so append to the end of the list */
		RoadStop *stop = *primary_stop;
		while (stop->next != nullptr) stop = stop->next;
		return &stop->next;
	}
}

CommandCost RemoveRoadStop(TileIndex tile, DoCommandFlag flags, int replacement_spec_index = -1);

/**
 * Find a nearby station that joins this road stop.
 * @param existing_stop an existing road stop we build over
 * @param station_to_join the station to join to
 * @param adjacent whether adjacent stations are allowed
 * @param ta the area of the newly build station
 * @param st 'return' pointer for the found station
 * @return command cost with the error or 'okay'
 */
static CommandCost FindJoiningRoadStop(StationID existing_stop, StationID station_to_join, bool adjacent, TileArea ta, Station **st)
{
	return FindJoiningBaseStation<Station>(existing_stop, station_to_join, adjacent, ta, st, STR_ERROR_MUST_REMOVE_ROAD_STOP_FIRST, [](Station *st) -> bool { return true; });
}

/**
 * Build a bus or truck stop.
 * @param tile Northernmost tile of the stop.
 * @param flags Operation to perform.
 * @param p1 bit 0..7: Width of the road stop.
 *           bit 8..15: Length of the road stop.
 * @param p2 bit 0: 0 For bus stops, 1 for truck stops.
 *           bit 1: 0 For normal stops, 1 for drive-through.
 *           bit 2: Allow stations directly adjacent to other stations.
 *           bit 3..4: Entrance direction (#DiagDirection) for normal stops.
 *           bit 3: #Axis of the road for drive-through stops.
 *           bit 5..10: The roadtype.
 *           bit 16..31: Station ID to join (NEW_STATION if build new one).
 * @param p3 bit 0..15: Roadstop class.
 *           bit 16..31: Roadstopspec index.
 * @param text Unused.
 * @return The cost of this operation or an error.
 */
CommandCost CmdBuildRoadStop(TileIndex tile, DoCommandFlag flags, uint32_t p1, uint32_t p2, uint64_t p3, const char *text, const CommandAuxiliaryBase *aux_data)
{
	bool type = HasBit(p2, 0);
	bool is_drive_through = HasBit(p2, 1);
	RoadType rt = Extract<RoadType, 5, 6>(p2);
	if (!ValParamRoadType(rt)) return CMD_ERROR;
	StationID station_to_join = GB(p2, 16, 16);
	bool reuse = (station_to_join != NEW_STATION);
	if (!reuse) station_to_join = INVALID_STATION;
	bool distant_join = (station_to_join != INVALID_STATION);

	uint8_t width = (uint8_t)GB(p1, 0, 8);
	uint8_t length = (uint8_t)GB(p1, 8, 8);

	RoadStopClassID spec_class = Extract<RoadStopClassID, 0, 16>(p3);
	uint16_t spec_index          = GB(p3, 16, 16);

	/* Check if the given station class is valid */
	if ((uint)spec_class >= RoadStopClass::GetClassCount() || spec_class == ROADSTOP_CLASS_WAYP) return CMD_ERROR;
	if (spec_index >= RoadStopClass::Get(spec_class)->GetSpecCount()) return CMD_ERROR;

	const RoadStopSpec *roadstopspec = RoadStopClass::Get(spec_class)->GetSpec(spec_index);
	if (roadstopspec != nullptr) {
		if (type && roadstopspec->stop_type != ROADSTOPTYPE_FREIGHT && roadstopspec->stop_type != ROADSTOPTYPE_ALL) return CMD_ERROR;
		if (!type && roadstopspec->stop_type != ROADSTOPTYPE_PASSENGER && roadstopspec->stop_type != ROADSTOPTYPE_ALL) return CMD_ERROR;
		if (!is_drive_through && HasBit(roadstopspec->flags, RSF_DRIVE_THROUGH_ONLY)) return CMD_ERROR;
	}

	/* Check if the requested road stop is too big */
	if (width > _settings_game.station.station_spread || length > _settings_game.station.station_spread) return_cmd_error(STR_ERROR_STATION_TOO_SPREAD_OUT);
	/* Check for incorrect width / length. */
	if (width == 0 || length == 0) return CMD_ERROR;
	/* Check if the first tile and the last tile are valid */
	if (!IsValidTile(tile) || TileAddWrap(tile, width - 1, length - 1) == INVALID_TILE) return CMD_ERROR;

	TileArea roadstop_area(tile, width, length);

	if (distant_join && (!_settings_game.station.distant_join_stations || !Station::IsValidID(station_to_join))) return CMD_ERROR;

	/* Trams only have drive through stops */
	if (!is_drive_through && RoadTypeIsTram(rt)) return CMD_ERROR;

	DiagDirection ddir;
	Axis axis;
	if (is_drive_through) {
		/* By definition axis is valid, due to there being 2 axes and reading 1 bit. */
		axis = Extract<Axis, 3, 1>(p2);
		ddir = AxisToDiagDir(axis);
	} else {
		/* By definition ddir is valid, due to there being 4 diagonal directions and reading 2 bits. */
		ddir = Extract<DiagDirection, 3, 2>(p2);
		axis = DiagDirToAxis(ddir);
	}

	CommandCost ret = CheckIfAuthorityAllowsNewStation(tile, flags);
	if (ret.Failed()) return ret;

	/* Total road stop cost. */
	Money unit_cost;
	if (roadstopspec != nullptr) {
		unit_cost = roadstopspec->GetBuildCost(type ? PR_BUILD_STATION_TRUCK : PR_BUILD_STATION_BUS);
	} else {
		unit_cost = _price[type ? PR_BUILD_STATION_TRUCK : PR_BUILD_STATION_BUS];
	}
	CommandCost cost(EXPENSES_CONSTRUCTION, roadstop_area.w * roadstop_area.h * unit_cost);
	StationID est = INVALID_STATION;
	ret = CheckFlatLandRoadStop(roadstop_area, roadstopspec, flags, is_drive_through ? 5 << axis : 1 << ddir, is_drive_through, type ? STATION_TRUCK : STATION_BUS, axis, &est, rt, false);
	if (ret.Failed()) return ret;
	cost.AddCost(ret);

	Station *st = nullptr;
	ret = FindJoiningRoadStop(est, station_to_join, HasBit(p2, 2), roadstop_area, &st);
	if (ret.Failed()) return ret;

	/* Check if this number of road stops can be allocated. */
	if (!RoadStop::CanAllocateItem(static_cast<size_t>(roadstop_area.w) * roadstop_area.h)) return_cmd_error(type ? STR_ERROR_TOO_MANY_TRUCK_STOPS : STR_ERROR_TOO_MANY_BUS_STOPS);

	ret = BuildStationPart(&st, flags, reuse, roadstop_area, STATIONNAMING_ROAD);
	if (ret.Failed()) return ret;

	/* Check if we can allocate a custom stationspec to this station */
	int specindex = AllocateRoadStopSpecToStation(roadstopspec, st, (flags & DC_EXEC) != 0);
	if (specindex == -1) return_cmd_error(STR_ERROR_TOO_MANY_STATION_SPECS);

	if (roadstopspec != nullptr) {
		/* Perform NewGRF checks */

		/* Check if the road stop is buildable */
		if (HasBit(roadstopspec->callback_mask, CBM_ROAD_STOP_AVAIL)) {
			uint16_t cb_res = GetRoadStopCallback(CBID_STATION_AVAILABILITY, 0, 0, roadstopspec, nullptr, INVALID_TILE, rt, type ? STATION_TRUCK : STATION_BUS, 0);
			if (cb_res != CALLBACK_FAILED && !Convert8bitBooleanCallback(roadstopspec->grf_prop.grffile, CBID_STATION_AVAILABILITY, cb_res)) return CMD_ERROR;
		}
	}

	if (flags & DC_EXEC) {
		/* Check every tile in the area. */
		for (TileIndex cur_tile : roadstop_area) {
			/* Get existing road types and owners before any tile clearing */
			RoadType road_rt = MayHaveRoad(cur_tile) ? GetRoadType(cur_tile, RTT_ROAD) : INVALID_ROADTYPE;
			RoadType tram_rt = MayHaveRoad(cur_tile) ? GetRoadType(cur_tile, RTT_TRAM) : INVALID_ROADTYPE;
			Owner road_owner = road_rt != INVALID_ROADTYPE ? GetRoadOwner(cur_tile, RTT_ROAD) : _current_company;
			Owner tram_owner = tram_rt != INVALID_ROADTYPE ? GetRoadOwner(cur_tile, RTT_TRAM) : _current_company;

			DisallowedRoadDirections drd = DRD_NONE;
			if (road_rt != INVALID_ROADTYPE) {
				if (IsNormalRoadTile(cur_tile)){
					drd = GetDisallowedRoadDirections(cur_tile);
				} else if (IsDriveThroughStopTile(cur_tile)) {
					drd = GetDriveThroughStopDisallowedRoadDirections(cur_tile);
				}
			}

			if (IsTileType(cur_tile, MP_STATION) && IsAnyRoadStop(cur_tile)) {
				RemoveRoadStop(cur_tile, flags, specindex);
			}

			if (roadstopspec != nullptr) {
				/* Include this road stop spec's animation trigger bitmask
				 * in the station's cached copy. */
				st->cached_roadstop_anim_triggers |= roadstopspec->animation.triggers;
			}

			RoadStop *road_stop = new RoadStop(cur_tile);
			/* Insert into linked list of RoadStops. */
			RoadStop **currstop = FindRoadStopSpot(type, st);
			*currstop = road_stop;

			if (type) {
				st->truck_station.Add(cur_tile);
			} else {
				st->bus_station.Add(cur_tile);
			}

			/* Initialize an empty station. */
			st->AddFacility((type) ? FACIL_TRUCK_STOP : FACIL_BUS_STOP, cur_tile);

			st->rect.BeforeAddTile(cur_tile, StationRect::ADD_TRY);

			RoadStopType rs_type = type ? ROADSTOP_TRUCK : ROADSTOP_BUS;
			if (is_drive_through) {
				/* Update company infrastructure counts. If the current tile is a normal road tile, remove the old
				 * bits first. */
				if (IsNormalRoadTile(cur_tile)) {
					UpdateCompanyRoadInfrastructure(road_rt, road_owner, -(int)CountBits(GetRoadBits(cur_tile, RTT_ROAD)));
					UpdateCompanyRoadInfrastructure(tram_rt, tram_owner, -(int)CountBits(GetRoadBits(cur_tile, RTT_TRAM)));
				}

				if (road_rt == INVALID_ROADTYPE && RoadTypeIsRoad(rt)) road_rt = rt;
				if (tram_rt == INVALID_ROADTYPE && RoadTypeIsTram(rt)) tram_rt = rt;

				MakeDriveThroughRoadStop(cur_tile, st->owner, road_owner, tram_owner, st->index, (rs_type == ROADSTOP_BUS ? STATION_BUS : STATION_TRUCK), road_rt, tram_rt, axis);
				SetDriveThroughStopDisallowedRoadDirections(cur_tile, drd);
				road_stop->MakeDriveThrough();
			} else {
				if (road_rt == INVALID_ROADTYPE && RoadTypeIsRoad(rt)) road_rt = rt;
				if (tram_rt == INVALID_ROADTYPE && RoadTypeIsTram(rt)) tram_rt = rt;
				MakeRoadStop(cur_tile, st->owner, st->index, rs_type, road_rt, tram_rt, ddir);
			}
			UpdateCompanyRoadInfrastructure(road_rt, road_owner, ROAD_STOP_TRACKBIT_FACTOR);
			UpdateCompanyRoadInfrastructure(tram_rt, tram_owner, ROAD_STOP_TRACKBIT_FACTOR);
			Company::Get(st->owner)->infrastructure.station++;

			SetCustomRoadStopSpecIndex(cur_tile, specindex);
			if (roadstopspec != nullptr) {
				st->SetRoadStopRandomBits(cur_tile, GB(Random(), 0, 8));
				TriggerRoadStopAnimation(st, cur_tile, SAT_BUILT);
			}

			MarkTileDirtyByTile(cur_tile);
			UpdateRoadCachedOneWayStatesAroundTile(cur_tile);
		}
		ZoningMarkDirtyStationCoverageArea(st);
		NotifyRoadLayoutChanged(true);

		if (st != nullptr) {
			st->AfterStationTileSetChange(true, type ? STATION_TRUCK: STATION_BUS);
		}
	}
	return cost;
}


static Vehicle *ClearRoadStopStatusEnum(Vehicle *v, void *)
{
	/* Okay... we are a road vehicle on a drive through road stop.
	 * But that road stop has just been removed, so we need to make
	 * sure we are in a valid state... however, vehicles can also
	 * turn on road stop tiles, so only clear the 'road stop' state
	 * bits and only when the state was 'in road stop', otherwise
	 * we'll end up clearing the turn around bits. */
	RoadVehicle *rv = RoadVehicle::From(v);
	if (HasBit(rv->state, RVS_IN_DT_ROAD_STOP)) rv->state &= RVSB_ROAD_STOP_TRACKDIR_MASK;

	return nullptr;
}

CommandCost RemoveRoadWaypointStop(TileIndex tile, DoCommandFlag flags, int replacement_spec_index)
{
	Waypoint *wp = Waypoint::GetByTile(tile);

	if (_current_company != OWNER_WATER) {
		CommandCost ret = CheckOwnership(wp->owner);
		if (ret.Failed()) return ret;
	}

	/* don't do the check for drive-through road stops when company bankrupts */
	if (!(flags & DC_BANKRUPT)) {
		CommandCost ret = EnsureNoVehicleOnGround(tile);
		if (ret.Failed()) return ret;
	}

	const RoadStopSpec *spec = GetRoadStopSpec(tile);

	if (flags & DC_EXEC) {
		/* Update company infrastructure counts. */
		for (RoadTramType rtt : _roadtramtypes) {
			RoadType rt = GetRoadType(tile, rtt);
			UpdateCompanyRoadInfrastructure(rt, GetRoadOwner(tile, rtt), -static_cast<int>(ROAD_STOP_TRACKBIT_FACTOR));
		}

		Company::Get(wp->owner)->infrastructure.station--;
		DirtyCompanyInfrastructureWindows(wp->owner);

		DeleteAnimatedTile(tile);

		uint specindex = GetCustomRoadStopSpecIndex(tile);

		DeleteNewGRFInspectWindow(GSF_ROADSTOPS, tile);

		DoClearSquare(tile);

		wp->rect.AfterRemoveTile(wp, tile);

		wp->RemoveRoadStopTileData(tile);
		if ((int)specindex != replacement_spec_index) DeallocateRoadStopSpecFromStation(wp, specindex);

		if (replacement_spec_index < 0) {
			MakeRoadWaypointStationAreaSmaller(wp, wp->road_waypoint_area);

			UpdateStationSignCoord(wp);

			/* if we deleted the whole waypoint, delete the road facility. */
			if (wp->road_waypoint_area.tile == INVALID_TILE) {
				wp->facilities &= ~(FACIL_BUS_STOP | FACIL_TRUCK_STOP);
				SetWindowWidgetDirty(WC_STATION_VIEW, wp->index, WID_SV_ROADVEHS);
				wp->UpdateVirtCoord();
				DeleteStationIfEmpty(wp);
			}
		}

		NotifyRoadLayoutChanged(false);
	}

	return CommandCost(EXPENSES_CONSTRUCTION, spec != nullptr ? spec->GetClearCost(PR_CLEAR_STATION_TRUCK) : _price[PR_CLEAR_STATION_TRUCK]);
}

/**
 * Remove a bus station/truck stop
 * @param tile TileIndex been queried
 * @param flags operation to perform
 * @param replacement_spec_index replacement spec index to avoid deallocating, if < 0, tile is not being replaced
 * @return cost or failure of operation
 */
CommandCost RemoveRoadStop(TileIndex tile, DoCommandFlag flags, int replacement_spec_index)
{
	if (IsRoadWaypoint(tile)) {
		return RemoveRoadWaypointStop(tile, flags, replacement_spec_index);
	}

	Station *st = Station::GetByTile(tile);

	if (_current_company != OWNER_WATER) {
		CommandCost ret = CheckOwnership(st->owner);
		if (ret.Failed()) return ret;
	}

	bool is_truck = IsTruckStop(tile);

	RoadStop **primary_stop;
	RoadStop *cur_stop;
	if (is_truck) { // truck stop
		primary_stop = &st->truck_stops;
		cur_stop = RoadStop::GetByTile(tile, ROADSTOP_TRUCK);
	} else {
		primary_stop = &st->bus_stops;
		cur_stop = RoadStop::GetByTile(tile, ROADSTOP_BUS);
	}

	assert(cur_stop != nullptr);

	/* don't do the check for drive-through road stops when company bankrupts */
	if (IsDriveThroughStopTile(tile) && (flags & DC_BANKRUPT)) {
		/* remove the 'going through road stop' status from all vehicles on that tile */
		if (flags & DC_EXEC) FindVehicleOnPos(tile, VEH_ROAD, nullptr, &ClearRoadStopStatusEnum);
	} else {
		CommandCost ret = EnsureNoVehicleOnGround(tile);
		if (ret.Failed()) return ret;
	}

	const RoadStopSpec *spec = GetRoadStopSpec(tile);

	if (flags & DC_EXEC) {
		ZoningMarkDirtyStationCoverageArea(st);
		if (*primary_stop == cur_stop) {
			/* removed the first stop in the list */
			*primary_stop = cur_stop->next;
			/* removed the only stop? */
			if (*primary_stop == nullptr) {
				st->facilities &= (is_truck ? ~FACIL_TRUCK_STOP : ~FACIL_BUS_STOP);
				SetWindowClassesDirty(WC_VEHICLE_ORDERS);
			}
		} else {
			/* tell the predecessor in the list to skip this stop */
			RoadStop *pred = *primary_stop;
			while (pred->next != cur_stop) pred = pred->next;
			pred->next = cur_stop->next;
		}

		/* Update company infrastructure counts. */
		for (RoadTramType rtt : _roadtramtypes) {
			RoadType rt = GetRoadType(tile, rtt);
			UpdateCompanyRoadInfrastructure(rt, GetRoadOwner(tile, rtt), -static_cast<int>(ROAD_STOP_TRACKBIT_FACTOR));
		}

		Company::Get(st->owner)->infrastructure.station--;
		DirtyCompanyInfrastructureWindows(st->owner);

		DeleteAnimatedTile(tile);

		uint specindex = GetCustomRoadStopSpecIndex(tile);

		DeleteNewGRFInspectWindow(GSF_ROADSTOPS, tile);

		if (IsDriveThroughStopTile(tile)) {
			/* Clears the tile for us */
			cur_stop->ClearDriveThrough();
		} else {
			DoClearSquare(tile);
		}

		delete cur_stop;

		/* Make sure no vehicle is going to the old roadstop */
		for (RoadVehicle *v : RoadVehicle::IterateFrontOnly()) {
			if (v->current_order.IsType(OT_GOTO_STATION) && v->dest_tile == tile) {
				v->SetDestTile(v->GetOrderStationLocation(st->index));
			}
		}

		st->rect.AfterRemoveTile(st, tile);

		if (replacement_spec_index < 0) st->AfterStationTileSetChange(false, is_truck ? STATION_TRUCK: STATION_BUS);

		st->RemoveRoadStopTileData(tile);
		if ((int)specindex != replacement_spec_index) DeallocateRoadStopSpecFromStation(st, specindex);

		/* Update the tile area of the truck/bus stop */
		if (is_truck) {
			st->truck_station.Clear();
			for (const RoadStop *rs = st->truck_stops; rs != nullptr; rs = rs->next) st->truck_station.Add(rs->xy);
		} else {
			st->bus_station.Clear();
			for (const RoadStop *rs = st->bus_stops; rs != nullptr; rs = rs->next) st->bus_station.Add(rs->xy);
		}

		NotifyRoadLayoutChanged(false);
	}

	Price category = is_truck ? PR_CLEAR_STATION_TRUCK : PR_CLEAR_STATION_BUS;
	return CommandCost(EXPENSES_CONSTRUCTION, spec != nullptr ? spec->GetClearCost(category) : _price[category]);
}

/**
 * Remove bus or truck stops.
 * @param tile Northernmost tile of the removal area.
 * @param flags Operation to perform.
 * @param p1 bit 0..7: Width of the removal area.
 *           bit 8..15: Height of the removal area.
 * @param p2 bit 0: 0 For bus stops, 1 for truck stops.
 * @param p2 bit 1: 0 to keep roads of all drive-through stops, 1 to remove them.
 * @param p2 bit 2: 0 for bus/truck stops, 1 for road waypoints.
 * @param text Unused.
 * @return The cost of this operation or an error.
 */
CommandCost CmdRemoveRoadStop(TileIndex tile, DoCommandFlag flags, uint32_t p1, uint32_t p2, const char *text)
{
	uint8_t width = (uint8_t)GB(p1, 0, 8);
	uint8_t height = (uint8_t)GB(p1, 8, 8);
	bool keep_drive_through_roads = !HasBit(p2, 1) || HasBit(p2, 2);

	/* Check for incorrect width / height. */
	if (width == 0 || height == 0) return CMD_ERROR;
	/* Check if the first tile and the last tile are valid */
	if (!IsValidTile(tile) || TileAddWrap(tile, width - 1, height - 1) == INVALID_TILE) return CMD_ERROR;
	/* Bankrupting company is not supposed to remove roads, there may be road vehicles. */
	if (!keep_drive_through_roads && (flags & DC_BANKRUPT)) return CMD_ERROR;

	TileArea roadstop_area(tile, width, height);

	CommandCost cost(EXPENSES_CONSTRUCTION);
	CommandCost last_error(STR_ERROR_THERE_IS_NO_STATION);
	bool had_success = false;

	for (TileIndex cur_tile : roadstop_area) {
		if (HasBit(p2, 2)) {
			/* Make sure the specified tile is a road waypoint */
			if (!IsTileType(cur_tile, MP_STATION) || !IsRoadWaypoint(cur_tile)) continue;
		} else {
			/* Make sure the specified tile is a road stop of the correct type */
			if (!IsTileType(cur_tile, MP_STATION) || !IsStationRoadStop(cur_tile) || (uint32_t)GetRoadStopType(cur_tile) != GB(p2, 0, 1)) continue;
		}

		/* Save information on to-be-restored roads before the stop is removed. */
		RoadBits road_bits = ROAD_NONE;
		RoadType road_type[] = { INVALID_ROADTYPE, INVALID_ROADTYPE };
		Owner road_owner[] = { OWNER_NONE, OWNER_NONE };
		DisallowedRoadDirections drd = DRD_NONE;
		if (IsDriveThroughStopTile(cur_tile)) {
			for (RoadTramType rtt : _roadtramtypes) {
				road_type[rtt] = GetRoadType(cur_tile, rtt);
				if (road_type[rtt] == INVALID_ROADTYPE) continue;
				road_owner[rtt] = GetRoadOwner(cur_tile, rtt);
				/* If we don't want to preserve our roads then restore only roads of others. */
				if (!keep_drive_through_roads && road_owner[rtt] == _current_company) road_type[rtt] = INVALID_ROADTYPE;
			}
			road_bits = AxisToRoadBits(DiagDirToAxis(GetRoadStopDir(cur_tile)));
			drd = GetDriveThroughStopDisallowedRoadDirections(cur_tile);
		}

		CommandCost ret = RemoveRoadStop(cur_tile, flags);
		if (ret.Failed()) {
			last_error = ret;
			continue;
		}
		cost.AddCost(ret);
		had_success = true;

		/* Restore roads. */
		if ((flags & DC_EXEC) && (road_type[RTT_ROAD] != INVALID_ROADTYPE || road_type[RTT_TRAM] != INVALID_ROADTYPE)) {
			MakeRoadNormal(cur_tile, road_bits, road_type[RTT_ROAD], road_type[RTT_TRAM], ClosestTownFromTile(cur_tile, UINT_MAX)->index,
					road_owner[RTT_ROAD], road_owner[RTT_TRAM]);
			if (drd != DRD_NONE) SetDisallowedRoadDirections(cur_tile, drd);

			/* Update company infrastructure counts. */
			int count = CountBits(road_bits);
			UpdateCompanyRoadInfrastructure(road_type[RTT_ROAD], road_owner[RTT_ROAD], count);
			UpdateCompanyRoadInfrastructure(road_type[RTT_TRAM], road_owner[RTT_TRAM], count);
		}
		if (flags & DC_EXEC) UpdateRoadCachedOneWayStatesAroundTile(cur_tile);
	}

	return had_success ? cost : last_error;
}

/**
 * Get a possible noise reduction factor based on distance from town center.
 * The further you get, the less noise you generate.
 * So all those folks at city council can now happily slee...  work in their offices
 * @param as airport information
 * @param distance minimum distance between town and airport
 * @return the noise that will be generated, according to distance
 */
uint8_t GetAirportNoiseLevelForDistance(const AirportSpec *as, uint distance)
{
	/* 0 cannot be accounted, and 1 is the lowest that can be reduced from town.
	 * So no need to go any further*/
	if (as->noise_level < 2) return as->noise_level;

	auto tolerance = _settings_game.difficulty.town_council_tolerance;
	if (tolerance == TOWN_COUNCIL_PERMISSIVE) tolerance = TOWN_COUNCIL_LENIENT;

	/* The steps for measuring noise reduction are based on the "magical" (and arbitrary) 8 base distance
	 * adding the town_council_tolerance 4 times, as a way to graduate, depending of the tolerance.
	 * Basically, it says that the less tolerant a town is, the bigger the distance before
	 * an actual decrease can be granted */
	uint8_t town_tolerance_distance = 8 + (tolerance * 4);

	/* now, we want to have the distance segmented using the distance judged bareable by town
	 * This will give us the coefficient of reduction the distance provides. */
	uint noise_reduction = distance / town_tolerance_distance;

	/* If the noise reduction equals the airport noise itself, don't give it for free.
	 * Otherwise, simply reduce the airport's level. */
	return noise_reduction >= as->noise_level ? 1 : as->noise_level - noise_reduction;
}

/**
 * Finds the town nearest to given airport. Based on minimal manhattan distance to any airport's tile.
 * If two towns have the same distance, town with lower index is returned.
 * @param as airport's description
 * @param rotation airport's rotation
 * @param tile origin tile (top corner of the airport)
 * @param it An iterator over all airport tiles (consumed)
 * @param[out] mindist Minimum distance to town
 * @return nearest town to airport
 */
Town *AirportGetNearestTown(const AirportSpec *as, Direction rotation, TileIndex tile, TileIterator &&it, uint &mindist)
{
	assert(Town::GetNumItems() > 0);

	Town *nearest = nullptr;

	auto width = as->size_x;
	auto height = as->size_y;
	if (rotation == DIR_E || rotation == DIR_W) std::swap(width, height);

	uint perimeter_min_x = TileX(tile);
	uint perimeter_min_y = TileY(tile);
	uint perimeter_max_x = perimeter_min_x + width - 1;
	uint perimeter_max_y = perimeter_min_y + height - 1;

	mindist = UINT_MAX - 1; // prevent overflow

	for (TileIndex cur_tile = *it; cur_tile != INVALID_TILE; cur_tile = ++it) {
		assert(IsInsideBS(TileX(cur_tile), perimeter_min_x, width));
		assert(IsInsideBS(TileY(cur_tile), perimeter_min_y, height));
		if (TileX(cur_tile) == perimeter_min_x || TileX(cur_tile) == perimeter_max_x || TileY(cur_tile) == perimeter_min_y || TileY(cur_tile) == perimeter_max_y) {
			Town *t = CalcClosestTownFromTile(cur_tile, mindist + 1);
			if (t == nullptr) continue;

			uint dist = DistanceManhattan(t->xy, cur_tile);
			if (dist == mindist && t->index < nearest->index) nearest = t;
			if (dist < mindist) {
				nearest = t;
				mindist = dist;
			}
		}
	}

	return nearest;
}

/**
 * Finds the town nearest to given existing airport. Based on minimal manhattan distance to any airport's tile.
 * If two towns have the same distance, town with lower index is returned.
 * @param station existing station with airport
 * @param[out] mindist Minimum distance to town
 * @return nearest town to airport
 */
static Town *AirportGetNearestTown(const Station *st, uint &mindist)
{
	return AirportGetNearestTown(st->airport.GetSpec(), st->airport.rotation, st->airport.tile, AirportTileIterator(st), mindist);
}


/** Recalculate the noise generated by the airports of each town */
void UpdateAirportsNoise()
{
	if (_town_noise_no_update) return;

	for (Town *t : Town::Iterate()) t->noise_reached = 0;

	for (const Station *st : Station::Iterate()) {
		if (st->airport.tile != INVALID_TILE && st->airport.type != AT_OILRIG) {
			uint dist;
			Town *nearest = AirportGetNearestTown(st, dist);
			nearest->noise_reached += GetAirportNoiseLevelForDistance(st->airport.GetSpec(), dist);
		}
	}
}


/**
 * Checks if an airport can be removed (no aircraft on it or landing)
 * @param st Station whose airport is to be removed
 * @param flags Operation to perform
 * @return Cost or failure of operation
 */
static CommandCost CanRemoveAirport(Station *st, DoCommandFlag flags)
{
	for (const Aircraft *a : Aircraft::Iterate()) {
		if (!a->IsNormalAircraft()) continue;
		if (a->targetairport == st->index && a->state != FLYING)
			return_cmd_error(STR_ERROR_AIRCRAFT_IN_THE_WAY);
	}

	CommandCost cost(EXPENSES_CONSTRUCTION);

	for (TileIndex tile_cur : st->airport) {
		if (!st->TileBelongsToAirport(tile_cur)) continue;

		CommandCost ret = EnsureNoVehicleOnGround(tile_cur);
		if (ret.Failed()) return ret;

		cost.AddCost(_price[PR_CLEAR_STATION_AIRPORT]);
	}

	return cost;
}


/**
 * Place an Airport.
 * @param tile tile where airport will be built
 * @param flags operation to perform
 * @param p1
 * - p1 = (bit  0- 7) - airport type, @see airport.h
 * - p1 = (bit  8-15) - airport layout
 * @param p2 various bitstuffed elements
 * - p2 = (bit     0) - allow airports directly adjacent to other airports.
 * - p2 = (bit 16-31) - station ID to join (NEW_STATION if build new one)
 * @param text unused
 * @return the cost of this operation or an error
 */
CommandCost CmdBuildAirport(TileIndex tile, DoCommandFlag flags, uint32_t p1, uint32_t p2, const char *text)
{
	StationID station_to_join = GB(p2, 16, 16);
	bool reuse = (station_to_join != NEW_STATION);
	if (!reuse) station_to_join = INVALID_STATION;
	bool distant_join = (station_to_join != INVALID_STATION);
	uint8_t airport_type = GB(p1, 0, 8);
	uint8_t layout = GB(p1, 8, 8);

	if (distant_join && (!_settings_game.station.distant_join_stations || !Station::IsValidID(station_to_join))) return CMD_ERROR;

	if (airport_type >= NUM_AIRPORTS) return CMD_ERROR;

	CommandCost ret = CheckIfAuthorityAllowsNewStation(tile, flags);
	if (ret.Failed()) return ret;

	/* Check if a valid, buildable airport was chosen for construction */
	const AirportSpec *as = AirportSpec::Get(airport_type);
	if (!as->IsAvailable() || layout >= as->num_table) return CMD_ERROR;
	if (!as->IsWithinMapBounds(layout, tile)) return CMD_ERROR;

	Direction rotation = as->rotation[layout];
	int w = as->size_x;
	int h = as->size_y;
	if (rotation == DIR_E || rotation == DIR_W) Swap(w, h);
	TileArea airport_area = TileArea(tile, w, h);

	if (w > _settings_game.station.station_spread || h > _settings_game.station.station_spread) {
		return_cmd_error(STR_ERROR_STATION_TOO_SPREAD_OUT);
	}

	StationID est = INVALID_STATION;
	AirportTileTableIterator iter(as->table[layout], tile);
	CommandCost cost = CheckFlatLandAirport(iter, flags, &est);
	if (cost.Failed()) return cost;

	Station *st = nullptr;
	ret = FindJoiningStation(est, station_to_join, HasBit(p2, 0), airport_area, &st, STR_ERROR_MUST_DEMOLISH_AIRPORT_FIRST);
	if (ret.Failed()) return ret;

	/* Distant join */
	if (st == nullptr && distant_join) st = Station::GetIfValid(station_to_join);

	ret = BuildStationPart(&st, flags, reuse, airport_area, (GetAirport(airport_type)->flags & AirportFTAClass::AIRPLANES) ? STATIONNAMING_AIRPORT : STATIONNAMING_HELIPORT);
	if (ret.Failed()) return ret;

	/* action to be performed */
	enum {
		AIRPORT_NEW,      // airport is a new station
		AIRPORT_ADD,      // add an airport to an existing station
		AIRPORT_UPGRADE,  // upgrade the airport in a station
	} action =
		(est != INVALID_STATION) ? AIRPORT_UPGRADE :
		(st != nullptr) ? AIRPORT_ADD : AIRPORT_NEW;

	if (action == AIRPORT_ADD && st->airport.tile != INVALID_TILE) {
		return_cmd_error(STR_ERROR_TOO_CLOSE_TO_ANOTHER_AIRPORT);
	}

	if (action == AIRPORT_UPGRADE && airport_type == st->airport.type && layout == st->airport.layout && st->airport.tile == tile) {
		return_cmd_error(STR_ERROR_ALREADY_BUILT);
	}

	/* The noise level is the noise from the airport and reduce it to account for the distance to the town center. */
	AirportTileTableIterator nearest_town_iter = iter;
	uint dist;
	Town *nearest = AirportGetNearestTown(as, rotation, tile, std::move(nearest_town_iter), dist);
	uint newnoise_level = nearest->noise_reached + GetAirportNoiseLevelForDistance(as, dist);

	if (action == AIRPORT_UPGRADE) {
		uint old_dist;
		Town *old_nearest = AirportGetNearestTown(st, old_dist);
		if (old_nearest == nearest) {
			newnoise_level -= GetAirportNoiseLevelForDistance(st->airport.GetSpec(), old_dist);
		}
	}

	/* Check if local auth would allow a new airport */
	StringID authority_refuse_message = STR_NULL;
	Town *authority_refuse_town = nullptr;

	if (_settings_game.economy.station_noise_level) {
		/* do not allow to build a new airport if this raise the town noise over the maximum allowed by town */
		if (newnoise_level > nearest->MaxTownNoise()) {
			authority_refuse_message = STR_ERROR_LOCAL_AUTHORITY_REFUSES_NOISE;
			authority_refuse_town = nearest;
		}
	} else if (_settings_game.difficulty.town_council_tolerance != TOWN_COUNCIL_PERMISSIVE && action != AIRPORT_UPGRADE) {
		Town *t = ClosestTownFromTile(tile, UINT_MAX);
		uint num = 0;
		for (const Station *st : Station::Iterate()) {
			if (st->town == t && (st->facilities & FACIL_AIRPORT) && st->airport.type != AT_OILRIG) num++;
		}
		if (num >= 2) {
			authority_refuse_message = STR_ERROR_LOCAL_AUTHORITY_REFUSES_AIRPORT;
			authority_refuse_town = t;
		}
	}

	if (authority_refuse_message != STR_NULL) {
		SetDParam(0, authority_refuse_town->index);
		return_cmd_error(authority_refuse_message);
	}

	if (action == AIRPORT_UPGRADE) {
		/* check that the old airport can be removed */
		CommandCost r = CanRemoveAirport(st, flags);
		if (r.Failed()) return r;
		cost.AddCost(r);
	}

	for (AirportTileTableIterator iter(as->table[layout], tile); iter != INVALID_TILE; ++iter) {
		cost.AddCost(_price[PR_BUILD_STATION_AIRPORT]);
	}

	if (flags & DC_EXEC) {
		if (action == AIRPORT_UPGRADE) {
			/* delete old airport if upgrading */

			ZoningMarkDirtyStationCoverageArea(st);

			for (uint i = 0; i < st->airport.GetNumHangars(); ++i) {
				TileIndex tile_cur = st->airport.GetHangarTile(i);
				OrderBackup::Reset(tile_cur, false);
				CloseWindowById(WC_VEHICLE_DEPOT, tile_cur);
			}

			uint old_dist;
			Town *old_nearest = AirportGetNearestTown(st, old_dist);

			if (old_nearest != nearest) {
				old_nearest->noise_reached -= GetAirportNoiseLevelForDistance(st->airport.GetSpec(), old_dist);
				if (_settings_game.economy.station_noise_level) {
					SetWindowDirty(WC_TOWN_VIEW, st->town->index);
				}
			}

			for (TileIndex tile_cur : st->airport) {
				DeleteAnimatedTile(tile_cur);
				DoClearSquare(tile_cur);
				DeleteNewGRFInspectWindow(GSF_AIRPORTTILES, tile_cur);
			}

			st->rect.AfterRemoveRect(st, st->airport);
			st->airport.Clear();
		}

		/* Always add the noise, so there will be no need to recalculate when option toggles */
		nearest->noise_reached = newnoise_level;

		st->AddFacility(FACIL_AIRPORT, tile);
		st->airport.type = airport_type;
		st->airport.layout = layout;
		st->airport.flags = 0;
		st->airport.rotation = rotation;

		st->rect.BeforeAddRect(tile, w, h, StationRect::ADD_TRY);

		for (AirportTileTableIterator iter(as->table[layout], tile); iter != INVALID_TILE; ++iter) {
			MakeAirport(iter, st->owner, st->index, iter.GetStationGfx(), WATER_CLASS_INVALID);
			SetStationTileRandomBits(iter, GB(Random(), 0, 4));
			st->airport.Add(iter);

			if (AirportTileSpec::Get(GetTranslatedAirportTileID(iter.GetStationGfx()))->animation.status != ANIM_STATUS_NO_ANIMATION) AddAnimatedTile(iter);
		}

		/* Only call the animation trigger after all tiles have been built */
		for (AirportTileTableIterator iter(as->table[layout], tile); iter != INVALID_TILE; ++iter) {
			AirportTileAnimationTrigger(st, iter, AAT_BUILT);
		}

		if (action != AIRPORT_NEW) UpdateAirplanesOnNewStation(st);

		if (action == AIRPORT_UPGRADE) {
			UpdateStationSignCoord(st);
		} else {
			Company::Get(st->owner)->infrastructure.airport++;
		}

		st->AfterStationTileSetChange(true, STATION_AIRPORT);
		ZoningMarkDirtyStationCoverageArea(st);
		InvalidateWindowData(WC_STATION_VIEW, st->index, -1);

		if (_settings_game.economy.station_noise_level) {
			SetWindowDirty(WC_TOWN_VIEW, nearest->index);
		}
	}

	return cost;
}

/**
 * Remove an airport
 * @param tile TileIndex been queried
 * @param flags operation to perform
 * @return cost or failure of operation
 */
static CommandCost RemoveAirport(TileIndex tile, DoCommandFlag flags)
{
	Station *st = Station::GetByTile(tile);

	if (_current_company != OWNER_WATER) {
		CommandCost ret = CheckOwnership(st->owner);
		if (ret.Failed()) return ret;
	}

	CommandCost cost = CanRemoveAirport(st, flags);
	if (cost.Failed()) return cost;

	if (flags & DC_EXEC) {
		for (uint i = 0; i < st->airport.GetNumHangars(); ++i) {
			TileIndex tile_cur = st->airport.GetHangarTile(i);
			OrderBackup::Reset(tile_cur, false);
			CloseWindowById(WC_VEHICLE_DEPOT, tile_cur);
		}

		ZoningMarkDirtyStationCoverageArea(st);
		/* The noise level is the noise from the airport and reduce it to account for the distance to the town center.
		 * And as for construction, always remove it, even if the setting is not set, in order to avoid the
		 * need of recalculation */
		uint dist;
		Town *nearest = AirportGetNearestTown(st, dist);
		nearest->noise_reached -= GetAirportNoiseLevelForDistance(st->airport.GetSpec(), dist);

		if (_settings_game.economy.station_noise_level) {
			SetWindowDirty(WC_TOWN_VIEW, nearest->index);
		}

		for (TileIndex tile_cur : st->airport) {
			if (!st->TileBelongsToAirport(tile_cur)) continue;

			DeleteAnimatedTile(tile_cur);
			DoClearSquare(tile_cur);
			DeleteNewGRFInspectWindow(GSF_AIRPORTTILES, tile_cur);
		}

		/* Clear the persistent storage. */
		delete st->airport.psa;

		st->rect.AfterRemoveRect(st, st->airport);

		st->airport.Clear();
		st->facilities &= ~FACIL_AIRPORT;
		SetWindowClassesDirty(WC_VEHICLE_ORDERS);

		InvalidateWindowData(WC_STATION_VIEW, st->index, -1);

		Company::Get(st->owner)->infrastructure.airport--;

		st->AfterStationTileSetChange(false, STATION_AIRPORT);

		DeleteNewGRFInspectWindow(GSF_AIRPORTS, st->index);
	}

	return cost;
}

/**
 * Open/close an airport to incoming aircraft.
 * @param tile Unused.
 * @param flags Operation to perform.
 * @param p1 Station ID of the airport.
 * @param p2 Unused.
 * @param text unused
 * @return the cost of this operation or an error
 */
CommandCost CmdOpenCloseAirport(TileIndex tile, DoCommandFlag flags, uint32_t p1, uint32_t p2, const char *text)
{
	if (!Station::IsValidID(p1)) return CMD_ERROR;
	Station *st = Station::Get(p1);

	if (!(st->facilities & FACIL_AIRPORT) || st->owner == OWNER_NONE) return CMD_ERROR;

	CommandCost ret = CheckOwnership(st->owner);
	if (ret.Failed()) return ret;

	if (flags & DC_EXEC) {
		st->airport.flags ^= AIRPORT_CLOSED_block;
		SetWindowWidgetDirty(WC_STATION_VIEW, st->index, WID_SV_CLOSE_AIRPORT);
	}
	return CommandCost();
}

/**
 * Tests whether the company's vehicles have this station in orders
 * @param station station ID
 * @param include_company If true only check vehicles of \a company, if false only check vehicles of other companies
 * @param company company ID
 */
bool HasStationInUse(StationID station, bool include_company, CompanyID company)
{
	bool found = false;
	IterateOrderRefcountMapForDestinationID(station, [&](CompanyID cid, OrderType order_type, VehicleType veh_type, uint32_t refcount) {
		if ((cid == company) == include_company) {
			if (order_type == OT_GOTO_STATION || order_type == OT_GOTO_WAYPOINT) {
				found = true;
				return false;
			}
		}
		return true;
	});
	return found;
}

static const TileIndexDiffC _dock_tileoffs_chkaround[] = {
	{-1,  0},
	{ 0,  0},
	{ 0,  0},
	{ 0, -1}
};
static const uint8_t _dock_w_chk[4] = { 2, 1, 2, 1 };
static const uint8_t _dock_h_chk[4] = { 1, 2, 1, 2 };

/**
 * Build a dock/haven.
 * @param tile tile where dock will be built
 * @param flags operation to perform
 * @param p1 (bit 0) - allow docks directly adjacent to other docks.
 * @param p2 bit 16-31: station ID to join (NEW_STATION if build new one)
 * @param text unused
 * @return the cost of this operation or an error
 */
CommandCost CmdBuildDock(TileIndex tile, DoCommandFlag flags, uint32_t p1, uint32_t p2, const char *text)
{
	StationID station_to_join = GB(p2, 16, 16);
	bool reuse = (station_to_join != NEW_STATION);
	if (!reuse) station_to_join = INVALID_STATION;
	bool distant_join = (station_to_join != INVALID_STATION);

	if (distant_join && (!_settings_game.station.distant_join_stations || !Station::IsValidID(station_to_join))) return CMD_ERROR;

	TileIndex slope_tile = tile;

	DiagDirection direction = GetInclinedSlopeDirection(GetTileSlope(slope_tile));
	if (direction == INVALID_DIAGDIR) return_cmd_error(STR_ERROR_SITE_UNSUITABLE);
	direction = ReverseDiagDir(direction);

	TileIndex flat_tile = slope_tile + TileOffsByDiagDir(direction);

	/* Docks cannot be placed on rapids */
	if (HasTileWaterGround(slope_tile)) return_cmd_error(STR_ERROR_SITE_UNSUITABLE);

	CommandCost ret = CheckIfAuthorityAllowsNewStation(slope_tile, flags);
	if (ret.Failed()) return ret;

	if (IsBridgeAbove(slope_tile) && !_settings_game.construction.allow_docks_under_bridges) return_cmd_error(STR_ERROR_MUST_DEMOLISH_BRIDGE_FIRST);

	CommandCost cost(EXPENSES_CONSTRUCTION, _price[PR_BUILD_STATION_DOCK]);
	ret = DoCommand(slope_tile, 0, 0, flags, CMD_LANDSCAPE_CLEAR);
	if (ret.Failed()) return ret;
	cost.AddCost(ret);

	if (!HasTileWaterGround(flat_tile) || !IsTileFlat(flat_tile)) {
		return_cmd_error(STR_ERROR_SITE_UNSUITABLE);
	}

	if (IsBridgeAbove(flat_tile) && !_settings_game.construction.allow_docks_under_bridges) return_cmd_error(STR_ERROR_MUST_DEMOLISH_BRIDGE_FIRST);

	/* Get the water class of the water tile before it is cleared.*/
	WaterClass wc = GetWaterClass(flat_tile);

	bool add_cost = !IsWaterTile(flat_tile);
	ret = DoCommand(flat_tile, 0, 0, flags | DC_ALLOW_REMOVE_WATER, CMD_LANDSCAPE_CLEAR);
	if (ret.Failed()) return ret;
	if (add_cost) cost.AddCost(ret);

	TileIndex adjacent_tile = flat_tile + TileOffsByDiagDir(direction);
	if (!IsTileType(adjacent_tile, MP_WATER) || !IsTileFlat(adjacent_tile)) {
		return_cmd_error(STR_ERROR_SITE_UNSUITABLE);
	}

	TileArea dock_area = TileArea(slope_tile + ToTileIndexDiff(_dock_tileoffs_chkaround[direction]),
			_dock_w_chk[direction], _dock_h_chk[direction]);

	/* middle */
	Station *st = nullptr;
	ret = FindJoiningStation(INVALID_STATION, station_to_join, HasBit(p1, 0), dock_area, &st);
	if (ret.Failed()) return ret;

	/* Distant join */
	if (st == nullptr && distant_join) st = Station::GetIfValid(station_to_join);

	ret = BuildStationPart(&st, flags, reuse, dock_area, STATIONNAMING_DOCK);
	if (ret.Failed()) return ret;

	if (flags & DC_EXEC) {
		st->ship_station.Add(tile);
		st->ship_station.Add(flat_tile);
		st->AddFacility(FACIL_DOCK, tile);

		st->rect.BeforeAddRect(dock_area.tile, dock_area.w, dock_area.h, StationRect::ADD_TRY);

		/* If the water part of the dock is on a canal, update infrastructure counts.
		 * This is needed as we've cleared that tile before.
		 * Clearing object tiles may result in water tiles which are already accounted for in the water infrastructure total.
		 * See: MakeWaterKeepingClass() */
		if (wc == WATER_CLASS_CANAL && !(HasTileWaterClass(flat_tile) && GetWaterClass(flat_tile) == WATER_CLASS_CANAL && IsTileOwner(flat_tile, _current_company))) {
			Company::Get(st->owner)->infrastructure.water++;
		}
		Company::Get(st->owner)->infrastructure.station += 2;

		MakeDock(tile, st->owner, st->index, direction, wc);
		UpdateStationDockingTiles(st);

		st->AfterStationTileSetChange(true, STATION_DOCK);
		ZoningMarkDirtyStationCoverageArea(st);
	}

	return cost;
}

void RemoveDockingTile(TileIndex t)
{
	for (DiagDirection d = DIAGDIR_BEGIN; d != DIAGDIR_END; d++) {
		TileIndex tile = t + TileOffsByDiagDir(d);
		if (!IsValidTile(tile)) continue;

		if (IsTileType(tile, MP_STATION)) {
			Station *st = Station::GetByTile(tile);
			if (st != nullptr) UpdateStationDockingTiles(st);
		} else if (IsTileType(tile, MP_INDUSTRY)) {
			Station *neutral = Industry::GetByTile(tile)->neutral_station;
			if (neutral != nullptr) UpdateStationDockingTiles(neutral);
		}
	}
}

/**
 * Clear docking tile status from tiles around a removed dock, if the tile has
 * no neighbours which would keep it as a docking tile.
 * @param tile Ex-dock tile to check.
 */
void ClearDockingTilesCheckingNeighbours(TileIndex tile)
{
	assert(IsValidTile(tile));

	/* Clear and maybe re-set docking tile */
	for (DiagDirection d = DIAGDIR_BEGIN; d != DIAGDIR_END; d++) {
		TileIndex docking_tile = tile + TileOffsByDiagDir(d);
		if (!IsValidTile(docking_tile)) continue;

		if (IsPossibleDockingTile(docking_tile)) {
			SetDockingTile(docking_tile, false);
			CheckForDockingTile(docking_tile);
		}
	}
}

/**
 * Find the part of a dock that is land-based
 * @param t Dock tile to find land part of
 * @return tile of land part of dock
 */
static TileIndex FindDockLandPart(TileIndex t)
{
	assert(IsDockTile(t));

	StationGfx gfx = GetStationGfx(t);
	if (gfx < GFX_DOCK_BASE_WATER_PART) return t;

	for (DiagDirection d = DIAGDIR_BEGIN; d != DIAGDIR_END; d++) {
		TileIndex tile = t + TileOffsByDiagDir(d);
		if (!IsValidTile(tile)) continue;
		if (!IsDockTile(tile)) continue;
		if (GetStationGfx(tile) < GFX_DOCK_BASE_WATER_PART && tile + TileOffsByDiagDir(GetDockDirection(tile)) == t) return tile;
	}

	return INVALID_TILE;
}

/**
 * Remove a dock
 * @param tile TileIndex been queried
 * @param flags operation to perform
 * @return cost or failure of operation
 */
static CommandCost RemoveDock(TileIndex tile, DoCommandFlag flags)
{
	Station *st = Station::GetByTile(tile);
	CommandCost ret = CheckOwnership(st->owner);
	if (ret.Failed()) return ret;

	if (!IsDockTile(tile)) return CMD_ERROR;

	TileIndex tile1 = FindDockLandPart(tile);
	if (tile1 == INVALID_TILE) return CMD_ERROR;
	TileIndex tile2 = tile1 + TileOffsByDiagDir(GetDockDirection(tile1));

	ret = EnsureNoVehicleOnGround(tile1);
	if (ret.Succeeded()) ret = EnsureNoVehicleOnGround(tile2);
	if (ret.Failed()) return ret;

	if (flags & DC_EXEC) {
		ZoningMarkDirtyStationCoverageArea(st);

		DoClearSquare(tile1);
		MarkTileDirtyByTile(tile1);
		MakeWaterKeepingClass(tile2, st->owner);

		st->rect.AfterRemoveTile(st, tile1);
		st->rect.AfterRemoveTile(st, tile2);

		MakeShipStationAreaSmaller(st);
		if (st->ship_station.tile == INVALID_TILE) {
			st->ship_station.Clear();
			st->docking_station.Clear();
			st->docking_tiles.clear();
			st->facilities &= ~FACIL_DOCK;
			SetWindowClassesDirty(WC_VEHICLE_ORDERS);
		}

		Company::Get(st->owner)->infrastructure.station -= 2;

		st->AfterStationTileSetChange(false, STATION_DOCK);

		ClearDockingTilesCheckingNeighbours(tile1);
		ClearDockingTilesCheckingNeighbours(tile2);

		for (Ship *s : Ship::IterateFrontOnly()) {
			/* Find all ships going to our dock. */
			if (s->current_order.GetDestination() != st->index) {
				continue;
			}

			/* Find ships that are marked as "loading" but are no longer on a
			 * docking tile. Force them to leave the station (as they were loading
			 * on the removed dock). */
			if (s->current_order.IsType(OT_LOADING) && !(IsDockingTile(s->tile) && IsShipDestinationTile(s->tile, st->index))) {
				s->LeaveStation();
			}

			/* If we no longer have a dock, mark the order as invalid and send
			 * the ship to the next order (or, if there is none, make it
			 * wander the world). */
			if (s->current_order.IsType(OT_GOTO_STATION) && !(st->facilities & FACIL_DOCK)) {
				s->SetDestTile(s->GetOrderStationLocation(st->index));
			}
		}
	}

	return CommandCost(EXPENSES_CONSTRUCTION, _price[PR_CLEAR_STATION_DOCK]);
}

#include "table/station_land.h"

const DrawTileSprites *GetStationTileLayout(StationType st, uint8_t gfx)
{
	return &_station_display_datas[st][gfx];
}

/**
 * Check whether a sprite is a track sprite, which can be replaced by a non-track ground sprite and a rail overlay.
 * If the ground sprite is suitable, \a ground is replaced with the new non-track ground sprite, and \a overlay_offset
 * is set to the overlay to draw.
 * @param         ti             Positional info for the tile to decide snowyness etc. May be nullptr.
 * @param[in,out] ground         Groundsprite to draw.
 * @param[out]    overlay_offset Overlay to draw.
 * @return true if overlay can be drawn.
 */
bool SplitGroundSpriteForOverlay(const TileInfo *ti, SpriteID *ground, RailTrackOffset *overlay_offset)
{
	bool snow_desert;
	switch (*ground) {
		case SPR_RAIL_TRACK_X:
		case SPR_MONO_TRACK_X:
		case SPR_MGLV_TRACK_X:
			snow_desert = false;
			*overlay_offset = RTO_X;
			break;

		case SPR_RAIL_TRACK_Y:
		case SPR_MONO_TRACK_Y:
		case SPR_MGLV_TRACK_Y:
			snow_desert = false;
			*overlay_offset = RTO_Y;
			break;

		case SPR_RAIL_TRACK_X_SNOW:
		case SPR_MONO_TRACK_X_SNOW:
		case SPR_MGLV_TRACK_X_SNOW:
			snow_desert = true;
			*overlay_offset = RTO_X;
			break;

		case SPR_RAIL_TRACK_Y_SNOW:
		case SPR_MONO_TRACK_Y_SNOW:
		case SPR_MGLV_TRACK_Y_SNOW:
			snow_desert = true;
			*overlay_offset = RTO_Y;
			break;

		default:
			return false;
	}

	if (ti != nullptr) {
		/* Decide snow/desert from tile */
		switch (_settings_game.game_creation.landscape) {
			case LT_ARCTIC:
				snow_desert = (uint)ti->z > GetSnowLine() * TILE_HEIGHT;
				break;

			case LT_TROPIC:
				snow_desert = GetTropicZone(ti->tile) == TROPICZONE_DESERT;
				break;

			default:
				break;
		}
	}

	*ground = snow_desert ? SPR_FLAT_SNOW_DESERT_TILE : SPR_FLAT_GRASS_TILE;
	return true;
}

static void DrawTile_Station(TileInfo *ti, DrawTileProcParams params)
{
	const NewGRFSpriteLayout *layout = nullptr;
	DrawTileSprites tmp_rail_layout;
	const DrawTileSprites *t = nullptr;
	int32_t total_offset;
	const RailTypeInfo *rti = nullptr;
	uint32_t relocation = 0;
	uint32_t ground_relocation = 0;
	BaseStation *st = nullptr;
	const StationSpec *statspec = nullptr;
	uint tile_layout = 0;

	if (HasStationRail(ti->tile)) {
		rti = GetRailTypeInfo(GetRailType(ti->tile));
		total_offset = rti->GetRailtypeSpriteOffset();

		if (IsCustomStationSpecIndex(ti->tile)) {
			/* look for customization */
			st = BaseStation::GetByTile(ti->tile);
			statspec = st->speclist[GetCustomStationSpecIndex(ti->tile)].spec;

			if (statspec != nullptr) {
				tile_layout = GetStationGfx(ti->tile);

				if (HasBit(statspec->callback_mask, CBM_STATION_SPRITE_LAYOUT)) {
					uint16_t callback = GetStationCallback(CBID_STATION_SPRITE_LAYOUT, 0, 0, statspec, st, ti->tile, INVALID_RAILTYPE);
					if (callback != CALLBACK_FAILED) tile_layout = (callback & ~1) + GetRailStationAxis(ti->tile);
				}

				/* Ensure the chosen tile layout is valid for this custom station */
				if (!statspec->renderdata.empty()) {
					layout = &statspec->renderdata[tile_layout < statspec->renderdata.size() ? tile_layout : (uint)GetRailStationAxis(ti->tile)];
					if (!layout->NeedsPreprocessing()) {
						t = layout;
						layout = nullptr;
					}
				}
			}
		}
	} else {
		total_offset = 0;
	}

	StationGfx gfx = GetStationGfx(ti->tile);
	if (IsAirport(ti->tile)) {
		gfx = GetAirportGfx(ti->tile);
		if (gfx >= NEW_AIRPORTTILE_OFFSET) {
			const AirportTileSpec *ats = AirportTileSpec::Get(gfx);
			if (ats->grf_prop.spritegroup[0] != nullptr && DrawNewAirportTile(ti, Station::GetByTile(ti->tile), ats)) {
				return;
			}
			/* No sprite group (or no valid one) found, meaning no graphics associated.
			 * Use the substitute one instead */
			assert(ats->grf_prop.subst_id != INVALID_AIRPORTTILE);
			gfx = ats->grf_prop.subst_id;
		}
		switch (gfx) {
			case APT_RADAR_GRASS_FENCE_SW:
				t = &_station_display_datas_airport_radar_grass_fence_sw[GetAnimationFrame(ti->tile)];
				break;
			case APT_GRASS_FENCE_NE_FLAG:
				t = &_station_display_datas_airport_flag_grass_fence_ne[GetAnimationFrame(ti->tile)];
				break;
			case APT_RADAR_FENCE_SW:
				t = &_station_display_datas_airport_radar_fence_sw[GetAnimationFrame(ti->tile)];
				break;
			case APT_RADAR_FENCE_NE:
				t = &_station_display_datas_airport_radar_fence_ne[GetAnimationFrame(ti->tile)];
				break;
			case APT_GRASS_FENCE_NE_FLAG_2:
				t = &_station_display_datas_airport_flag_grass_fence_ne_2[GetAnimationFrame(ti->tile)];
				break;
		}
	}

	Owner owner = GetTileOwner(ti->tile);

	PaletteID palette;
	if (Company::IsValidID(owner)) {
		palette = COMPANY_SPRITE_COLOUR(owner);
	} else {
		/* Some stations are not owner by a company, namely oil rigs */
		palette = PALETTE_TO_GREY;
	}

	if (layout == nullptr && (t == nullptr || t->seq == nullptr)) t = GetStationTileLayout(GetStationType(ti->tile), gfx);

	/* don't show foundation for docks */
	if (ti->tileh != SLOPE_FLAT && !IsDock(ti->tile)) {
		if (statspec != nullptr && HasBit(statspec->flags, SSF_CUSTOM_FOUNDATIONS)) {
			/* Station has custom foundations.
			 * Check whether the foundation continues beyond the tile's upper sides. */
			uint edge_info = 0;
			auto [slope, z] = GetFoundationPixelSlope(ti->tile);
			if (!HasFoundationNW(ti->tile, slope, z)) SetBit(edge_info, 0);
			if (!HasFoundationNE(ti->tile, slope, z)) SetBit(edge_info, 1);
			SpriteID image = GetCustomStationFoundationRelocation(statspec, st, ti->tile, tile_layout, edge_info);
			if (image == 0) goto draw_default_foundation;

			if (HasBit(statspec->flags, SSF_EXTENDED_FOUNDATIONS)) {
				/* Station provides extended foundations. */

				static const uint8_t foundation_parts[] = {
					0, 0, 0, 0, // Invalid,  Invalid,   Invalid,   SLOPE_SW
					0, 1, 2, 3, // Invalid,  SLOPE_EW,  SLOPE_SE,  SLOPE_WSE
					0, 4, 5, 6, // Invalid,  SLOPE_NW,  SLOPE_NS,  SLOPE_NWS
					7, 8, 9     // SLOPE_NE, SLOPE_ENW, SLOPE_SEN
				};

				AddSortableSpriteToDraw(image + foundation_parts[ti->tileh], PAL_NONE, ti->x, ti->y, 16, 16, 7, ti->z);
			} else {
				/* Draw simple foundations, built up from 8 possible foundation sprites. */

				/* Each set bit represents one of the eight composite sprites to be drawn.
				 * 'Invalid' entries will not drawn but are included for completeness. */
				static const uint8_t composite_foundation_parts[] = {
					/* Invalid  (00000000), Invalid   (11010001), Invalid   (11100100), SLOPE_SW  (11100000) */
					   0x00,                0xD1,                 0xE4,                 0xE0,
					/* Invalid  (11001010), SLOPE_EW  (11001001), SLOPE_SE  (11000100), SLOPE_WSE (11000000) */
					   0xCA,                0xC9,                 0xC4,                 0xC0,
					/* Invalid  (11010010), SLOPE_NW  (10010001), SLOPE_NS  (11100100), SLOPE_NWS (10100000) */
					   0xD2,                0x91,                 0xE4,                 0xA0,
					/* SLOPE_NE (01001010), SLOPE_ENW (00001001), SLOPE_SEN (01000100) */
					   0x4A,                0x09,                 0x44
				};

				uint8_t parts = composite_foundation_parts[ti->tileh];

				/* If foundations continue beyond the tile's upper sides then
				 * mask out the last two pieces. */
				if (HasBit(edge_info, 0)) ClrBit(parts, 6);
				if (HasBit(edge_info, 1)) ClrBit(parts, 7);

				if (parts == 0) {
					/* We always have to draw at least one sprite to make sure there is a boundingbox and a sprite with the
					 * correct offset for the childsprites.
					 * So, draw the (completely empty) sprite of the default foundations. */
					goto draw_default_foundation;
				}

				StartSpriteCombine();
				for (int i = 0; i < 8; i++) {
					if (HasBit(parts, i)) {
						AddSortableSpriteToDraw(image + i, PAL_NONE, ti->x, ti->y, 16, 16, 7, ti->z);
					}
				}
				EndSpriteCombine();
			}

			OffsetGroundSprite(0, -8);
			ti->z += ApplyPixelFoundationToSlope(FOUNDATION_LEVELED, ti->tileh);
		} else {
draw_default_foundation:
			DrawFoundation(ti, FOUNDATION_LEVELED);
		}
	}

	bool draw_ground = false;

	if (IsBuoy(ti->tile)) {
		DrawWaterClassGround(ti);
		SpriteID sprite = GetCanalSprite(CF_BUOY, ti->tile);
		if (sprite != 0) total_offset = sprite - SPR_IMG_BUOY;
	} else if (IsDock(ti->tile) || (IsOilRig(ti->tile) && IsTileOnWater(ti->tile))) {
		if (ti->tileh == SLOPE_FLAT) {
			DrawWaterClassGround(ti);
		} else {
			assert_tile(IsDock(ti->tile), ti->tile);
			TileIndex water_tile = ti->tile + TileOffsByDiagDir(GetDockDirection(ti->tile));
			WaterClass wc = HasTileWaterClass(water_tile) ? GetWaterClass(water_tile) : WATER_CLASS_INVALID;
			if (wc == WATER_CLASS_SEA) {
				DrawShoreTile(ti->tileh);
			} else {
				DrawClearLandTile(ti, 3);
			}
		}
	} else if (IsRoadWaypointTile(ti->tile)) {
		RoadBits bits = GetRoadStopDir(ti->tile) == DIAGDIR_NE ? ROAD_X : ROAD_Y;
		extern void DrawRoadBits(TileInfo *ti, RoadBits road, RoadBits tram, Roadside roadside, bool snow_or_desert, bool draw_catenary);
		DrawRoadBits(ti, GetRoadTypeRoad(ti->tile) != INVALID_ROADTYPE ? bits : ROAD_NONE,
				GetRoadTypeTram(ti->tile) != INVALID_ROADTYPE ? bits : ROAD_NONE,
				GetRoadWaypointRoadside(ti->tile), IsRoadWaypointOnSnowOrDesert(ti->tile), false);
	} else {
		if (layout != nullptr) {
			/* Sprite layout which needs preprocessing */
			bool separate_ground = HasBit(statspec->flags, SSF_SEPARATE_GROUND);
			uint32_t var10_values = layout->PrepareLayout(total_offset, rti->fallback_railtype, 0, 0, separate_ground);
			for (uint8_t var10 : SetBitIterator(var10_values)) {
				uint32_t var10_relocation = GetCustomStationRelocation(statspec, st, ti->tile, INVALID_RAILTYPE, var10);
				layout->ProcessRegisters(var10, var10_relocation, separate_ground);
			}
			tmp_rail_layout.seq = layout->GetLayout(&tmp_rail_layout.ground);
			t = &tmp_rail_layout;
			total_offset = 0;
		} else if (statspec != nullptr) {
			/* Simple sprite layout */
			ground_relocation = relocation = GetCustomStationRelocation(statspec, st, ti->tile, INVALID_RAILTYPE, 0);
			if (HasBit(statspec->flags, SSF_SEPARATE_GROUND)) {
				ground_relocation = GetCustomStationRelocation(statspec, st, ti->tile, INVALID_RAILTYPE, 1);
			}
			ground_relocation += rti->fallback_railtype;
		}

		draw_ground = true;
	}

	if (draw_ground && !IsAnyRoadStop(ti->tile)) {
		SpriteID image = t->ground.sprite;
		PaletteID pal  = t->ground.pal;
		RailTrackOffset overlay_offset;
		if (rti != nullptr && rti->UsesOverlay() && SplitGroundSpriteForOverlay(ti, &image, &overlay_offset)) {
			SpriteID ground = GetCustomRailSprite(rti, ti->tile, RTSG_GROUND);
			DrawGroundSprite(image, PAL_NONE);
			DrawGroundSprite(ground + overlay_offset, PAL_NONE);

			if (_game_mode != GM_MENU && _settings_client.gui.show_track_reservation && HasStationReservation(ti->tile)) {
				SpriteID overlay = GetCustomRailSprite(rti, ti->tile, RTSG_OVERLAY);
				DrawGroundSprite(overlay + overlay_offset, PALETTE_CRASH);
			}
		} else {
			image += HasBit(image, SPRITE_MODIFIER_CUSTOM_SPRITE) ? ground_relocation : total_offset;
			if (HasBit(pal, SPRITE_MODIFIER_CUSTOM_SPRITE)) pal += ground_relocation;
			DrawGroundSprite(image, GroundSpritePaletteTransform(image, pal, palette));

			/* PBS debugging, draw reserved tracks darker */
			if (_game_mode != GM_MENU && _settings_client.gui.show_track_reservation && HasStationRail(ti->tile) && HasStationReservation(ti->tile)) {
				DrawGroundSprite(GetRailStationAxis(ti->tile) == AXIS_X ? rti->base_sprites.single_x : rti->base_sprites.single_y, PALETTE_CRASH);
			}
		}
	}

	if (HasStationRail(ti->tile) && HasRailCatenaryDrawn(GetRailType(ti->tile))) DrawRailCatenary(ti);

	if (IsAnyRoadStop(ti->tile)) {
		RoadType road_rt = GetRoadTypeRoad(ti->tile);
		RoadType tram_rt = GetRoadTypeTram(ti->tile);
		const RoadTypeInfo *road_rti = road_rt == INVALID_ROADTYPE ? nullptr : GetRoadTypeInfo(road_rt);
		const RoadTypeInfo *tram_rti = tram_rt == INVALID_ROADTYPE ? nullptr : GetRoadTypeInfo(tram_rt);

		Axis axis = GetRoadStopDir(ti->tile) == DIAGDIR_NE ? AXIS_X : AXIS_Y;
		DiagDirection dir = GetRoadStopDir(ti->tile);
		StationType type = GetStationType(ti->tile);

		const RoadStopSpec *stopspec = GetRoadStopSpec(ti->tile);
		RoadStopDrawMode stop_draw_mode = (RoadStopDrawMode)0;
		if (stopspec != nullptr) {
			stop_draw_mode = stopspec->draw_mode;
			int view = dir;
			if (IsDriveThroughStopTile(ti->tile)) view += 4;
			st = BaseStation::GetByTile(ti->tile);
			RoadStopResolverObject object(stopspec, st, ti->tile, INVALID_ROADTYPE, type, view);
			const SpriteGroup *group = object.Resolve();
			if (group != nullptr && group->type == SGT_TILELAYOUT) {
				const DrawTileSprites *dts = ((const TileLayoutSpriteGroup *)group)->ProcessRegisters(nullptr);
				if (HasBit(stopspec->flags, RSF_DRAW_MODE_REGISTER)) {
					stop_draw_mode = (RoadStopDrawMode)GetRegister(0x100);
				}
				t = dts;
				if (type == STATION_ROADWAYPOINT && (stop_draw_mode & ROADSTOP_DRAW_MODE_WAYP_GROUND)) {
					draw_ground = true;
				}
			}
		}

		/* Draw ground sprite */
		if (draw_ground) {
			SpriteID image = t->ground.sprite;
			PaletteID pal  = t->ground.pal;
			image += HasBit(image, SPRITE_MODIFIER_CUSTOM_SPRITE) ? ground_relocation : total_offset;
			if (GB(image, 0, SPRITE_WIDTH) != 0) {
				if (HasBit(pal, SPRITE_MODIFIER_CUSTOM_SPRITE)) pal += ground_relocation;
				DrawGroundSprite(image, GroundSpritePaletteTransform(image, pal, palette));
			}
		}

		if (IsDriveThroughStopTile(ti->tile)) {
			if (type != STATION_ROADWAYPOINT && (stopspec == nullptr || (stop_draw_mode & ROADSTOP_DRAW_MODE_OVERLAY) != 0)) {
				uint sprite_offset = axis == AXIS_X ? 1 : 0;
				DrawRoadOverlays(ti, PAL_NONE, road_rti, tram_rti, sprite_offset, sprite_offset);
			}

			DisallowedRoadDirections drd = GetDriveThroughStopDisallowedRoadDirections(ti->tile);
			if (drd != DRD_NONE && (stopspec == nullptr || !HasBit(stopspec->flags, RSF_NO_ONE_WAY_OVERLAY)) && road_rt != INVALID_ROADTYPE) {
				SpriteID oneway = GetCustomRoadSprite(road_rti, ti->tile, ROTSG_ONEWAY);
				if (oneway == 0) oneway = SPR_ONEWAY_BASE;
				DrawGroundSpriteAt(oneway + drd - 1 + ((axis == AXIS_X) ? 0 : 3), PAL_NONE, 8, 8, 0);
			}
		} else {
			/* Non-drivethrough road stops are only valid for roads. */
			assert_tile(road_rt != INVALID_ROADTYPE && tram_rt == INVALID_ROADTYPE, ti->tile);

			if ((stopspec == nullptr || (stop_draw_mode & ROADSTOP_DRAW_MODE_ROAD) != 0) && road_rti->UsesOverlay()) {
				SpriteID ground = GetCustomRoadSprite(road_rti, ti->tile, ROTSG_ROADSTOP);
				DrawGroundSprite(ground + dir, PAL_NONE);
			}
		}

		if (stopspec == nullptr || !HasBit(stopspec->flags, RSF_NO_CATENARY)) {
			/* Draw road, tram catenary */
			DrawRoadCatenary(ti);
		}
	}

	if (IsRailWaypoint(ti->tile)) {
		/* Don't offset the waypoint graphics; they're always the same. */
		total_offset = 0;
	}

	DrawRailTileSeq(ti, t, TO_BUILDINGS, total_offset, relocation, palette);
	DrawBridgeMiddle(ti);
}

void StationPickerDrawSprite(int x, int y, StationType st, RailType railtype, RoadType roadtype, int image)
{
	int32_t total_offset = 0;
	PaletteID pal = COMPANY_SPRITE_COLOUR(_local_company);
	const DrawTileSprites *t = GetStationTileLayout(st, image);
	const RailTypeInfo *railtype_info = nullptr;

	if (railtype != INVALID_RAILTYPE) {
		railtype_info = GetRailTypeInfo(railtype);
		total_offset = railtype_info->GetRailtypeSpriteOffset();
	}

	SpriteID img = t->ground.sprite;
	RailTrackOffset overlay_offset;
	if (railtype_info != nullptr && railtype_info->UsesOverlay() && SplitGroundSpriteForOverlay(nullptr, &img, &overlay_offset)) {
		SpriteID ground = GetCustomRailSprite(railtype_info, INVALID_TILE, RTSG_GROUND);
		DrawSprite(img, PAL_NONE, x, y);
		DrawSprite(ground + overlay_offset, PAL_NONE, x, y);
	} else {
		DrawSprite(img + total_offset, HasBit(img, PALETTE_MODIFIER_COLOUR) ? pal : PAL_NONE, x, y);
	}

	if (roadtype != INVALID_ROADTYPE) {
		const RoadTypeInfo *roadtype_info = GetRoadTypeInfo(roadtype);
		if (image >= 4) {
			/* Drive-through stop */
			uint sprite_offset = 5 - image;

			/* Road underlay takes precedence over tram */
			if (roadtype_info->UsesOverlay()) {
				SpriteID ground = GetCustomRoadSprite(roadtype_info, INVALID_TILE, ROTSG_GROUND);
				DrawSprite(ground + sprite_offset, PAL_NONE, x, y);

				SpriteID overlay = GetCustomRoadSprite(roadtype_info, INVALID_TILE, ROTSG_OVERLAY);
				if (overlay) DrawSprite(overlay + sprite_offset, PAL_NONE, x, y);
			} else if (RoadTypeIsTram(roadtype)) {
				DrawSprite(SPR_TRAMWAY_TRAM + sprite_offset, PAL_NONE, x, y);
			}
		} else {
			/* Bay stop */
			if (RoadTypeIsRoad(roadtype) && roadtype_info->UsesOverlay()) {
				SpriteID ground = GetCustomRoadSprite(roadtype_info, INVALID_TILE, ROTSG_ROADSTOP);
				DrawSprite(ground + image, PAL_NONE, x, y);
			}
		}
	}

	/* Default waypoint has no railtype specific sprites */
	DrawRailTileSeqInGUI(x, y, t, (st == STATION_WAYPOINT || st == STATION_ROADWAYPOINT) ? 0 : total_offset, 0, pal);
}

static int GetSlopePixelZ_Station(TileIndex tile, uint, uint, bool)
{
	return GetTileMaxPixelZ(tile);
}

static Foundation GetFoundation_Station(TileIndex, Slope tileh)
{
	return FlatteningFoundation(tileh);
}

static void FillTileDescRoadStop(TileIndex tile, TileDesc *td)
{
	RoadType road_rt = GetRoadTypeRoad(tile);
	RoadType tram_rt = GetRoadTypeTram(tile);
	Owner road_owner = INVALID_OWNER;
	Owner tram_owner = INVALID_OWNER;
	if (road_rt != INVALID_ROADTYPE) {
		const RoadTypeInfo *rti = GetRoadTypeInfo(road_rt);
		td->roadtype = rti->strings.name;
		td->road_speed = rti->max_speed / 2;
		road_owner = GetRoadOwner(tile, RTT_ROAD);
	}

	if (tram_rt != INVALID_ROADTYPE) {
		const RoadTypeInfo *rti = GetRoadTypeInfo(tram_rt);
		td->tramtype = rti->strings.name;
		td->tram_speed = rti->max_speed / 2;
		tram_owner = GetRoadOwner(tile, RTT_TRAM);
	}

	if (IsDriveThroughStopTile(tile)) {
		/* Is there a mix of owners? */
		if ((tram_owner != INVALID_OWNER && tram_owner != td->owner[0]) ||
				(road_owner != INVALID_OWNER && road_owner != td->owner[0])) {
			uint i = 1;
			if (road_owner != INVALID_OWNER) {
				td->owner_type[i] = STR_LAND_AREA_INFORMATION_ROAD_OWNER;
				td->owner[i] = road_owner;
				i++;
			}
			if (tram_owner != INVALID_OWNER) {
				td->owner_type[i] = STR_LAND_AREA_INFORMATION_TRAM_OWNER;
				td->owner[i] = tram_owner;
			}
		}
	}
}

void FillTileDescRailStation(TileIndex tile, TileDesc *td)
{
	const StationSpec *spec = GetStationSpec(tile);

	if (spec != nullptr) {
		td->station_class = StationClass::Get(spec->cls_id)->name;
		td->station_name  = spec->name;

		if (spec->grf_prop.grffile != nullptr) {
			const GRFConfig *gc = GetGRFConfig(spec->grf_prop.grffile->grfid);
			td->grf = gc->GetName();
		}
	}

	const RailTypeInfo *rti = GetRailTypeInfo(GetRailType(tile));
	td->rail_speed = rti->max_speed;
	td->railtype = rti->strings.name;
}

void FillTileDescAirport(TileIndex tile, TileDesc *td)
{
	const AirportSpec *as = Station::GetByTile(tile)->airport.GetSpec();
	td->airport_class = AirportClass::Get(as->cls_id)->name;
	td->airport_name = as->name;

	const AirportTileSpec *ats = AirportTileSpec::GetByTile(tile);
	td->airport_tile_name = ats->name;

	if (as->grf_prop.grffile != nullptr) {
		const GRFConfig *gc = GetGRFConfig(as->grf_prop.grffile->grfid);
		td->grf = gc->GetName();
	} else if (ats->grf_prop.grffile != nullptr) {
		const GRFConfig *gc = GetGRFConfig(ats->grf_prop.grffile->grfid);
		td->grf = gc->GetName();
	}
}

static void GetTileDesc_Station(TileIndex tile, TileDesc *td)
{
	td->owner[0] = GetTileOwner(tile);
	td->build_date = BaseStation::GetByTile(tile)->build_date;

	if (IsAnyRoadStopTile(tile)) FillTileDescRoadStop(tile, td);
	if (HasStationRail(tile)) FillTileDescRailStation(tile, td);
	if (IsAirport(tile)) FillTileDescAirport(tile, td);

	StringID str;
	switch (GetStationType(tile)) {
		default: NOT_REACHED();
		case STATION_RAIL:     str = STR_LAI_STATION_DESCRIPTION_RAILROAD_STATION; break;
		case STATION_AIRPORT:
			str = (IsHangar(tile) ? STR_LAI_STATION_DESCRIPTION_AIRCRAFT_HANGAR : STR_LAI_STATION_DESCRIPTION_AIRPORT);
			break;
		case STATION_TRUCK:    str = STR_LAI_STATION_DESCRIPTION_TRUCK_LOADING_AREA; break;
		case STATION_BUS:      str = STR_LAI_STATION_DESCRIPTION_BUS_STATION; break;
		case STATION_OILRIG: {
			const Industry *i = Station::GetByTile(tile)->industry;
			const IndustrySpec *is = GetIndustrySpec(i->type);
			td->owner[0] = i->owner;
			str = is->name;
			if (is->grf_prop.grffile != nullptr) td->grf = GetGRFConfig(is->grf_prop.grffile->grfid)->GetName();
			break;
		}
		case STATION_DOCK:     str = STR_LAI_STATION_DESCRIPTION_SHIP_DOCK; break;
		case STATION_BUOY:     str = STR_LAI_STATION_DESCRIPTION_BUOY; break;
		case STATION_WAYPOINT: str = STR_LAI_STATION_DESCRIPTION_WAYPOINT; break;
		case STATION_ROADWAYPOINT: str = STR_LAI_STATION_DESCRIPTION_WAYPOINT; break;
	}
	td->str = str;
}


static TrackStatus GetTileTrackStatus_Station(TileIndex tile, TransportType mode, uint sub_mode, DiagDirection side)
{
	TrackdirBits trackdirbits = TRACKDIR_BIT_NONE;

	switch (mode) {
		case TRANSPORT_RAIL:
			if (HasStationRail(tile) && !IsStationTileBlocked(tile)) {
				trackdirbits = TrackToTrackdirBits(GetRailStationTrack(tile));
			}
			break;

		case TRANSPORT_WATER:
			/* buoy is coded as a station, it is always on open water */
			if (IsBuoy(tile)) {
				TrackBits trackbits = TRACK_BIT_ALL;
				/* remove tracks that connect NE map edge */
				if (TileX(tile) == 0) trackbits &= ~(TRACK_BIT_X | TRACK_BIT_UPPER | TRACK_BIT_RIGHT);
				/* remove tracks that connect NW map edge */
				if (TileY(tile) == 0) trackbits &= ~(TRACK_BIT_Y | TRACK_BIT_LEFT | TRACK_BIT_UPPER);
				trackdirbits = TrackBitsToTrackdirBits(trackbits);
			}
			break;

		case TRANSPORT_ROAD:
			if (IsAnyRoadStop(tile)) {
				RoadTramType rtt = (RoadTramType)GB(sub_mode, 0, 8);
				if (!HasTileRoadType(tile, rtt)) break;

				DiagDirection dir = GetRoadStopDir(tile);
				Axis axis = DiagDirToAxis(dir);

				if (side != INVALID_DIAGDIR) {
					if (axis != DiagDirToAxis(side) || (IsBayRoadStopTile(tile) && dir != side)) break;
				}

				TrackBits trackbits = AxisToTrackBits(axis);
				if (IsDriveThroughStopTile(tile)) {
					const uint drd_to_multiplier[DRD_END] = { 0x101, 0x100, 0x1, 0x0 };
					trackdirbits = (TrackdirBits)(trackbits * drd_to_multiplier[GetDriveThroughStopDisallowedRoadDirections(tile)]);
				} else {
					trackdirbits = TrackBitsToTrackdirBits(trackbits);
				}
			}
			break;

		default:
			break;
	}

	return CombineTrackStatus(trackdirbits, TRACKDIR_BIT_NONE);
}


static void TileLoop_Station(TileIndex tile)
{
	/* FIXME -- GetTileTrackStatus_Station -> animated stationtiles
	 * hardcoded.....not good */
	switch (GetStationType(tile)) {
		case STATION_AIRPORT:
			AirportTileAnimationTrigger(Station::GetByTile(tile), tile, AAT_TILELOOP);
			break;

		case STATION_DOCK:
			if (!IsTileFlat(tile)) break; // only handle water part
			[[fallthrough]];

		case STATION_OILRIG: //(station part)
		case STATION_BUOY:
			TileLoop_Water(tile);
			break;

		case STATION_ROADWAYPOINT: {
			switch (_settings_game.game_creation.landscape) {
				case LT_ARCTIC:
					if (IsRoadWaypointOnSnowOrDesert(tile) != (GetTileZ(tile) > GetSnowLine())) {
						ToggleRoadWaypointOnSnowOrDesert(tile);
						MarkTileDirtyByTile(tile, VMDF_NOT_MAP_MODE);
					}
					break;

				case LT_TROPIC:
					if (GetTropicZone(tile) == TROPICZONE_DESERT && !IsRoadWaypointOnSnowOrDesert(tile)) {
						ToggleRoadWaypointOnSnowOrDesert(tile);
						MarkTileDirtyByTile(tile, VMDF_NOT_MAP_MODE);
					}
					break;
			}

			HouseZonesBits grp = HZB_TOWN_EDGE;
			const Town *t = ClosestTownFromTile(tile, UINT_MAX);
			if (t != nullptr) {
				grp = GetTownRadiusGroup(t, tile);
			}

			/* Adjust road ground type depending on 'grp' (grp is the distance to the center) */
			Roadside new_rs = grp > HZB_TOWN_EDGE ? ROADSIDE_PAVED : ROADSIDE_GRASS;
			Roadside cur_rs = GetRoadWaypointRoadside(tile);

			if (new_rs != cur_rs) {
				SetRoadWaypointRoadside(tile, cur_rs == ROADSIDE_BARREN ? new_rs : ROADSIDE_BARREN);
				MarkTileDirtyByTile(tile, VMDF_NOT_MAP_MODE);
			}
			break;
		}

		default: break;
	}
}


void AnimateTile_Station(TileIndex tile)
{
	if (HasStationRail(tile)) {
		AnimateStationTile(tile);
		return;
	}

	if (IsAirport(tile)) {
		AnimateAirportTile(tile);
		return;
	}

	if (IsAnyRoadStopTile(tile)) {
		AnimateRoadStopTile(tile);
		return;
	}
}

uint8_t GetAnimatedTileSpeed_Station(TileIndex tile)
{
	if (HasStationRail(tile)) {
		return GetStationTileAnimationSpeed(tile);
	}

	if (IsAirport(tile)) {
		return GetAirportTileAnimationSpeed(tile);
	}

	if (IsAnyRoadStopTile(tile)) {
		return GetRoadStopTileAnimationSpeed(tile);
	}
	return 0;
}


static bool ClickTile_Station(TileIndex tile)
{
	const BaseStation *bst = BaseStation::GetByTile(tile);

	if (bst->facilities & FACIL_WAYPOINT) {
		ShowWaypointWindow(Waypoint::From(bst));
	} else if (IsHangar(tile)) {
		const Station *st = Station::From(bst);
		ShowDepotWindow(st->airport.GetHangarTile(st->airport.GetHangarNum(tile)), VEH_AIRCRAFT);
	} else {
		ShowStationViewWindow(bst->index);
	}
	return true;
}

static VehicleEnterTileStatus VehicleEnter_Station(Vehicle *v, TileIndex tile, int x, int y)
{
	if (v->type == VEH_TRAIN) {
		StationID station_id = GetStationIndex(tile);
		if (v->current_order.IsType(OT_GOTO_WAYPOINT) && v->current_order.GetDestination() == station_id && v->current_order.GetWaypointFlags() & OWF_REVERSE) {
			Train *t = Train::From(v);
			// reverse at waypoint
			if (t->reverse_distance == 0) {
				t->reverse_distance = t->gcache.cached_total_length;
				if (t->current_order.IsWaitTimetabled()) {
					t->DeleteUnreachedImplicitOrders();
					UpdateVehicleTimetable(t, true);
					t->last_station_visited = station_id;
					SetWindowDirty(WC_VEHICLE_VIEW, t->index);
					t->current_order.MakeWaiting();
					t->current_order.SetNonStopType(ONSF_NO_STOP_AT_ANY_STATION);
					return VETSB_CONTINUE;
				}
			}
		}
		if (HasBit(Train::From(v)->flags, VRF_BEYOND_PLATFORM_END)) return VETSB_CONTINUE;
		Train *front = Train::From(v)->First();
		if (!front->IsFrontEngine()) return VETSB_CONTINUE;
		if (!(v == front || HasBit(Train::From(v)->Previous()->flags, VRF_BEYOND_PLATFORM_END))) return VETSB_CONTINUE;
		if (!HasStationTileRail(tile)) return VETSB_CONTINUE;
		if (!front->current_order.ShouldStopAtStation(front, station_id, IsRailWaypoint(tile))) return VETSB_CONTINUE;

		int station_ahead;
		int station_length;
		int stop = GetTrainStopLocation(station_id, tile, Train::From(v), true, &station_ahead, &station_length);

		/* Stop whenever that amount of station ahead + the distance from the
		 * begin of the platform to the stop location is longer than the length
		 * of the platform. Station ahead 'includes' the current tile where the
		 * vehicle is on, so we need to subtract that. */
		if (stop + station_ahead - (int)TILE_SIZE >= station_length) return VETSB_CONTINUE;

		DiagDirection dir = DirToDiagDir(v->direction);

		x &= 0xF;
		y &= 0xF;

		if (DiagDirToAxis(dir) != AXIS_X) Swap(x, y);
		if (y == TILE_SIZE / 2) {
			if (dir != DIAGDIR_SE && dir != DIAGDIR_SW) x = TILE_SIZE - 1 - x;
			stop &= TILE_SIZE - 1;

			if (x == stop) {
				if (front->UsingRealisticBraking() && front->cur_speed > 15 && !(front->lookahead != nullptr && HasBit(front->lookahead->flags, TRLF_APPLY_ADVISORY))) {
					/* Travelling too fast, do not stop and report overshoot to player */
					if (front->owner == _local_company) {
						SetDParam(0, front->index);
						SetDParam(1, IsRailWaypointTile(tile) ? STR_WAYPOINT_NAME : STR_STATION_NAME);
						SetDParam(2, station_id);
						AddNewsItem(STR_NEWS_TRAIN_OVERSHOT_STATION, NT_ADVICE, NF_INCOLOUR | NF_SMALL | NF_VEHICLE_PARAM0,
								NR_VEHICLE, v->index,
								NR_STATION, station_id);
					}
					for (Train *u = front; u != nullptr; u = u->Next()) {
						ClrBit(u->flags, VRF_BEYOND_PLATFORM_END);
					}
					return VETSB_CONTINUE;
				}
				return VETSB_ENTERED_STATION | (VehicleEnterTileStatus)(station_id << VETS_STATION_ID_OFFSET); // enter station
			} else if (x < stop) {
				if (front->UsingRealisticBraking() && front->cur_speed > 30) {
					/* Travelling too fast, take no action */
					return VETSB_CONTINUE;
				}
				front->vehstatus |= VS_TRAIN_SLOWING;
				uint16_t spd = std::max(0, (stop - x) * 20 - 15);
				if (spd < front->cur_speed) front->cur_speed = spd;
			}
		}
	} else if (v->type == VEH_ROAD) {
		RoadVehicle *rv = RoadVehicle::From(v);
		if (rv->state < RVSB_IN_ROAD_STOP && !IsReversingRoadTrackdir((Trackdir)rv->state) && rv->frame == 0) {
			if (IsStationRoadStop(tile) && rv->IsFrontEngine()) {
				/* Attempt to allocate a parking bay in a road stop */
				return RoadStop::GetByTile(tile, GetRoadStopType(tile))->Enter(rv) ? VETSB_CONTINUE : VETSB_CANNOT_ENTER;
			}
		}
	}

	return VETSB_CONTINUE;
}

/**
 * Run the watched cargo callback for all houses in the catchment area.
 * @param st Station.
 */
void TriggerWatchedCargoCallbacks(Station *st)
{
	/* Collect cargoes accepted since the last big tick. */
	CargoTypes cargoes = 0;
	for (CargoID cid = 0; cid < NUM_CARGO; cid++) {
		if (HasBit(st->goods[cid].status, GoodsEntry::GES_ACCEPTED_BIGTICK)) SetBit(cargoes, cid);
	}

	/* Anything to do? */
	if (cargoes == 0) return;

	/* Loop over all houses in the catchment. */
	BitmapTileIterator it(st->catchment_tiles);
	for (TileIndex tile = it; tile != INVALID_TILE; tile = ++it) {
		if (IsTileType(tile, MP_HOUSE)) {
			WatchedCargoCallback(tile, cargoes);
		}
	}
}

/**
 * This function is called for each station once every 250 ticks.
 * Not all stations will get the tick at the same time.
 * @param st the station receiving the tick.
 * @return true if the station is still valid (wasn't deleted)
 */
static bool StationHandleBigTick(BaseStation *st)
{
	if (!st->IsInUse()) {
		if (++st->delete_ctr >= 8) delete st;
		return false;
	}

	if (Station::IsExpected(st)) {
		TriggerWatchedCargoCallbacks(Station::From(st));

		for (GoodsEntry &ge : Station::From(st)->goods) {
			ClrBit(ge.status, GoodsEntry::GES_ACCEPTED_BIGTICK);
		}
	}


	if ((st->facilities & FACIL_WAYPOINT) == 0) UpdateStationAcceptance(Station::From(st), true);

	return true;
}

static inline void byte_inc_sat(uint8_t *p)
{
	uint8_t b = *p + 1;
	if (b != 0) *p = b;
}

/**
 * Truncate the cargo by a specific amount.
 * @param cs The type of cargo to perform the truncation for.
 * @param ge The goods entry, of the station, to truncate.
 * @param amount The amount to truncate the cargo by.
 */
static void TruncateCargo(const CargoSpec *cs, GoodsEntry *ge, uint amount = UINT_MAX)
{
	/* If truncating also punish the source stations' ratings to
	 * decrease the flow of incoming cargo. */

	if (ge->data == nullptr) return;

	StationCargoAmountMap waiting_per_source;
	ge->data->cargo.Truncate(amount, &waiting_per_source);
	for (StationCargoAmountMap::iterator i(waiting_per_source.begin()); i != waiting_per_source.end(); ++i) {
		Station *source_station = Station::GetIfValid(i->first);
		if (source_station == nullptr) continue;

		GoodsEntry &source_ge = source_station->goods[cs->Index()];
		if (i->second > source_ge.max_waiting_cargo) {
			source_ge.max_waiting_cargo += (i->second - source_ge.max_waiting_cargo) / 4;
		}
	}
}

bool GetNewGrfRating(const Station *st, const CargoSpec *cs, const GoodsEntry *ge, int *new_grf_rating)
{
	*new_grf_rating = 0;
	bool is_using_newgrf_rating = false;

	/* Perform custom station rating. If it succeeds the speed, days in transit and
	 * waiting cargo ratings must not be executed. */

	/* NewGRFs expect last speed to be 0xFF when no vehicle has arrived yet. */
	uint last_speed = ge->HasVehicleEverTriedLoading() && ge->IsSupplyAllowed() ? ge->last_speed : 0xFF;

	uint32_t var18 = std::min<uint>(ge->time_since_pickup, 0xFFu)
		| (std::min<uint>(ge->max_waiting_cargo, 0xFFFFu) << 8)
		| (std::min<uint>(last_speed, 0xFFu) << 24);
	/* Convert to the 'old' vehicle types */
	uint32_t var10 = (ge->last_vehicle_type == VEH_INVALID) ? 0x0 : (ge->last_vehicle_type + 0x10);
	uint16_t callback = GetCargoCallback(CBID_CARGO_STATION_RATING_CALC, var10, var18, cs);
	if (callback != CALLBACK_FAILED) {
		is_using_newgrf_rating = true;
		*new_grf_rating = GB(callback, 0, 14);

		/* Simulate a 15 bit signed value */
		if (HasBit(callback, 14)) *new_grf_rating -= 0x4000;
	}

	return is_using_newgrf_rating;
}

int GetSpeedRating(const GoodsEntry *ge)
{
	const int b = ge->last_speed - 85;

	return (b >= 0) ? (b >> 2) : 0;
}

int GetWaitTimeRating(const CargoSpec *cs, const GoodsEntry *ge)
{
	int rating = 0;

	uint wait_time = ge->time_since_pickup;

	if (_settings_game.station.cargo_class_rating_wait_time) {
		if (cs->classes & CC_PASSENGERS) {
			wait_time *= 3;
		} else if (cs->classes & CC_REFRIGERATED) {
			wait_time *= 2;
		} else if (cs->classes & (CC_MAIL | CC_ARMOURED | CC_EXPRESS)) {
			wait_time += (wait_time >> 1);
		} else if (cs->classes & (CC_BULK | CC_LIQUID)) {
			wait_time >>= 2;
		}
	}

	if (ge->last_vehicle_type == VEH_SHIP) wait_time >>= 2;
	if (wait_time <= 21) rating += 25;
	if (wait_time <= 12) rating += 25;
	if (wait_time <= 6) rating += 45;
	if (wait_time <= 3) rating += 35;

	return rating;
}

int GetWaitingCargoRating(const Station *st, const GoodsEntry *ge)
{
	int rating = -90;

	uint normalised_max_waiting_cargo = ge->max_waiting_cargo;

	if (_settings_game.station.station_size_rating_cargo_amount) {
		normalised_max_waiting_cargo *= 8;
		if (st->station_tiles > 1) normalised_max_waiting_cargo /= st->station_tiles;
	}

	if (normalised_max_waiting_cargo <= 1500) rating += 55;
	if (normalised_max_waiting_cargo <= 1000) rating += 35;
	if (normalised_max_waiting_cargo <= 600) rating += 10;
	if (normalised_max_waiting_cargo <= 300) rating += 20;
	if (normalised_max_waiting_cargo <= 100) rating += 10;

	return rating;
}

int GetStatueRating(const Station *st)
{
	return Company::IsValidID(st->owner) && HasBit(st->town->statues, st->owner) ? 26 : 0;
}

int GetVehicleAgeRating(const GoodsEntry *ge)
{
	int rating = 0;

	const uint8_t age = ge->last_age;

	if (age < 30) rating += 10;
	if (age < 20) rating += 10;
	if (age < 10) rating += 13;

	return rating;
}

int GetTargetRating(const Station *st, const CargoSpec *cs, const GoodsEntry *ge)
{
	bool skip = false;
	int rating = 0;

	if (_cheats.station_rating.value) {
		rating = 255;
		skip = true;
	} else if (HasBit(cs->callback_mask, CBM_CARGO_STATION_RATING_CALC)) {

		int new_grf_rating;

		if (GetNewGrfRating(st, cs, ge, &new_grf_rating)) {
			skip = true;
			rating += new_grf_rating;
		}
	}

	if (!skip) {
		rating += GetSpeedRating(ge);
		rating += GetWaitTimeRating(cs, ge);
		rating += GetWaitingCargoRating(st, ge);
	}

	rating += GetStatueRating(st);
	rating += GetVehicleAgeRating(ge);

	return ClampTo<uint8_t>(rating);
}

static void UpdateStationRating(Station *st)
{
	bool waiting_changed = false;

	byte_inc_sat(&st->time_since_load);
	byte_inc_sat(&st->time_since_unload);

	for (const CargoSpec *cs : CargoSpec::Iterate()) {
		GoodsEntry *ge = &st->goods[cs->Index()];

		/* Slowly increase the rating back to its original level in the case we
		 *  didn't deliver cargo yet to this station. This happens when a bribe
		 *  failed while you didn't moved that cargo yet to a station. */
		if (!ge->HasRating() && ge->rating < INITIAL_STATION_RATING) {
			ge->rating++;
		}

		/* Only change the rating if we are moving this cargo */
		if (ge->HasRating()) {
			byte_inc_sat(&ge->time_since_pickup);

			if (ge->time_since_pickup == 255 && _settings_game.order.selectgoods) {
				ClrBit(ge->status, GoodsEntry::GES_RATING);
				ge->last_speed = 0;
				TruncateCargo(cs, ge);
				waiting_changed = true;
				continue;
			}

			{
				int rating = GetTargetRating(st, cs, ge);

				uint waiting = ge->CargoAvailableCount();

				/* num_dests is at least 1 if there is any cargo as
				 * INVALID_STATION is also a destination.
				 */
				const uint num_dests = ge->data != nullptr ? (uint)ge->data->cargo.Packets()->MapSize() : 0;

				/* Average amount of cargo per next hop, but prefer solitary stations
				 * with only one or two next hops. They are allowed to have more
				 * cargo waiting per next hop.
				 * With manual cargo distribution waiting_avg = waiting / 2 as then
				 * INVALID_STATION is the only destination.
				 */
				const uint waiting_avg = waiting / (num_dests + 1);

				const int old_rating = ge->rating; // old rating

				/* only modify rating in steps of -2, -1, 0, 1 or 2 */
				ge->rating = rating = old_rating + Clamp(rating - old_rating, -2, 2);

				/* if rating is <= 64 and more than 100 items waiting on average per destination,
				 * remove some random amount of goods from the station */
				if (rating <= 64 && waiting_avg >= 100) {
					int dec = Random() & 0x1F;
					if (waiting_avg < 200) dec &= 7;
					waiting -= (dec + 1) * num_dests;
					waiting_changed = true;
				}

				/* if rating is <= 127 and there are any items waiting, maybe remove some goods. */
				if (rating <= 127 && waiting != 0) {
					uint32_t r = Random();
					if (rating <= (int)GB(r, 0, 7)) {
						/* Need to have int, otherwise it will just overflow etc. */
						waiting = std::max((int)waiting - (int)((GB(r, 8, 2) - 1) * num_dests), 0);
						waiting_changed = true;
					}
				}

				/* At some point we really must cap the cargo. Previously this
				 * was a strict 4095, but now we'll have a less strict, but
				 * increasingly aggressive truncation of the amount of cargo. */
				static const uint WAITING_CARGO_THRESHOLD  = 1 << 12;
				static const uint WAITING_CARGO_CUT_FACTOR = 1 <<  6;
				static const uint MAX_WAITING_CARGO        = 1 << 15;

				uint normalised_waiting_cargo_threshold = WAITING_CARGO_THRESHOLD;
				if (_settings_game.station.station_size_rating_cargo_amount) {
					if (st->station_tiles > 1) normalised_waiting_cargo_threshold *= st->station_tiles;
					normalised_waiting_cargo_threshold /= 8;
				}

				if (waiting > normalised_waiting_cargo_threshold) {
					const uint difference = waiting - normalised_waiting_cargo_threshold;
					waiting -= (difference / WAITING_CARGO_CUT_FACTOR);
					const uint normalised_max_waiting_cargo = normalised_waiting_cargo_threshold * (MAX_WAITING_CARGO / WAITING_CARGO_THRESHOLD);
					waiting = std::min(waiting, normalised_max_waiting_cargo);
					waiting_changed = true;
				}

				/* We can't truncate cargo that's already reserved for loading.
				 * Thus StoredCount() here. */
				if (waiting_changed && waiting < ge->CargoAvailableCount()) {
					/* Feed back the exact own waiting cargo at this station for the
					 * next rating calculation. */
					ge->max_waiting_cargo = 0;

					TruncateCargo(cs, ge, ge->CargoAvailableCount() - waiting);
				} else {
					/* If the average number per next hop is low, be more forgiving. */
					ge->max_waiting_cargo = waiting_avg;
				}
			}
		}
	}

	StationID index = st->index;

	if (waiting_changed) {
		SetWindowDirty(WC_STATION_VIEW, index); // update whole window
	} else {
		SetWindowWidgetDirty(WC_STATION_VIEW, index, WID_SV_ACCEPT_RATING_LIST); // update only ratings list
	}
}

/**
 * Reroute cargo of type c at station st or in any vehicles unloading there.
 * Make sure the cargo's new next hop is neither "avoid" nor "avoid2".
 * @param st Station to be rerouted at.
 * @param c Type of cargo.
 * @param avoid Original next hop of cargo, avoid this.
 * @param avoid2 Another station to be avoided when rerouting.
 */
void RerouteCargo(Station *st, CargoID c, StationID avoid, StationID avoid2)
{
	GoodsEntry &ge = st->goods[c];

	/* Reroute cargo in station. */
	if (ge.data != nullptr) ge.data->cargo.Reroute(UINT_MAX, &ge.data->cargo, avoid, avoid2, &ge);

	/* Reroute cargo staged to be transferred. */
	for (Vehicle *v : st->loading_vehicles) {
		for (Vehicle *u = v; u != nullptr; u = u->Next()) {
			if (u->cargo_type != c) continue;
			u->cargo.Reroute(UINT_MAX, &u->cargo, avoid, avoid2, &ge);
		}
	}
}

/**
 * Reroute cargo of type c from source at station st or in any vehicles unloading there.
 * Make sure the cargo's new next hop is neither "avoid" nor "avoid2".
 * @param st Station to be rerouted at.
 * @param c Type of cargo.
 * @param source Source station.
 * @param avoid Original next hop of cargo, avoid this.
 * @param avoid2 Another station to be avoided when rerouting.
 */
void RerouteCargoFromSource(Station *st, CargoID c, StationID source, StationID avoid, StationID avoid2)
{
	GoodsEntry &ge = st->goods[c];

	/* Reroute cargo in station. */
	if (ge.data != nullptr) ge.data->cargo.RerouteFromSource(UINT_MAX, &ge.data->cargo, source, avoid, avoid2, &ge);

	/* Reroute cargo staged to be transferred. */
	for (Vehicle *v : st->loading_vehicles) {
		for (; v != nullptr; v = v->Next()) {
			if (v->cargo_type != c) continue;
			v->cargo.RerouteFromSource(UINT_MAX, &v->cargo, source, avoid, avoid2, &ge);
		}
	}
}

btree::btree_set<VehicleID> _delete_stale_links_vehicle_cache;

void ClearDeleteStaleLinksVehicleCache()
{
	_delete_stale_links_vehicle_cache.clear();
}

/**
 * Check all next hops of cargo packets in this station for existence of a
 * a valid link they may use to travel on. Reroute any cargo not having a valid
 * link and remove timed out links found like this from the linkgraph. We're
 * not all links here as that is expensive and useless. A link no one is using
 * doesn't hurt either.
 * @param from Station to check.
 */
void DeleteStaleLinks(Station *from)
{
	for (CargoID c = 0; c < NUM_CARGO; ++c) {
		const bool auto_distributed = (_settings_game.linkgraph.GetDistributionType(c) != DT_MANUAL);
		GoodsEntry &ge = from->goods[c];
		LinkGraph *lg = LinkGraph::GetIfValid(ge.link_graph);
		if (lg == nullptr) continue;
		lg->MutableIterateEdgesFromNode(ge.node, [&](LinkGraph::EdgeIterationHelper edge_helper) -> LinkGraph::EdgeIterationResult {
			Edge edge = edge_helper.GetEdge();
			NodeID to_id = edge_helper.to_id;

			LinkGraph::EdgeIterationResult result = LinkGraph::EdgeIterationResult::None;

			Station *to = Station::Get((*lg)[to_id].Station());
			assert(to->goods[c].node == to_id);
			assert(EconTime::CurDate() >= edge.LastUpdate());
			DateDelta timeout = std::max<uint>((LinkGraph::MIN_TIMEOUT_DISTANCE + (DistanceManhattan(from->xy, to->xy) >> 3)) / DayLengthFactor(), 1);
			if (edge.LastAircraftUpdate() != EconTime::INVALID_DATE && (EconTime::CurDate() - edge.LastAircraftUpdate()) > timeout) {
				edge.ClearAircraft();
			}
			if ((EconTime::CurDate() - edge.LastUpdate()) > timeout) {
				bool updated = false;

				if (auto_distributed) {
					/* Have all vehicles refresh their next hops before deciding to
					 * remove the node. */
					std::vector<Vehicle *> vehicles;
					for (OrderList *l : OrderList::Iterate()) {
						bool found_from = false;
						bool found_to = false;
						for (Order *order = l->GetFirstOrder(); order != nullptr; order = order->next) {
							if (!order->IsType(OT_GOTO_STATION) && !order->IsType(OT_IMPLICIT)) continue;
							if (order->GetDestination() == from->index) {
								found_from = true;
								if (found_to) break;
							} else if (order->GetDestination() == to->index) {
								found_to = true;
								if (found_from) break;
							}
						}
						if (!found_to || !found_from) continue;
						vehicles.push_back(l->GetFirstSharedVehicle());
					}

					auto iter = vehicles.begin();
					while (iter != vehicles.end()) {
						Vehicle *v = *iter;

						auto res = _delete_stale_links_vehicle_cache.insert(v->index);
						// Only run LinkRefresher if vehicle was not already in the cache
						if (res.second) {
							/* Do not refresh links of vehicles that have been stopped in depot for a long time. */
							if (!v->IsStoppedInDepot() || (EconTime::CurDate() - v->date_of_last_service) <=
									LinkGraph::STALE_LINK_DEPOT_TIMEOUT) {
								edge_helper.RecordSize();
								LinkRefresher::Run(v, false); // Don't allow merging. Otherwise lg might get deleted.
								if (edge_helper.RefreshIterationIfSizeChanged()) {
									edge = edge_helper.GetEdge();
								}
							}
						}
						if (edge.LastUpdate() == EconTime::CurDate()) {
							updated = true;
							break;
						}

						Vehicle *next_shared = v->NextShared();
						if (next_shared) {
							*iter = next_shared;
							++iter;
						} else {
							iter = vehicles.erase(iter);
						}

						if (iter == vehicles.end()) iter = vehicles.begin();
					}
				}

				if (!updated) {
					/* If it's still considered dead remove it. */
					result = LinkGraph::EdgeIterationResult::EraseEdge;
					if (ge.data != nullptr) ge.data->flows.DeleteFlows(to->index);
					RerouteCargo(from, c, to->index, from->index);
				}
			} else if (edge.LastUnrestrictedUpdate() != EconTime::INVALID_DATE && (EconTime::CurDate() - edge.LastUnrestrictedUpdate()) > timeout) {
				edge.Restrict();
				if (ge.data != nullptr) ge.data->flows.RestrictFlows(to->index);
				RerouteCargo(from, c, to->index, from->index);
			} else if (edge.LastRestrictedUpdate() != EconTime::INVALID_DATE && (EconTime::CurDate() - edge.LastRestrictedUpdate()) > timeout) {
				edge.Release();
			}

			return result;
		});
		assert(_scaled_tick_counter >= lg->LastCompression());
		if ((_scaled_tick_counter - lg->LastCompression()) > LinkGraph::COMPRESSION_INTERVAL) {
			lg->Compress();
		}
	}
}

/**
 * Increase capacity for a link stat given by station cargo and next hop.
 * @param st Station to get the link stats from.
 * @param cargo Cargo to increase stat for.
 * @param next_station_id Station the consist will be travelling to next.
 * @param capacity Capacity to add to link stat.
 * @param usage Usage to add to link stat.
 * @param mode Update mode to be applied.
 */
void IncreaseStats(Station *st, CargoID cargo, StationID next_station_id, uint capacity, uint usage, uint32_t time, EdgeUpdateMode mode)
{
	GoodsEntry &ge1 = st->goods[cargo];
	Station *st2 = Station::Get(next_station_id);
	GoodsEntry &ge2 = st2->goods[cargo];
	LinkGraph *lg = nullptr;
	if (ge1.link_graph == INVALID_LINK_GRAPH) {
		if (ge2.link_graph == INVALID_LINK_GRAPH) {
			if (LinkGraph::CanAllocateItem()) {
				lg = new LinkGraph(cargo);
				LinkGraphSchedule::instance.Queue(lg);
				ge2.link_graph = lg->index;
				ge2.node = lg->AddNode(st2);
			} else {
				DEBUG(misc, 0, "Can't allocate link graph");
			}
		} else {
			lg = LinkGraph::Get(ge2.link_graph);
		}
		if (lg) {
			ge1.link_graph = lg->index;
			ge1.node = lg->AddNode(st);
		}
	} else if (ge2.link_graph == INVALID_LINK_GRAPH) {
		lg = LinkGraph::Get(ge1.link_graph);
		ge2.link_graph = lg->index;
		ge2.node = lg->AddNode(st2);
	} else {
		lg = LinkGraph::Get(ge1.link_graph);
		if (ge1.link_graph != ge2.link_graph) {
			LinkGraph *lg2 = LinkGraph::Get(ge2.link_graph);
			if (lg->Size() < lg2->Size()) {
				LinkGraphSchedule::instance.Unqueue(lg);
				lg2->Merge(lg); // Updates GoodsEntries of lg
				lg = lg2;
			} else {
				LinkGraphSchedule::instance.Unqueue(lg2);
				lg->Merge(lg2); // Updates GoodsEntries of lg2
			}
		}
	}
	if (lg != nullptr) {
		lg->UpdateEdge(ge1.node, ge2.node, capacity, usage, time, mode);
	}
}

/* called for every station each tick */
static void StationHandleSmallTick(BaseStation *st)
{
	if ((st->facilities & FACIL_WAYPOINT) != 0 || !st->IsInUse()) return;

	uint8_t b = st->delete_ctr + 1;
	if (b >= STATION_RATING_TICKS) b = 0;
	st->delete_ctr = b;

	if (b == 0) UpdateStationRating(Station::From(st));
}

void UpdateAllStationRatings()
{
	for (Station *st : Station::Iterate()) {
		if (!st->IsInUse()) continue;
		UpdateStationRating(st);
	}
}

void OnTick_Station()
{
	if (_game_mode == GM_EDITOR) return;

	ClearDeleteStaleLinksVehicleCache();

	for (BaseStation *st : BaseStation::Iterate()) {
		StationHandleSmallTick(st);

		/* Clean up the link graph about once a week. */
		if (Station::IsExpected(st) && (_tick_counter + st->index) % STATION_LINKGRAPH_TICKS == 0) {
			DeleteStaleLinks(Station::From(st));
		};

		/* Run STATION_ACCEPTANCE_TICKS = 250 tick interval trigger for station animation.
		 * Station index is included so that triggers are not all done
		 * at the same time. */
		if ((_tick_counter + st->index) % STATION_ACCEPTANCE_TICKS == 0) {
			/* Stop processing this station if it was deleted */
			if (!StationHandleBigTick(st)) continue;
			TriggerStationAnimation(st, st->xy, SAT_250_TICKS);
			TriggerRoadStopAnimation(st, st->xy, SAT_250_TICKS);
			if (Station::IsExpected(st)) AirportAnimationTrigger(Station::From(st), AAT_STATION_250_TICKS);
		}
	}
}

/** Daily loop for stations. */
void StationDailyLoop()
{
	// Only record cargo history every second day.
	if (EconTime::CurDate().base() % 2 != 0) {
		for (Station *st : Station::Iterate()) {
			st->UpdateCargoHistory();
		}
		InvalidateWindowClassesData(WC_STATION_CARGO);
	}
}

/** Monthly loop for stations. */
void StationMonthlyLoop()
{
	for (Station *st : Station::Iterate()) {
		for (GoodsEntry &ge : st->goods) {
			SB(ge.status, GoodsEntry::GES_LAST_MONTH, 1, GB(ge.status, GoodsEntry::GES_CURRENT_MONTH, 1));
			ClrBit(ge.status, GoodsEntry::GES_CURRENT_MONTH);
		}
	}
}


void ModifyStationRatingAround(TileIndex tile, Owner owner, int amount, uint radius)
{
	ForAllStationsRadius(tile, radius, [&](Station *st) {
		if (st->owner == owner && DistanceManhattan(tile, st->xy) <= radius) {
			for (GoodsEntry &ge : st->goods) {
				if (ge.status != 0) {
					ge.rating = ClampTo<uint8_t>(ge.rating + amount);
				}
			}
		}
	});
}

static uint UpdateStationWaiting(Station *st, CargoID type, uint amount, SourceType source_type, SourceID source_id)
{
	/* We can't allocate a CargoPacket? Then don't do anything
	 * at all; i.e. just discard the incoming cargo. */
	if (!CargoPacket::CanAllocateItem()) return 0;

	GoodsEntry &ge = st->goods[type];
	amount += ge.amount_fract;
	ge.amount_fract = GB(amount, 0, 8);

	amount >>= 8;
	/* No new "real" cargo item yet. */
	if (amount == 0) return 0;

	StationID next = ge.GetVia(st->index);
	ge.CreateData().cargo.Append(new CargoPacket(st->index, amount, source_type, source_id), next);
	LinkGraph *lg = nullptr;
	if (ge.link_graph == INVALID_LINK_GRAPH) {
		if (LinkGraph::CanAllocateItem()) {
			lg = new LinkGraph(type);
			LinkGraphSchedule::instance.Queue(lg);
			ge.link_graph = lg->index;
			ge.node = lg->AddNode(st);
		} else {
			DEBUG(misc, 0, "Can't allocate link graph");
		}
	} else {
		lg = LinkGraph::Get(ge.link_graph);
	}
	if (lg != nullptr) (*lg)[ge.node].UpdateSupply(amount);

	if (!ge.HasRating()) {
		InvalidateWindowData(WC_STATION_LIST, st->owner);
		SetBit(ge.status, GoodsEntry::GES_RATING);
	}

	TriggerStationRandomisation(st, st->xy, SRT_NEW_CARGO, type);
	TriggerStationAnimation(st, st->xy, SAT_NEW_CARGO, type);
	AirportAnimationTrigger(st, AAT_STATION_NEW_CARGO, type);
	TriggerRoadStopAnimation(st, st->xy, SAT_NEW_CARGO, type);
	TriggerRoadStopRandomisation(st, st->xy, RSRT_NEW_CARGO, type);

	SetWindowDirty(WC_STATION_VIEW, st->index);
	st->MarkTilesDirty(true);
	return amount;
}

static bool IsUniqueStationName(const char *name)
{
	for (const Station *st : Station::Iterate()) {
		if (!st->name.empty() && st->name == name) return false;
	}

	return true;
}

/**
 * Rename a station
 * @param tile unused
 * @param flags operation to perform
 * @param p1 station ID that is to be renamed
 * @param p2 various bitstuffed elements
 * - p2 = (bit 0) - whether to generate a new default name, if resetting name
 * @param text the new name or an empty string when resetting to the default
 * @return the cost of this operation or an error
 */
CommandCost CmdRenameStation(TileIndex tile, DoCommandFlag flags, uint32_t p1, uint32_t p2, const char *text)
{
	Station *st = Station::GetIfValid(p1);
	if (st == nullptr) return CMD_ERROR;

	CommandCost ret = CheckOwnership(st->owner);
	if (ret.Failed()) return ret;

	bool reset = StrEmpty(text);

	if (!reset) {
		if (Utf8StringLength(text) >= MAX_LENGTH_STATION_NAME_CHARS) return CMD_ERROR;
		if (!IsUniqueStationName(text)) return_cmd_error(STR_ERROR_NAME_MUST_BE_UNIQUE);
	}

	if (flags & DC_EXEC) {
		st->cached_name.clear();
		if (reset) {
			st->name.clear();
			if (HasBit(p2, 0) && st->industry == nullptr) {
				StationNaming name_class;
				if (st->facilities & FACIL_AIRPORT) {
					name_class = STATIONNAMING_AIRPORT;
				} else if (st->facilities & FACIL_DOCK) {
					name_class = STATIONNAMING_DOCK;
				} else if (st->facilities & FACIL_TRAIN) {
					name_class = STATIONNAMING_RAIL;
				} else if (st->facilities & (FACIL_BUS_STOP | FACIL_TRUCK_STOP)) {
					name_class = STATIONNAMING_ROAD;
				} else {
					name_class = STATIONNAMING_RAIL;
				}
				Random(); // Advance random seed each time this is called
				st->string_id = GenerateStationName(st, st->xy, name_class, true);
			}
		} else {
			st->name = text;
		}

		st->UpdateVirtCoord();
		InvalidateWindowData(WC_STATION_LIST, st->owner, 1);
	}

	return CommandCost();
}

/**
 * Exchange station names
 * @param tile tile of other station to exchange name with
 * @param flags operation to perform
 * @param p1 station ID to exchange name with
 * @param p2 unused
 * @param text unused
 * @return the cost of this operation or an error
 */
CommandCost CmdExchangeStationNames(TileIndex tile, DoCommandFlag flags, uint32_t p1, uint32_t p2, const char *text)
{
	Station *st = Station::GetIfValid(p1);
	if (st == nullptr) return CMD_ERROR;

	CommandCost ret = CheckOwnership(st->owner);
	if (ret.Failed()) return ret;

	if (st->industry != nullptr) return CommandCost(STR_ERROR_STATION_ATTACHED_TO_INDUSTRY);

	if (!IsTileType(tile, MP_STATION)) return CommandCost(STR_ERROR_THERE_IS_NO_STATION);
	Station *st2 = Station::GetByTile(tile);

	ret = CheckOwnership(st2->owner);
	if (ret.Failed()) return ret;

	if (st2->industry != nullptr) return CommandCost(STR_ERROR_STATION_ATTACHED_TO_INDUSTRY);

	if (st->town != st2->town) return CommandCost(STR_ERROR_STATIONS_NOT_IN_SAME_TOWN);

	if (flags & DC_EXEC) {
		st->cached_name.clear();
		st2->cached_name.clear();
		std::swap(st->name, st2->name);
		std::swap(st->string_id, st2->string_id);
		std::swap(st->extra_name_index, st2->extra_name_index);
		st->UpdateVirtCoord();
		st2->UpdateVirtCoord();
		InvalidateWindowData(WC_STATION_LIST, st->owner, 1);
	}

	return CommandCost();
}

/**
 * Change whether a cargo may be supplied to a station
 * @param tile unused
 * @param flags operation to perform
 * @param p1 station ID
 * @param p2 various bitstuffed elements
 * - p2 = (bit  0- 7) - cargo ID
 * - p2 = (bit     8) - whether to allow supply
 * @param text unused
 * @return the cost of this operation or an error
 */
CommandCost CmdSetStationCargoAllowedSupply(TileIndex tile, DoCommandFlag flags, uint32_t p1, uint32_t p2, const char *text)
{
	Station *st = Station::GetIfValid(p1);
	if (st == nullptr) return CMD_ERROR;

	CommandCost ret = CheckOwnership(st->owner);
	if (ret.Failed()) return ret;

	CargoID cid = GB(p2, 0, 8);
	if (cid >= NUM_CARGO) return CMD_ERROR;

	if (flags & DC_EXEC) {
		GoodsEntry &ge = st->goods[cid];
		SB(ge.status, GoodsEntry::GES_NO_CARGO_SUPPLY, 1, HasBit(p2, 8) ? 0 : 1);
		InvalidateWindowData(WC_STATION_VIEW, st->index, -1);
	}

	return CommandCost();
}

static void AddNearbyStationsByCatchment(TileIndex tile, StationList *stations, StationList &nearby)
{
	for (Station *st : nearby) {
		if (st->TileIsInCatchment(tile)) stations->insert(st);
	}
}

/**
 * Run a tile loop to find stations around a tile, on demand. Cache the result for further requests
 * @return pointer to a StationList containing all stations found
 */
const StationList *StationFinder::GetStations()
{
	if (this->tile != INVALID_TILE) {
		if (IsTileType(this->tile, MP_HOUSE)) {
			/* Town nearby stations need to be filtered per tile. */
			assert(this->w == 1 && this->h == 1);
			AddNearbyStationsByCatchment(this->tile, &this->stations, Town::GetByTile(this->tile)->stations_near);
		} else {
			ForAllStationsAroundTiles(*this, [this](Station *st, TileIndex) {
				this->stations.insert(st);
				return true;
			});
		}
		this->tile = INVALID_TILE;
	}
	return &this->stations;
}


static bool CanMoveGoodsToStation(const Station *st, CargoID type)
{
	/* Is the station reserved exclusively for somebody else? */
	if (st->owner != OWNER_NONE && st->town->exclusive_counter > 0 && st->town->exclusivity != st->owner) return false;

	/* Lowest possible rating, better not to give cargo anymore. */
	if (st->goods[type].rating == 0) return false;

	if (!st->goods[type].IsSupplyAllowed()) return false;

	/* Selectively servicing stations, and not this one. */
	if (_settings_game.order.selectgoods && !st->goods[type].HasVehicleEverTriedLoading()) return false;

	if (IsCargoInClass(type, CC_PASSENGERS)) {
		/* Passengers are never served by just a truck stop. */
		if (st->facilities == FACIL_TRUCK_STOP) return false;
	} else {
		/* Non-passengers are never served by just a bus stop. */
		if (st->facilities == FACIL_BUS_STOP) return false;
	}
	return true;
}

uint MoveGoodsToStation(CargoID type, uint amount, SourceType source_type, SourceID source_id, const StationList *all_stations, Owner exclusivity)
{
	/* Return if nothing to do. Also the rounding below fails for 0. */
	if (all_stations->empty()) return 0;
	if (amount == 0) return 0;

	Station *first_station = nullptr;
	typedef std::pair<Station *, uint> StationInfo;
	std::vector<StationInfo> used_stations;

	for (Station *st : *all_stations) {
		if (exclusivity != INVALID_OWNER && exclusivity != st->owner) continue;
		if (!CanMoveGoodsToStation(st, type)) continue;

		/* Avoid allocating a vector if there is only one station to significantly
		 * improve performance in this common case. */
		if (first_station == nullptr) {
			first_station = st;
			continue;
		}
		if (used_stations.empty()) {
			used_stations.reserve(2);
			used_stations.emplace_back(std::make_pair(first_station, 0));
		}
		used_stations.emplace_back(std::make_pair(st, 0));
	}

	/* no stations around at all? */
	if (first_station == nullptr) return 0;

	if (used_stations.empty()) {
		/* only one station around */
		amount *= first_station->goods[type].rating + 1;
		return UpdateStationWaiting(first_station, type, amount, source_type, source_id);
	}

	uint company_best[OWNER_NONE + 1] = {};  // best rating for each company, including OWNER_NONE
	uint company_sum[OWNER_NONE + 1] = {};   // sum of ratings for each company
	uint best_rating = 0;
	uint best_sum = 0;  // sum of best ratings for each company

	for (auto &p : used_stations) {
		auto owner = p.first->owner;
		auto rating = p.first->goods[type].rating;
		if (rating > company_best[owner]) {
			best_sum += rating - company_best[owner];  // it's usually faster than iterating companies later
			company_best[owner] = rating;
			if (rating > best_rating) best_rating = rating;
		}
		company_sum[owner] += rating;
	}

	/* From now we'll calculate with fractional cargo amounts.
	 * First determine how much cargo we really have. */
	amount *= best_rating + 1;

	uint moving = 0;
	for (auto &p : used_stations) {
		uint owner = p.first->owner;
		/* Multiply the amount by (company best / sum of best for each company) to get cargo allocated to a company
		 * and by (station rating / sum of ratings in a company) to get the result for a single station. */
		p.second = ((uint64_t) amount) * ((uint64_t) company_best[owner]) * ((uint64_t) p.first->goods[type].rating) / (best_sum * company_sum[owner]);
		moving += p.second;
	}

	/* If there is some cargo left due to rounding issues distribute it among the best rated stations. */
	if (amount > moving) {
		std::stable_sort(used_stations.begin(), used_stations.end(), [type](const StationInfo &a, const StationInfo &b) {
			return b.first->goods[type].rating < a.first->goods[type].rating;
		});

		uint to_deliver = amount - moving;
		uint step_size = CeilDivT<uint>(to_deliver, (uint)used_stations.size());
		for (uint i = 0; i < used_stations.size() && to_deliver > 0; i++) {
			uint delivery = std::min<uint>(to_deliver, step_size);
			used_stations[i].second += delivery;
			to_deliver -= delivery;
		}
	}

	uint moved = 0;
	for (auto &p : used_stations) {
		moved += UpdateStationWaiting(p.first, type, p.second, source_type, source_id);
	}

	return moved;
}

void UpdateStationDockingTiles(Station *st)
{
	st->docking_station.Clear();
	st->docking_tiles.clear();

	/* For neutral stations, start with the industry area instead of dock area */
	const TileArea *area = st->industry != nullptr ? &st->industry->location : &st->ship_station;

	if (area->tile == INVALID_TILE) return;

	int x = TileX(area->tile);
	int y = TileY(area->tile);

	/* Expand the area by a tile on each side while
	 * making sure that we remain inside the map. */
	int x2 = std::min<int>(x + area->w + 1, MapSizeX());
	int x1 = std::max<int>(x - 1, 0);

	int y2 = std::min<int>(y + area->h + 1, MapSizeY());
	int y1 = std::max<int>(y - 1, 0);

	TileArea ta(TileXY(x1, y1), TileXY(x2 - 1, y2 - 1));
	for (TileIndex tile : ta) {
		if (IsValidTile(tile) && IsPossibleDockingTile(tile)) CheckForDockingTile(tile);
	}
}

void BuildOilRig(TileIndex tile)
{
	if (!Station::CanAllocateItem()) {
		DEBUG(misc, 0, "Can't allocate station for oilrig at 0x%X, reverting to oilrig only", tile);
		return;
	}

	Station *st = new Station(tile);
	_station_kdtree.Insert(st->index);
	st->town = ClosestTownFromTile(tile, UINT_MAX);

	st->string_id = GenerateStationName(st, tile, STATIONNAMING_OILRIG);

	assert_tile(IsTileType(tile, MP_INDUSTRY), tile);
	/* Mark industry as associated both ways */
	st->industry = Industry::GetByTile(tile);
	st->industry->neutral_station = st;
	DeleteAnimatedTile(tile);
	MakeOilrig(tile, st->index, GetWaterClass(tile));

	st->owner = OWNER_NONE;
	st->airport.type = AT_OILRIG;
	st->airport.Add(tile);
	st->ship_station.Add(tile);
	st->facilities = FACIL_AIRPORT | FACIL_DOCK;
	st->build_date = CalTime::CurDate();
	UpdateStationDockingTiles(st);

	st->rect.BeforeAddTile(tile, StationRect::ADD_FORCE);

	st->UpdateVirtCoord();

	/* An industry tile has now been replaced with a station tile, this may change the overlap between station catchments and industry tiles.
	 * Recalculate the station catchment for all stations currently in the industry's nearby list.
	 * Clear the industry's station nearby list first because Station::RecomputeCatchment cannot remove nearby industries in this case. */
	if (_settings_game.station.serve_neutral_industries) {
		StationList nearby = std::move(st->industry->stations_near);
		st->industry->stations_near.clear();
		for (Station *st_near : nearby) {
			st_near->RecomputeCatchment(true);
			UpdateStationAcceptance(st_near, true);
		}
	}

	st->RecomputeCatchment();
	UpdateStationAcceptance(st, false);
	ZoningMarkDirtyStationCoverageArea(st);
}

void DeleteOilRig(TileIndex tile)
{
	Station *st = Station::GetByTile(tile);
	ZoningMarkDirtyStationCoverageArea(st);

	MakeWaterKeepingClass(tile, OWNER_NONE);

	assert(st->facilities == (FACIL_AIRPORT | FACIL_DOCK) && st->airport.type == AT_OILRIG);
	if (st->industry != nullptr && st->industry->neutral_station == st) {
		/* Don't leave dangling neutral station pointer */
		st->industry->neutral_station = nullptr;
	}
	delete st;
}

static void ChangeTileOwner_Station(TileIndex tile, Owner old_owner, Owner new_owner)
{
	if (IsAnyRoadStopTile(tile)) {
		for (RoadTramType rtt : _roadtramtypes) {
			/* Update all roadtypes, no matter if they are present */
			if (GetRoadOwner(tile, rtt) == old_owner) {
				RoadType rt = GetRoadType(tile, rtt);
				if (rt != INVALID_ROADTYPE) {
					/* A drive-through road-stop has always two road bits. No need to dirty windows here, we'll redraw the whole screen anyway. */
					Company::Get(old_owner)->infrastructure.road[rt] -= 2;
					if (new_owner != INVALID_OWNER) Company::Get(new_owner)->infrastructure.road[rt] += 2;
				}
				SetRoadOwner(tile, rtt, new_owner == INVALID_OWNER ? OWNER_NONE : new_owner);
			}
		}
	}

	if (!IsTileOwner(tile, old_owner)) return;

	if (new_owner != INVALID_OWNER) {
		/* Update company infrastructure counts. Only do it here
		 * if the new owner is valid as otherwise the clear
		 * command will do it for us. No need to dirty windows
		 * here, we'll redraw the whole screen anyway.*/
		Company *old_company = Company::Get(old_owner);
		Company *new_company = Company::Get(new_owner);

		/* Update counts for underlying infrastructure. */
		switch (GetStationType(tile)) {
			case STATION_RAIL:
			case STATION_WAYPOINT:
				if (!IsStationTileBlocked(tile)) {
					old_company->infrastructure.rail[GetRailType(tile)]--;
					new_company->infrastructure.rail[GetRailType(tile)]++;
				}
				break;

			case STATION_BUS:
			case STATION_TRUCK:
			case STATION_ROADWAYPOINT:
				/* Road stops were already handled above. */
				break;

			case STATION_BUOY:
			case STATION_DOCK:
				if (GetWaterClass(tile) == WATER_CLASS_CANAL) {
					old_company->infrastructure.water--;
					new_company->infrastructure.water++;
				}
				break;

			default:
				break;
		}

		/* Update station tile count. */
		if (!IsBuoy(tile) && !IsAirport(tile)) {
			old_company->infrastructure.station--;
			new_company->infrastructure.station++;
		}

		/* for buoys, owner of tile is owner of water, st->owner == OWNER_NONE */
		SetTileOwner(tile, new_owner);
		InvalidateWindowClassesData(WC_STATION_LIST, 0);
	} else {
		if (IsDriveThroughStopTile(tile)) {
			/* Remove the drive-through road stop */
			uint p2;
			switch (GetStationType(tile)) {
				case STATION_BUS:
					p2 = ROADSTOP_BUS;
					break;
				case STATION_TRUCK:
					p2 = ROADSTOP_TRUCK;
					break;
				case STATION_ROADWAYPOINT:
					p2 = (1 << 2);
					break;
				default:
					NOT_REACHED();
			}
			DoCommand(tile, 1 | 1 << 8, p2, DC_EXEC | DC_BANKRUPT, CMD_REMOVE_ROAD_STOP);
			assert_tile(IsTileType(tile, MP_ROAD), tile);
			/* Change owner of tile and all roadtypes */
			ChangeTileOwner(tile, old_owner, new_owner);
		} else {
			DoCommand(tile, 0, 0, DC_EXEC | DC_BANKRUPT, CMD_LANDSCAPE_CLEAR);
			/* Set tile owner of water under (now removed) buoy and dock to OWNER_NONE.
			 * Update owner of buoy if it was not removed (was in orders).
			 * Do not update when owned by OWNER_WATER (sea and rivers). */
			if ((IsTileType(tile, MP_WATER) || IsBuoyTile(tile)) && IsTileOwner(tile, old_owner)) SetTileOwner(tile, OWNER_NONE);
		}
	}
}

/**
 * Check if a drive-through road stop tile can be cleared.
 * Road stops built on town-owned roads check the conditions
 * that would allow clearing of the original road.
 * @param tile The road stop tile to check.
 * @param flags Command flags.
 * @return A succeeded command if the road can be removed, a failed command with the relevant error message otherwise.
 */
static CommandCost CanRemoveRoadWithStop(TileIndex tile, DoCommandFlag flags)
{
	/* Water flooding can always clear road stops. */
	if (_current_company == OWNER_WATER) return CommandCost();

	CommandCost ret;

	if (GetRoadTypeTram(tile) != INVALID_ROADTYPE) {
		Owner tram_owner = GetRoadOwner(tile, RTT_TRAM);
		if (tram_owner != OWNER_NONE) {
			ret = CheckOwnership(tram_owner);
			if (ret.Failed()) return ret;
		}
	}

	if (GetRoadTypeRoad(tile) != INVALID_ROADTYPE) {
		Owner road_owner = GetRoadOwner(tile, RTT_ROAD);
		if (road_owner == OWNER_TOWN) {
			ret = CheckAllowRemoveRoad(tile, GetAnyRoadBits(tile, RTT_ROAD), OWNER_TOWN, RTT_ROAD, flags);
			if (ret.Failed()) return ret;
		} else if (road_owner != OWNER_NONE) {
			ret = CheckOwnership(road_owner);
			if (ret.Failed()) return ret;
		}
	}

	return CommandCost();
}

static CommandCost RemoveRoadStopAndUpdateRoadCachedOneWayState(TileIndex tile, DoCommandFlag flags)
{
	CommandCost cost = RemoveRoadStop(tile, flags);
	if ((flags & DC_EXEC) && cost.Succeeded()) UpdateRoadCachedOneWayStatesAroundTile(tile);
	return cost;
}

/**
 * Clear a single tile of a station.
 * @param tile The tile to clear.
 * @param flags The DoCommand flags related to the "command".
 * @return The cost, or error of clearing.
 */
CommandCost ClearTile_Station(TileIndex tile, DoCommandFlag flags)
{
	if (flags & DC_AUTO) {
		switch (GetStationType(tile)) {
			default: break;
			case STATION_RAIL:     return_cmd_error(STR_ERROR_MUST_DEMOLISH_RAILROAD);
			case STATION_WAYPOINT: return_cmd_error(STR_ERROR_BUILDING_MUST_BE_DEMOLISHED);
			case STATION_ROADWAYPOINT: return_cmd_error(STR_ERROR_BUILDING_MUST_BE_DEMOLISHED);
			case STATION_AIRPORT:  return_cmd_error(STR_ERROR_MUST_DEMOLISH_AIRPORT_FIRST);
			case STATION_TRUCK:    return_cmd_error(HasTileRoadType(tile, RTT_TRAM) ? STR_ERROR_MUST_DEMOLISH_CARGO_TRAM_STATION_FIRST : STR_ERROR_MUST_DEMOLISH_TRUCK_STATION_FIRST);
			case STATION_BUS:      return_cmd_error(HasTileRoadType(tile, RTT_TRAM) ? STR_ERROR_MUST_DEMOLISH_PASSENGER_TRAM_STATION_FIRST : STR_ERROR_MUST_DEMOLISH_BUS_STATION_FIRST);
			case STATION_BUOY:     return_cmd_error(STR_ERROR_BUOY_IN_THE_WAY);
			case STATION_DOCK:     return_cmd_error(STR_ERROR_MUST_DEMOLISH_DOCK_FIRST);
			case STATION_OILRIG:
				SetDParam(1, STR_INDUSTRY_NAME_OIL_RIG);
				return_cmd_error(STR_ERROR_GENERIC_OBJECT_IN_THE_WAY);
		}
	}

	switch (GetStationType(tile)) {
		case STATION_RAIL:     return RemoveRailStation(tile, flags);
		case STATION_WAYPOINT: return RemoveRailWaypoint(tile, flags);
		case STATION_AIRPORT:  return RemoveAirport(tile, flags);
		case STATION_TRUCK:    [[fallthrough]];
		case STATION_BUS:
			if (IsDriveThroughStopTile(tile)) {
				CommandCost remove_road = CanRemoveRoadWithStop(tile, flags);
				if (remove_road.Failed()) return remove_road;
			}
			return RemoveRoadStopAndUpdateRoadCachedOneWayState(tile, flags);
		case STATION_BUOY:     return RemoveBuoy(tile, flags);
		case STATION_DOCK:     return RemoveDock(tile, flags);
		case STATION_ROADWAYPOINT:
			if (IsDriveThroughStopTile(tile)) {
				CommandCost remove_road = CanRemoveRoadWithStop(tile, flags);
				if (remove_road.Failed()) return remove_road;
			}
			return RemoveRoadStopAndUpdateRoadCachedOneWayState(tile, flags);
		default: break;
	}

	return CMD_ERROR;
}

static CommandCost TerraformTile_Station(TileIndex tile, DoCommandFlag flags, int z_new, Slope tileh_new)
{
	if (_settings_game.construction.build_on_slopes && AutoslopeEnabled()) {
		/* TODO: If you implement newgrf callback 149 'land slope check', you have to decide what to do with it here.
		 *       TTDP does not call it.
		 */
		if (GetTileMaxZ(tile) == z_new + GetSlopeMaxZ(tileh_new)) {
			switch (GetStationType(tile)) {
				case STATION_WAYPOINT:
				case STATION_RAIL: {
					DiagDirection direction = AxisToDiagDir(GetRailStationAxis(tile));
					if (!AutoslopeCheckForEntranceEdge(tile, z_new, tileh_new, direction)) break;
					if (!AutoslopeCheckForEntranceEdge(tile, z_new, tileh_new, ReverseDiagDir(direction))) break;
					return CommandCost(EXPENSES_CONSTRUCTION, _price[PR_BUILD_FOUNDATION]);
				}

				case STATION_AIRPORT:
					return CommandCost(EXPENSES_CONSTRUCTION, _price[PR_BUILD_FOUNDATION]);

				case STATION_TRUCK:
				case STATION_BUS:
				case STATION_ROADWAYPOINT: {
					DiagDirection direction = GetRoadStopDir(tile);
					if (!AutoslopeCheckForEntranceEdge(tile, z_new, tileh_new, direction)) break;
					if (IsDriveThroughStopTile(tile)) {
						if (!AutoslopeCheckForEntranceEdge(tile, z_new, tileh_new, ReverseDiagDir(direction))) break;
					}
					return CommandCost(EXPENSES_CONSTRUCTION, _price[PR_BUILD_FOUNDATION]);
				}

				default: break;
			}
		}
	}
	return DoCommand(tile, 0, 0, flags, CMD_LANDSCAPE_CLEAR);
}

FlowStat::iterator FlowStat::erase_item(FlowStat::iterator iter, uint flow_reduction)
{
	assert(!this->empty());
	const uint offset = iter - this->begin();
	const iterator last = this->end() - 1;
	for (; iter < last; ++iter) {
		*iter = { (iter + 1)->first - flow_reduction, (iter + 1)->second };
	}
	--this->count;
	if (this->count == 2) {
		// transition from external to internal storage
		ShareEntry *ptr = this->storage.ptr_shares.buffer;
		this->storage.inline_shares[0] = ptr[0];
		this->storage.inline_shares[1] = ptr[1];
		free(ptr);
	}
	return this->begin() + offset;
}

/**
 * Get flow for a station.
 * @param st Station to get flow for.
 * @return Flow for st.
 */
uint FlowStat::GetShare(StationID st) const
{
	uint32_t prev = 0;
	for (const_iterator it = this->begin(); it != this->end(); ++it) {
		if (it->second == st) {
			return it->first - prev;
		} else {
			prev = it->first;
		}
	}
	return 0;
}

/**
 * Get a station a package can be routed to, but exclude the given ones.
 * @param excluded StationID not to be selected.
 * @param excluded2 Another StationID not to be selected.
 * @return A station ID from the shares map.
 */
StationID FlowStat::GetVia(StationID excluded, StationID excluded2) const
{
	if (this->unrestricted == 0) return INVALID_STATION;
	assert(!this->empty());
	const_iterator it = std::upper_bound(this->data(), this->data() + this->count, RandomRange(this->unrestricted));
	assert(it != this->end() && it->first <= this->unrestricted);
	if (it->second != excluded && it->second != excluded2) return it->second;

	/* We've hit one of the excluded stations.
	 * Draw another share, from outside its range. */

	uint end = it->first;
	uint begin = (it == this->begin() ? 0 : (--it)->first);
	uint interval = end - begin;
	if (interval >= this->unrestricted) return INVALID_STATION; // Only one station in the map.
	uint new_max = this->unrestricted - interval;
	uint rand = RandomRange(new_max);
	const_iterator it2 = (rand < begin) ? this->upper_bound(rand) :
			this->upper_bound(rand + interval);
	assert(it2 != this->end() && it2->first <= this->unrestricted);
	if (it2->second != excluded && it2->second != excluded2) return it2->second;

	/* We've hit the second excluded station.
	 * Same as before, only a bit more complicated. */

	uint end2 = it2->first;
	uint begin2 = (it2 == this->begin() ? 0 : (--it2)->first);
	uint interval2 = end2 - begin2;
	if (interval2 >= new_max) return INVALID_STATION; // Only the two excluded stations in the map.
	new_max -= interval2;
	if (begin > begin2) {
		Swap(begin, begin2);
		Swap(end, end2);
		Swap(interval, interval2);
	}
	rand = RandomRange(new_max);
	const_iterator it3 = this->upper_bound(this->unrestricted);
	if (rand < begin) {
		it3 = this->upper_bound(rand);
	} else if (rand < begin2 - interval) {
		it3 = this->upper_bound(rand + interval);
	} else {
		it3 = this->upper_bound(rand + interval + interval2);
	}
	assert(it3 != this->end() && it3->first <= this->unrestricted);
	return it3->second;
}

/**
 * Change share for specified station. By specifying INT_MIN as parameter you
 * can erase a share. Newly added flows will be unrestricted.
 * @param st Next Hop to be removed.
 * @param flow Share to be added or removed.
 */
void FlowStat::ChangeShare(StationID st, int flow)
{
	/* We assert only before changing as afterwards the shares can actually
	 * be empty. In that case the whole flow stat must be deleted then. */
	assert(!this->empty());

	uint last_share = 0;
	for (iterator it(this->begin()); it != this->end(); ++it) {
		if (it->second == st) {
			uint share = it->first - last_share;
			if (flow < 0 && (flow == INT_MIN || (uint)(-flow) >= share)) {
				if (it->first <= this->unrestricted) this->unrestricted -= share;
				this->erase_item(it, share);
				break; // remove the whole share
			}
			if (it->first <= this->unrestricted) this->unrestricted += flow;
			for (; it != this->end(); ++it) {
				it->first += flow;
			}
			flow = 0;
			break;
		}
		last_share = it->first;
	}
	if (flow > 0) {
		// must be non-empty here
		last_share = (this->end() - 1)->first;
		this->AppendShare(st, (uint)flow, true); // true to avoid changing this->unrestricted, which we fixup below
		if (this->unrestricted < last_share) {
			// Move to front to unrestrict
			this->ReleaseShare(st);
		} else {
			// First restricted item, so bump unrestricted count
			this->unrestricted += flow;
		}
	}
}

/**
 * Restrict a flow by moving it to the end of the map and decreasing the amount
 * of unrestricted flow.
 * @param st Station of flow to be restricted.
 */
void FlowStat::RestrictShare(StationID st)
{
	assert(!this->empty());
	iterator it = this->begin();
	const iterator end = this->end();
	uint last_share = 0;
	for (; it != end; ++it) {
		if (it->first > this->unrestricted) return; // Not present or already restricted.
		if (it->second == st) {
			uint flow = it->first - last_share;
			this->unrestricted -= flow;
			if (this->unrestricted == last_share) return; // No further action required
			const iterator last = end - 1;
			for (iterator jt = it; jt != last; ++jt) {
				*jt = { (jt + 1)->first - flow, (jt + 1)->second };
			}
			*last = { flow + (last - 1)->first, st };
			return;
		}
		last_share = it->first;
	}
}

/**
 * Release ("unrestrict") a flow by moving it to the begin of the map and
 * increasing the amount of unrestricted flow.
 * @param st Station of flow to be released.
 */
void FlowStat::ReleaseShare(StationID st)
{
	assert(!this->empty());
	iterator it = this->end() - 1;
	const iterator start = this->begin();
	for (; it >= start; --it) {
		if (it->first < this->unrestricted) return; // Already unrestricted
		if (it->second == st) {
			if (it - 1 >= start) {
				uint flow = it->first - (it - 1)->first;
				this->unrestricted += flow;
				if (it->first == this->unrestricted) return; // No further action required
				for (iterator jt = it; jt != start; --jt) {
					*jt = { (jt - 1)->first + flow, (jt - 1)->second };
				}
				*start = { flow, st };
			} else {
				// already at start
				this->unrestricted = it->first;
			}
			return;
		}
	}
}

/**
 * Scale all shares from link graph's runtime to monthly values.
 * @param runtime Time the link graph has been running without compression, in scaled ticks.
 * @pre runtime must be greater than 0 as we don't want infinite flow values.
 */
void FlowStat::ScaleToMonthly(uint runtime)
{
	assert(runtime > 0);
	uint share = 0;
	for (iterator i = this->begin(); i != this->end(); ++i) {
		share = std::max(share + 1, ClampTo<uint>((static_cast<uint64_t>(i->first) * 30 * DAY_TICKS * DayLengthFactor()) / runtime));
		if (this->unrestricted == i->first) this->unrestricted = share;
		i->first = share;
	}
}

/**
 * Add some flow from "origin", going via "via".
 * @param origin Origin of the flow.
 * @param via Next hop.
 * @param flow Amount of flow to be added.
 */
void FlowStatMap::AddFlow(StationID origin, StationID via, uint flow)
{
	FlowStatMap::iterator origin_it = this->find(origin);
	if (origin_it == this->end()) {
		this->insert(FlowStat(origin, via, flow));
	} else {
		origin_it->ChangeShare(via, flow);
		assert(!origin_it->empty());
	}
}

/**
 * Pass on some flow, remembering it as invalid, for later subtraction from
 * locally consumed flow. This is necessary because we can't have negative
 * flows and we don't want to sort the flows before adding them up.
 * @param origin Origin of the flow.
 * @param via Next hop.
 * @param flow Amount of flow to be passed.
 */
void FlowStatMap::PassOnFlow(StationID origin, StationID via, uint flow)
{
	FlowStatMap::iterator prev_it = this->find(origin);
	if (prev_it == this->end()) {
		FlowStat fs(origin, via, flow);
		fs.AppendShare(INVALID_STATION, flow);
		this->insert(std::move(fs));
	} else {
		prev_it->ChangeShare(via, flow);
		prev_it->ChangeShare(INVALID_STATION, flow);
		assert(!prev_it->empty());
	}
}

/**
 * Subtract invalid flows from locally consumed flow.
 * @param self ID of own station.
 */
void FlowStatMap::FinalizeLocalConsumption(StationID self)
{
	for (FlowStat &fs : *this) {
		uint local = fs.GetShare(INVALID_STATION);
		if (local > INT_MAX) { // make sure it fits in an int
			fs.ChangeShare(self, -INT_MAX);
			fs.ChangeShare(INVALID_STATION, -INT_MAX);
			local -= INT_MAX;
		}
		fs.ChangeShare(self, -(int)local);
		fs.ChangeShare(INVALID_STATION, -(int)local);

		/* If the local share is used up there must be a share for some
		 * remote station. */
		assert(!fs.empty());
	}
}

/**
 * Delete all flows at a station for specific cargo and destination.
 * @param via Remote station of flows to be deleted.
 * @return IDs of source stations for which the complete FlowStat, not only a
 *         share, has been erased.
 */
StationIDStack FlowStatMap::DeleteFlows(StationID via)
{
	StationIDStack ret;
	for (FlowStatMap::iterator f_it = this->begin(); f_it != this->end();) {
		FlowStat &s_flows = *f_it;
		s_flows.ChangeShare(via, INT_MIN);
		if (s_flows.empty()) {
			ret.Push(f_it->GetOrigin());
			f_it = this->erase(f_it);
		} else {
			++f_it;
		}
	}
	return ret;
}

/**
 * Restrict all flows at a station for specific cargo and destination.
 * @param via Remote station of flows to be restricted.
 */
void FlowStatMap::RestrictFlows(StationID via)
{
	for (FlowStat &it : *this) {
		it.RestrictShare(via);
	}
}

/**
 * Get the sum of all flows from this FlowStatMap.
 * @return sum of all flows.
 */
uint FlowStatMap::GetFlow() const
{
	uint ret = 0;
	for (const FlowStat &it : this->IterateUnordered()) {
		if (it.IsInvalid()) continue;
		ret += (it.end() - 1)->first;
	}
	return ret;
}

/**
 * Get the sum of flows via a specific station from this FlowStatMap.
 * @param via Remote station to look for.
 * @return all flows for 'via' added up.
 */
uint FlowStatMap::GetFlowVia(StationID via) const
{
	uint ret = 0;
	for (const FlowStat &it : this->IterateUnordered()) {
		if (it.IsInvalid()) continue;
		ret += it.GetShare(via);
	}
	return ret;
}

/**
 * Get the sum of flows from a specific station from this FlowStatMap.
 * @param from Origin station to look for.
 * @return all flows from 'from' added up.
 */
uint FlowStatMap::GetFlowFrom(StationID from) const
{
	FlowStatMap::const_iterator i = this->find(from);
	if (i == this->end()) return 0;
	if (i->IsInvalid()) return 0;
	return (i->end() - 1)->first;
}

/**
 * Get the flow from a specific station via a specific other station.
 * @param from Origin station to look for.
 * @param via Remote station to look for.
 * @return flow share originating at 'from' and going to 'via'.
 */
uint FlowStatMap::GetFlowFromVia(StationID from, StationID via) const
{
	FlowStatMap::const_iterator i = this->find(from);
	if (i == this->end()) return 0;
	if (i->IsInvalid()) return 0;
	return i->GetShare(via);
}

void FlowStatMap::SortStorage()
{
	assert(this->flows_storage.size() == this->flows_index.size());
	std::sort(this->flows_storage.begin(), this->flows_storage.end(), [](const FlowStat &a, const FlowStat &b) -> bool {
		return a.origin < b.origin;
	});
	uint16_t index = 0;
	for (auto &it : this->flows_index) {
		it.second = index;
		index++;
	}
}

void DumpStationFlowStats(char *b, const char *last)
{
	btree::btree_map<uint, uint> count_map;
	btree::btree_map<uint, uint> invalid_map;
	for (const Station *st : Station::Iterate()) {
		for (CargoID i = 0; i < NUM_CARGO; i++) {
			const GoodsEntry &ge = st->goods[i];
			if (ge.data == nullptr) continue;
			for (FlowStatMap::const_iterator it(ge.data->flows.begin()); it != ge.data->flows.end(); ++it) {
				count_map[(uint32_t)it->size()]++;
				invalid_map[it->GetRawFlags() & 0x1F]++;
			}
		}
	}
	b += seprintf(b, last, "Flow state shares size distribution:\n");
	for (const auto &it : count_map) {
		b += seprintf(b, last, "%-5u %-5u\n", it.first, it.second);
	}
	b += seprintf(b, last, "Flow state shares invalid state distribution:\n");
	for (const auto &it : invalid_map) {
		b += seprintf(b, last, "%-2u %-5u\n", it.first, it.second);
	}
}

extern const TileTypeProcs _tile_type_station_procs = {
	DrawTile_Station,           // draw_tile_proc
	GetSlopePixelZ_Station,     // get_slope_z_proc
	ClearTile_Station,          // clear_tile_proc
	nullptr,                       // add_accepted_cargo_proc
	GetTileDesc_Station,        // get_tile_desc_proc
	GetTileTrackStatus_Station, // get_tile_track_status_proc
	ClickTile_Station,          // click_tile_proc
	AnimateTile_Station,        // animate_tile_proc
	TileLoop_Station,           // tile_loop_proc
	ChangeTileOwner_Station,    // change_tile_owner_proc
	nullptr,                       // add_produced_cargo_proc
	VehicleEnter_Station,       // vehicle_enter_tile_proc
	GetFoundation_Station,      // get_foundation_proc
	TerraformTile_Station,      // terraform_tile_proc
};<|MERGE_RESOLUTION|>--- conflicted
+++ resolved
@@ -1144,7 +1144,7 @@
 					return ClearTile_Station(cur_tile, DC_AUTO); // Get error message.
 				}
 				/* Drive-through station in the wrong direction. */
-				if (is_drive_through && IsDriveThroughStopTile(cur_tile) && DiagDirToAxis(GetRoadStopDir(cur_tile)) != axis){
+				if (is_drive_through && IsDriveThroughStopTile(cur_tile) && DiagDirToAxis(GetRoadStopDir(cur_tile)) != axis) {
 					return_cmd_error(STR_ERROR_DRIVE_THROUGH_DIRECTION);
 				}
 				StationID st = GetStationIndex(cur_tile);
@@ -1154,7 +1154,6 @@
 					return_cmd_error(STR_ERROR_ADJOINS_MORE_THAN_ONE_EXISTING);
 				}
 			}
-<<<<<<< HEAD
 		} else {
 			bool build_over_road = is_drive_through && IsNormalRoadTile(cur_tile);
 			/* Road bits in the wrong direction. */
@@ -1172,17 +1171,6 @@
 					default: // 3 or 4
 						return_cmd_error(STR_ERROR_DRIVE_THROUGH_JUNCTION);
 				}
-=======
-			/* Drive-through station in the wrong direction. */
-			if (is_drive_through && IsDriveThroughStopTile(cur_tile) && DiagDirToAxis(GetRoadStopDir(cur_tile)) != axis) {
-				return_cmd_error(STR_ERROR_DRIVE_THROUGH_DIRECTION);
-			}
-			StationID st = GetStationIndex(cur_tile);
-			if (*station == INVALID_STATION) {
-				*station = st;
-			} else if (*station != st) {
-				return_cmd_error(STR_ERROR_ADJOINS_MORE_THAN_ONE_EXISTING);
->>>>>>> b2218e75
 			}
 
 			if (build_over_road) {
