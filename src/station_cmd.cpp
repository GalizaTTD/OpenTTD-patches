/* $Id$ */

/*
 * This file is part of OpenTTD.
 * OpenTTD is free software; you can redistribute it and/or modify it under the terms of the GNU General Public License as published by the Free Software Foundation, version 2.
 * OpenTTD is distributed in the hope that it will be useful, but WITHOUT ANY WARRANTY; without even the implied warranty of MERCHANTABILITY or FITNESS FOR A PARTICULAR PURPOSE.
 * See the GNU General Public License for more details. You should have received a copy of the GNU General Public License along with OpenTTD. If not, see <http://www.gnu.org/licenses/>.
 */

/** @file station_cmd.cpp Handling of station tiles. */

#include "stdafx.h"
#include "aircraft.h"
#include "bridge_map.h"
#include "cmd_helper.h"
#include "viewport_func.h"
#include "viewport_kdtree.h"
#include "command_func.h"
#include "town.h"
#include "news_func.h"
#include "train.h"
#include "ship.h"
#include "roadveh.h"
#include "industry.h"
#include "newgrf_cargo.h"
#include "newgrf_debug.h"
#include "newgrf_station.h"
#include "newgrf_canal.h" /* For the buoy */
#include "pathfinder/yapf/yapf_cache.h"
#include "road_internal.h" /* For drawing catenary/checking road removal */
#include "autoslope.h"
#include "water.h"
#include "strings_func.h"
#include "clear_func.h"
#include "date_func.h"
#include "vehicle_func.h"
#include "string_func.h"
#include "animated_tile_func.h"
#include "elrail_func.h"
#include "station_base.h"
#include "station_kdtree.h"
#include "roadstop_base.h"
#include "dock_base.h"
#include "newgrf_railtype.h"
#include "waypoint_base.h"
#include "waypoint_func.h"
#include "pbs.h"
#include "debug.h"
#include "core/random_func.hpp"
#include "company_base.h"
#include "table/airporttile_ids.h"
#include "newgrf_airporttiles.h"
#include "order_backup.h"
#include "newgrf_house.h"
#include "company_gui.h"
#include "linkgraph/linkgraph_base.h"
#include "linkgraph/refresh.h"
#include "widgets/station_widget.h"
#include "zoning.h"

#include "table/strings.h"

#include "safeguards.h"

/**
 * Static instance of FlowStat::SharesMap.
 * Note: This instance is created on task start.
 *       Lazy creation on first usage results in a data race between the CDist threads.
 */
/* static */ const FlowStat::SharesMap FlowStat::empty_sharesmap;

/**
 * Check whether the given tile is a hangar.
 * @param t the tile to of whether it is a hangar.
 * @pre IsTileType(t, MP_STATION)
 * @return true if and only if the tile is a hangar.
 */
bool IsHangar(TileIndex t)
{
	assert_tile(IsTileType(t, MP_STATION), t);

	/* If the tile isn't an airport there's no chance it's a hangar. */
	if (!IsAirport(t)) return false;

	const Station *st = Station::GetByTile(t);
	const AirportSpec *as = st->airport.GetSpec();

	for (uint i = 0; i < as->nof_depots; i++) {
		if (st->airport.GetHangarTile(i) == t) return true;
	}

	return false;
}

/**
 * Look for a station owned by the given company around the given tile area.
 * @param ta the area to search over
 * @param closest_station the closest owned station found so far
 * @param company the company whose stations to look for
 * @param st to 'return' the found station
 * @return Succeeded command (if zero or one station found) or failed command (for two or more stations found).
 */
template <class T>
CommandCost GetStationAround(TileArea ta, StationID closest_station, CompanyID company, T **st)
{
	ta.tile -= TileDiffXY(1, 1);
	ta.w    += 2;
	ta.h    += 2;

	/* check around to see if there are any stations there owned by the company */
	TILE_AREA_LOOP(tile_cur, ta) {
		if (IsTileType(tile_cur, MP_STATION)) {
			StationID t = GetStationIndex(tile_cur);
			if (!T::IsValidID(t) || Station::Get(t)->owner != company) continue;
			if (closest_station == INVALID_STATION) {
				closest_station = t;
			} else if (closest_station != t) {
				return_cmd_error(STR_ERROR_ADJOINS_MORE_THAN_ONE_EXISTING);
			}
		}
	}
	*st = (closest_station == INVALID_STATION) ? NULL : T::Get(closest_station);
	return CommandCost();
}

/**
 * Function to check whether the given tile matches some criterion.
 * @param tile the tile to check
 * @return true if it matches, false otherwise
 */
typedef bool (*CMSAMatcher)(TileIndex tile);

/**
 * Counts the numbers of tiles matching a specific type in the area around
 * @param tile the center tile of the 'count area'
 * @param cmp the comparator/matcher (@see CMSAMatcher)
 * @return the number of matching tiles around
 */
static int CountMapSquareAround(TileIndex tile, CMSAMatcher cmp)
{
	int num = 0;

	for (int dx = -3; dx <= 3; dx++) {
		for (int dy = -3; dy <= 3; dy++) {
			TileIndex t = TileAddWrap(tile, dx, dy);
			if (t != INVALID_TILE && cmp(t)) num++;
		}
	}

	return num;
}

/**
 * Check whether the tile is a mine.
 * @param tile the tile to investigate.
 * @return true if and only if the tile is a mine
 */
static bool CMSAMine(TileIndex tile)
{
	/* No industry */
	if (!IsTileType(tile, MP_INDUSTRY)) return false;

	const Industry *ind = Industry::GetByTile(tile);

	/* No extractive industry */
	if ((GetIndustrySpec(ind->type)->life_type & INDUSTRYLIFE_EXTRACTIVE) == 0) return false;

	for (uint i = 0; i < lengthof(ind->produced_cargo); i++) {
		/* The industry extracts something non-liquid, i.e. no oil or plastic, so it is a mine.
		 * Also the production of passengers and mail is ignored. */
		if (ind->produced_cargo[i] != CT_INVALID &&
				(CargoSpec::Get(ind->produced_cargo[i])->classes & (CC_LIQUID | CC_PASSENGERS | CC_MAIL)) == 0) {
			return true;
		}
	}

	return false;
}

/**
 * Check whether the tile is water.
 * @param tile the tile to investigate.
 * @return true if and only if the tile is a water tile
 */
static bool CMSAWater(TileIndex tile)
{
	return IsTileType(tile, MP_WATER) && IsWater(tile);
}

/**
 * Check whether the tile is a tree.
 * @param tile the tile to investigate.
 * @return true if and only if the tile is a tree tile
 */
static bool CMSATree(TileIndex tile)
{
	return IsTileType(tile, MP_TREES);
}

#define M(x) ((x) - STR_SV_STNAME)

enum StationNaming {
	STATIONNAMING_RAIL,
	STATIONNAMING_ROAD,
	STATIONNAMING_AIRPORT,
	STATIONNAMING_OILRIG,
	STATIONNAMING_DOCK,
	STATIONNAMING_HELIPORT,
};

/** Information to handle station action 0 property 24 correctly */
struct StationNameInformation {
	uint32 free_names; ///< Current bitset of free names (we can remove names).
	bool *indtypes;    ///< Array of bools telling whether an industry type has been found.
};

/**
 * Find a station action 0 property 24 station name, or reduce the
 * free_names if needed.
 * @param tile the tile to search
 * @param user_data the StationNameInformation to base the search on
 * @return true if the tile contains an industry that has not given
 *              its name to one of the other stations in town.
 */
static bool FindNearIndustryName(TileIndex tile, void *user_data)
{
	/* All already found industry types */
	StationNameInformation *sni = (StationNameInformation*)user_data;
	if (!IsTileType(tile, MP_INDUSTRY)) return false;

	/* If the station name is undefined it means that it doesn't name a station */
	IndustryType indtype = GetIndustryType(tile);
	if (GetIndustrySpec(indtype)->station_name == STR_UNDEFINED) return false;

	/* In all cases if an industry that provides a name is found two of
	 * the standard names will be disabled. */
	sni->free_names &= ~(1 << M(STR_SV_STNAME_OILFIELD) | 1 << M(STR_SV_STNAME_MINES));
	return !sni->indtypes[indtype];
}

static StringID GenerateStationName(Station *st, TileIndex tile, StationNaming name_class)
{
	static const uint32 _gen_station_name_bits[] = {
		0,                                       // STATIONNAMING_RAIL
		0,                                       // STATIONNAMING_ROAD
		1U << M(STR_SV_STNAME_AIRPORT),          // STATIONNAMING_AIRPORT
		1U << M(STR_SV_STNAME_OILFIELD),         // STATIONNAMING_OILRIG
		1U << M(STR_SV_STNAME_DOCKS),            // STATIONNAMING_DOCK
		1U << M(STR_SV_STNAME_HELIPORT),         // STATIONNAMING_HELIPORT
	};

	const Town *t = st->town;
	uint32 free_names = UINT32_MAX;

	bool indtypes[NUM_INDUSTRYTYPES];
	memset(indtypes, 0, sizeof(indtypes));

	const Station *s;
	FOR_ALL_STATIONS(s) {
		if (s != st && s->town == t) {
			if (s->indtype != IT_INVALID) {
				indtypes[s->indtype] = true;
				StringID name = GetIndustrySpec(s->indtype)->station_name;
				if (name != STR_UNDEFINED) {
					/* Filter for other industrytypes with the same name */
					for (IndustryType it = 0; it < NUM_INDUSTRYTYPES; it++) {
						const IndustrySpec *indsp = GetIndustrySpec(it);
						if (indsp->enabled && indsp->station_name == name) indtypes[it] = true;
					}
				}
				continue;
			}
			uint str = M(s->string_id);
			if (str <= 0x20) {
				if (str == M(STR_SV_STNAME_FOREST)) {
					str = M(STR_SV_STNAME_WOODS);
				}
				ClrBit(free_names, str);
			}
		}
	}

	TileIndex indtile = tile;
	StationNameInformation sni = { free_names, indtypes };
	if (CircularTileSearch(&indtile, 7, FindNearIndustryName, &sni)) {
		/* An industry has been found nearby */
		IndustryType indtype = GetIndustryType(indtile);
		const IndustrySpec *indsp = GetIndustrySpec(indtype);
		/* STR_NULL means it only disables oil rig/mines */
		if (indsp->station_name != STR_NULL) {
			st->indtype = indtype;
			return STR_SV_STNAME_FALLBACK;
		}
	}

	/* Oil rigs/mines name could be marked not free by looking for a near by industry. */
	free_names = sni.free_names;

	/* check default names */
	uint32 tmp = free_names & _gen_station_name_bits[name_class];
	if (tmp != 0) return STR_SV_STNAME + FindFirstBit(tmp);

	/* check mine? */
	if (HasBit(free_names, M(STR_SV_STNAME_MINES))) {
		if (CountMapSquareAround(tile, CMSAMine) >= 2) {
			return STR_SV_STNAME_MINES;
		}
	}

	/* check close enough to town to get central as name? */
	if (DistanceMax(tile, t->xy) < 8) {
		if (HasBit(free_names, M(STR_SV_STNAME))) return STR_SV_STNAME;

		if (HasBit(free_names, M(STR_SV_STNAME_CENTRAL))) return STR_SV_STNAME_CENTRAL;
	}

	/* Check lakeside */
	if (HasBit(free_names, M(STR_SV_STNAME_LAKESIDE)) &&
			DistanceFromEdge(tile) < 20 &&
			CountMapSquareAround(tile, CMSAWater) >= 5) {
		return STR_SV_STNAME_LAKESIDE;
	}

	/* Check woods */
	if (HasBit(free_names, M(STR_SV_STNAME_WOODS)) && (
				CountMapSquareAround(tile, CMSATree) >= 8 ||
				CountMapSquareAround(tile, IsTileForestIndustry) >= 2)
			) {
		return _settings_game.game_creation.landscape == LT_TROPIC ? STR_SV_STNAME_FOREST : STR_SV_STNAME_WOODS;
	}

	/* check elevation compared to town */
	int z = GetTileZ(tile);
	int z2 = GetTileZ(t->xy);
	if (z < z2) {
		if (HasBit(free_names, M(STR_SV_STNAME_VALLEY))) return STR_SV_STNAME_VALLEY;
	} else if (z > z2) {
		if (HasBit(free_names, M(STR_SV_STNAME_HEIGHTS))) return STR_SV_STNAME_HEIGHTS;
	}

	/* check direction compared to town */
	static const int8 _direction_and_table[] = {
		~( (1 << M(STR_SV_STNAME_WEST))  | (1 << M(STR_SV_STNAME_EAST)) | (1 << M(STR_SV_STNAME_NORTH)) ),
		~( (1 << M(STR_SV_STNAME_SOUTH)) | (1 << M(STR_SV_STNAME_WEST)) | (1 << M(STR_SV_STNAME_NORTH)) ),
		~( (1 << M(STR_SV_STNAME_SOUTH)) | (1 << M(STR_SV_STNAME_EAST)) | (1 << M(STR_SV_STNAME_NORTH)) ),
		~( (1 << M(STR_SV_STNAME_SOUTH)) | (1 << M(STR_SV_STNAME_WEST)) | (1 << M(STR_SV_STNAME_EAST)) ),
	};

	free_names &= _direction_and_table[
		(TileX(tile) < TileX(t->xy)) +
		(TileY(tile) < TileY(t->xy)) * 2];

	tmp = free_names & ((1 << 1) | (1 << 2) | (1 << 3) | (1 << 4) | (1 << 6) | (1 << 7) | (1 << 12) | (1 << 26) | (1 << 27) | (1 << 28) | (1 << 29) | (1 << 30));
	return (tmp == 0) ? STR_SV_STNAME_FALLBACK : (STR_SV_STNAME + FindFirstBit(tmp));
}
#undef M

/**
 * Find the closest deleted station of the current company
 * @param tile the tile to search from.
 * @return the closest station or NULL if too far.
 */
static Station *GetClosestDeletedStation(TileIndex tile)
{
	uint threshold = 8;

	Station *best_station = NULL;
	ForAllStationsRadius(tile, threshold, [&](Station *st) {
		if (!st->IsInUse() && st->owner == _current_company) {
			uint cur_dist = DistanceManhattan(tile, st->xy);

			if (cur_dist < threshold) {
				threshold = cur_dist;
				best_station = st;
			} else if (cur_dist == threshold && best_station != NULL) {
				/* In case of a tie, lowest station ID wins */
				if (st->index < best_station->index) best_station = st;
			}
		}
	});

	return best_station;
}


void Station::GetTileArea(TileArea *ta, StationType type) const
{
	switch (type) {
		case STATION_RAIL:
			*ta = this->train_station;
			return;

		case STATION_AIRPORT:
			*ta = this->airport;
			return;

		case STATION_TRUCK:
			*ta = this->truck_station;
			return;

		case STATION_BUS:
			*ta = this->bus_station;
			return;

		case STATION_DOCK:
		case STATION_OILRIG:
			*ta = this->dock_station;
			break;

		default: NOT_REACHED();
	}

	ta->w = 1;
	ta->h = 1;
}

/**
 * Update the virtual coords needed to draw the station sign.
 */
void Station::UpdateVirtCoord()
{
	Point pt = RemapCoords2(TileX(this->xy) * TILE_SIZE, TileY(this->xy) * TILE_SIZE);

	pt.y -= 32 * ZOOM_LVL_BASE;
	if ((this->facilities & FACIL_AIRPORT) && this->airport.type == AT_OILRIG) pt.y -= 16 * ZOOM_LVL_BASE;

	SetDParam(0, this->index);
	SetDParam(1, this->facilities);
	this->sign.UpdatePosition(pt.x, pt.y, STR_VIEWPORT_STATION);

	SetWindowDirty(WC_STATION_VIEW, this->index);
}

/**
 * Move the station main coordinate somewhere else.
 * @param new_xy new tile location of the sign
 */
void Station::MoveSign(TileIndex new_xy)
{
	if (this->xy == new_xy) return;

	_viewport_sign_kdtree.Remove(ViewportSignKdtreeItem::MakeStation(this->index));
	_station_kdtree.Remove(this->index);

	this->BaseStation::MoveSign(new_xy);

	_station_kdtree.Insert(this->index);
	_viewport_sign_kdtree.Insert(ViewportSignKdtreeItem::MakeStation(this->index));
}

/** Update the virtual coords needed to draw the station sign for all stations. */
void UpdateAllStationVirtCoords()
{
	BaseStation *st;

	FOR_ALL_BASE_STATIONS(st) {
		st->UpdateVirtCoord();
	}
}

/**
 * Get a mask of the cargo types that the station accepts.
 * @param st Station to query
 * @return the expected mask
 */
static CargoTypes GetAcceptanceMask(const Station *st)
{
	CargoTypes mask = 0;

	for (CargoID i = 0; i < NUM_CARGO; i++) {
		if (HasBit(st->goods[i].status, GoodsEntry::GES_ACCEPTANCE)) SetBit(mask, i);
	}
	return mask;
}

/**
 * Items contains the two cargo names that are to be accepted or rejected.
 * msg is the string id of the message to display.
 */
static void ShowRejectOrAcceptNews(const Station *st, uint num_items, CargoID *cargo, StringID msg)
{
	for (uint i = 0; i < num_items; i++) {
		SetDParam(i + 1, CargoSpec::Get(cargo[i])->name);
	}

	SetDParam(0, st->index);
	AddNewsItem(msg, NT_ACCEPTANCE, NF_INCOLOUR | NF_SMALL, NR_STATION, st->index);
}

/**
 * Get the cargo types being produced around the tile (in a rectangle).
 * @param tile Northtile of area
 * @param w X extent of the area
 * @param h Y extent of the area
 * @param rad Search radius in addition to the given area
 */
CargoArray GetProductionAroundTiles(TileIndex tile, int w, int h, int rad)
{
	CargoArray produced;

	int x = TileX(tile);
	int y = TileY(tile);

	/* expand the region by rad tiles on each side
	 * while making sure that we remain inside the board. */
	int x2 = min(x + w + rad, MapSizeX());
	int x1 = max(x - rad, 0);

	int y2 = min(y + h + rad, MapSizeY());
	int y1 = max(y - rad, 0);

	assert(x1 < x2);
	assert(y1 < y2);
	assert(w > 0);
	assert(h > 0);

	TileArea ta(TileXY(x1, y1), TileXY(x2 - 1, y2 - 1));

	/* Loop over all tiles to get the produced cargo of
	 * everything except industries */
	TILE_AREA_LOOP(tile, ta) AddProducedCargo(tile, produced);

	/* Loop over the industries. They produce cargo for
	 * anything that is within 'rad' from their bounding
	 * box. As such if you have e.g. a oil well the tile
	 * area loop might not hit an industry tile while
	 * the industry would produce cargo for the station.
	 */
	const Industry *i;
	FOR_ALL_INDUSTRIES(i) {
		if (!ta.Intersects(i->location)) continue;
		/* Skip industry with neutral station */
		if (i->neutral_station != NULL && !_settings_game.station.serve_neutral_industries) continue;

		for (uint j = 0; j < lengthof(i->produced_cargo); j++) {
			CargoID cargo = i->produced_cargo[j];
			if (cargo != CT_INVALID) produced[cargo]++;
		}
	}

	return produced;
}

/**
 * Get the acceptance of cargoes around the tile in 1/8.
 * @param tile Center of the search area
 * @param w X extent of area
 * @param h Y extent of area
 * @param rad Search radius in addition to given area
 * @param always_accepted bitmask of cargo accepted by houses and headquarters; can be NULL
 * @param ind Industry associated with neutral station (e.g. oil rig) or NULL
 */
CargoArray GetAcceptanceAroundTiles(TileIndex tile, int w, int h, int rad, CargoTypes *always_accepted)
{
	CargoArray acceptance;
	if (always_accepted != NULL) *always_accepted = 0;

	int x = TileX(tile);
	int y = TileY(tile);

	/* expand the region by rad tiles on each side
	 * while making sure that we remain inside the board. */
	int x2 = min(x + w + rad, MapSizeX());
	int y2 = min(y + h + rad, MapSizeY());
	int x1 = max(x - rad, 0);
	int y1 = max(y - rad, 0);

	assert(x1 < x2);
	assert(y1 < y2);
	assert(w > 0);
	assert(h > 0);

	for (int yc = y1; yc != y2; yc++) {
		for (int xc = x1; xc != x2; xc++) {
			TileIndex tile = TileXY(xc, yc);

			/* Ignore industry if it has a neutral station. */
			if (!_settings_game.station.serve_neutral_industries && IsTileType(tile, MP_INDUSTRY) && Industry::GetByTile(tile)->neutral_station != NULL) continue;

			AddAcceptedCargo(tile, acceptance, always_accepted);
		}
	}

	return acceptance;
}

/**
 * Get the acceptance of cargoes around the station in.
 * @param st Station to get acceptance of.
 * @param always_accepted bitmask of cargo accepted by houses and headquarters; can be NULL
 */
static CargoArray GetAcceptanceAroundStation(const Station *st, CargoTypes *always_accepted)
{
	CargoArray acceptance;
	if (always_accepted != NULL) *always_accepted = 0;

	BitmapTileIterator it(st->catchment_tiles);
	for (TileIndex tile = it; tile != INVALID_TILE; tile = ++it) {
		AddAcceptedCargo(tile, acceptance, always_accepted);
	}

	return acceptance;
}

/**
 * Update the acceptance for a station.
 * @param st Station to update
 * @param show_msg controls whether to display a message that acceptance was changed.
 */
void UpdateStationAcceptance(Station *st, bool show_msg)
{
	/* old accepted goods types */
	CargoTypes old_acc = GetAcceptanceMask(st);

	/* And retrieve the acceptance. */
	CargoArray acceptance;
	if (!st->rect.IsEmpty()) {
		acceptance = GetAcceptanceAroundStation(st, &st->always_accepted);
	}

	/* Adjust in case our station only accepts fewer kinds of goods */
	for (CargoID i = 0; i < NUM_CARGO; i++) {
		uint amt = acceptance[i];

		/* Make sure the station can accept the goods type. */
		bool is_passengers = IsCargoInClass(i, CC_PASSENGERS);
		if ((!is_passengers && !(st->facilities & ~FACIL_BUS_STOP)) ||
				(is_passengers && !(st->facilities & ~FACIL_TRUCK_STOP))) {
			amt = 0;
		}

		GoodsEntry &ge = st->goods[i];
		SB(ge.status, GoodsEntry::GES_ACCEPTANCE, 1, amt >= 8);
		if (LinkGraph::IsValidID(ge.link_graph)) {
			(*LinkGraph::Get(ge.link_graph))[ge.node].SetDemand(amt / 8);
		}
	}

	/* Only show a message in case the acceptance was actually changed. */
	CargoTypes new_acc = GetAcceptanceMask(st);
	if (old_acc == new_acc) return;

	/* show a message to report that the acceptance was changed? */
	if (show_msg && st->owner == _local_company && st->IsInUse()) {
		/* List of accept and reject strings for different number of
		 * cargo types */
		static const StringID accept_msg[] = {
			STR_NEWS_STATION_NOW_ACCEPTS_CARGO,
			STR_NEWS_STATION_NOW_ACCEPTS_CARGO_AND_CARGO,
		};
		static const StringID reject_msg[] = {
			STR_NEWS_STATION_NO_LONGER_ACCEPTS_CARGO,
			STR_NEWS_STATION_NO_LONGER_ACCEPTS_CARGO_OR_CARGO,
		};

		/* Array of accepted and rejected cargo types */
		CargoID accepts[2] = { CT_INVALID, CT_INVALID };
		CargoID rejects[2] = { CT_INVALID, CT_INVALID };
		uint num_acc = 0;
		uint num_rej = 0;

		/* Test each cargo type to see if its acceptance has changed */
		for (CargoID i = 0; i < NUM_CARGO; i++) {
			if (HasBit(new_acc, i)) {
				if (!HasBit(old_acc, i) && num_acc < lengthof(accepts)) {
					/* New cargo is accepted */
					accepts[num_acc++] = i;
				}
			} else {
				if (HasBit(old_acc, i) && num_rej < lengthof(rejects)) {
					/* Old cargo is no longer accepted */
					rejects[num_rej++] = i;
				}
			}
		}

		/* Show news message if there are any changes */
		if (num_acc > 0) ShowRejectOrAcceptNews(st, num_acc, accepts, accept_msg[num_acc - 1]);
		if (num_rej > 0) ShowRejectOrAcceptNews(st, num_rej, rejects, reject_msg[num_rej - 1]);
	}

	/* redraw the station view since acceptance changed */
	SetWindowWidgetDirty(WC_STATION_VIEW, st->index, WID_SV_ACCEPT_RATING_LIST);
}

static void UpdateStationSignCoord(BaseStation *st)
{
	const StationRect *r = &st->rect;

	if (r->IsEmpty()) return; // no tiles belong to this station

	/* clamp sign coord to be inside the station rect */
	TileIndex new_xy = TileXY(ClampU(TileX(st->xy), r->left, r->right), ClampU(TileY(st->xy), r->top, r->bottom));
	st->MoveSign(new_xy);

	if (!Station::IsExpected(st)) return;
	Station *full_station = Station::From(st);
	for (CargoID c = 0; c < NUM_CARGO; ++c) {
		LinkGraphID lg = full_station->goods[c].link_graph;
		if (!LinkGraph::IsValidID(lg)) continue;
		(*LinkGraph::Get(lg))[full_station->goods[c].node].UpdateLocation(st->xy);
	}
}

/**
 * Common part of building various station parts and possibly attaching them to an existing one.
 * @param[in,out] st Station to attach to
 * @param flags Command flags
 * @param reuse Whether to try to reuse a deleted station (gray sign) if possible
 * @param area Area occupied by the new part
 * @param name_class Station naming class to use to generate the new station's name
 * @return Command error that occurred, if any
 */
static CommandCost BuildStationPart(Station **st, DoCommandFlag flags, bool reuse, TileArea area, StationNaming name_class)
{
	/* Find a deleted station close to us */
	if (*st == NULL && reuse) *st = GetClosestDeletedStation(area.tile);

	if (*st != NULL) {
		if ((*st)->owner != _current_company) {
			return_cmd_error(CMD_ERROR);
		}

		CommandCost ret = (*st)->rect.BeforeAddRect(area.tile, area.w, area.h, StationRect::ADD_TEST);
		if (ret.Failed()) return ret;
	} else {
		/* allocate and initialize new station */
		if (!Station::CanAllocateItem()) return_cmd_error(STR_ERROR_TOO_MANY_STATIONS_LOADING);

		if (flags & DC_EXEC) {
			*st = new Station(area.tile);
			_station_kdtree.Insert((*st)->index);
			_viewport_sign_kdtree.Insert(ViewportSignKdtreeItem::MakeStation((*st)->index));

			(*st)->town = ClosestTownFromTile(area.tile, UINT_MAX);
			(*st)->string_id = GenerateStationName(*st, area.tile, name_class);

			if (Company::IsValidID(_current_company)) {
				if (_local_company == _current_company && !HasBit((*st)->town->have_ratings, _current_company)) {
					ZoningTownAuthorityRatingChange();
				}
				SetBit((*st)->town->have_ratings, _current_company);
			}
		}
	}
	return CommandCost();
}

/**
 * This is called right after a station was deleted.
 * It checks if the whole station is free of substations, and if so, the station will be
 * deleted after a little while.
 * @param st Station
 */
static void DeleteStationIfEmpty(BaseStation *st)
{
	if (!st->IsInUse()) {
		st->delete_ctr = 0;
		InvalidateWindowData(WC_STATION_LIST, st->owner, 0);
	}
	/* station remains but it probably lost some parts - station sign should stay in the station boundaries */
	UpdateStationSignCoord(st);
}

/**
 * After adding/removing tiles to station, update some station-related stuff.
 * @param adding True if adding tiles, false if removing them.
 * @param type StationType being modified.
 */
void Station::AfterStationTileSetChange(bool adding, StationType type)
{
	this->UpdateVirtCoord();
	this->RecomputeCatchment();
	DirtyCompanyInfrastructureWindows(this->owner);
	if (adding) InvalidateWindowData(WC_STATION_LIST, this->owner, 0);

	switch (type) {
		case STATION_RAIL:
			SetWindowWidgetDirty(WC_STATION_VIEW, this->index, WID_SV_TRAINS);
			break;
		case STATION_AIRPORT:
			break;
		case STATION_TRUCK:
		case STATION_BUS:
			SetWindowWidgetDirty(WC_STATION_VIEW, this->index, WID_SV_ROADVEHS);
			break;
		case STATION_DOCK:
			SetWindowWidgetDirty(WC_STATION_VIEW, this->index, WID_SV_SHIPS);
			break;
		default: NOT_REACHED();
	}

	if (adding) {
		UpdateStationAcceptance(this, false);
		InvalidateWindowData(WC_SELECT_STATION, 0, 0);
	} else {
		DeleteStationIfEmpty(this);
	}

}

CommandCost ClearTile_Station(TileIndex tile, DoCommandFlag flags);

/**
 * Checks if the given tile is buildable, flat and has a certain height.
 * @param tile TileIndex to check.
 * @param invalid_dirs Prohibited directions for slopes (set of #DiagDirection).
 * @param allowed_z Height allowed for the tile. If allowed_z is negative, it will be set to the height of this tile.
 * @param allow_steep Whether steep slopes are allowed.
 * @param check_bridge Check for the existence of a bridge.
 * @return The cost in case of success, or an error code if it failed.
 */
CommandCost CheckBuildableTile(TileIndex tile, uint invalid_dirs, int &allowed_z, bool allow_steep, bool check_bridge)
{
	if (check_bridge && IsBridgeAbove(tile)) {
		return_cmd_error(STR_ERROR_MUST_DEMOLISH_BRIDGE_FIRST);
	}

	CommandCost ret = EnsureNoVehicleOnGround(tile);
	if (ret.Failed()) return ret;

	int z;
	Slope tileh = GetTileSlope(tile, &z);

	/* Prohibit building if
	 *   1) The tile is "steep" (i.e. stretches two height levels).
	 *   2) The tile is non-flat and the build_on_slopes switch is disabled.
	 */
	if ((!allow_steep && IsSteepSlope(tileh)) ||
			((!_settings_game.construction.build_on_slopes) && tileh != SLOPE_FLAT)) {
		return_cmd_error(STR_ERROR_FLAT_LAND_REQUIRED);
	}

	CommandCost cost(EXPENSES_CONSTRUCTION);
	int flat_z = z + GetSlopeMaxZ(tileh);
	if (tileh != SLOPE_FLAT) {
		/* Forbid building if the tile faces a slope in a invalid direction. */
		for (DiagDirection dir = DIAGDIR_BEGIN; dir != DIAGDIR_END; dir++) {
			if (HasBit(invalid_dirs, dir) && !CanBuildDepotByTileh(dir, tileh)) {
				return_cmd_error(STR_ERROR_FLAT_LAND_REQUIRED);
			}
		}
		cost.AddCost(_price[PR_BUILD_FOUNDATION]);
	}

	/* The level of this tile must be equal to allowed_z. */
	if (allowed_z < 0) {
		/* First tile. */
		allowed_z = flat_z;
	} else if (allowed_z != flat_z) {
		return_cmd_error(STR_ERROR_FLAT_LAND_REQUIRED);
	}

	return cost;
}

CommandCost IsRailStationBridgeAboveOk(TileIndex tile, const StationSpec *statspec, byte layout, TileIndex northern_bridge_end, TileIndex southern_bridge_end, int bridge_height,
		BridgeType bridge_type, TransportType bridge_transport_type)
{
	assert(layout < 8);

	if (statspec && HasBit(statspec->internal_flags, SSIF_BRIDGE_HEIGHTS_SET)) {
		if (statspec->bridge_height[layout] == 0) return CommandCost(INVALID_STRING_ID);
		if (GetTileMaxZ(tile) + statspec->bridge_height[layout] > bridge_height) {
			return CommandCost(STR_ERROR_BRIDGE_TOO_LOW_FOR_STATION);
		}
	} else if (!statspec) {
		// default stations/waypoints
		const int height = layout < 4 ? 2 : 5;
		if (GetTileMaxZ(tile) + height > bridge_height) return CommandCost(STR_ERROR_BRIDGE_TOO_LOW_FOR_STATION);
	} else {
		if (!_settings_game.construction.allow_stations_under_bridges) return CommandCost(INVALID_STRING_ID);
	}

	BridgePiecePillarFlags disallowed_pillar_flags;
	if (statspec && HasBit(statspec->internal_flags, SSIF_BRIDGE_DISALLOWED_PILLARS_SET)) {
		// pillar flags set by NewGRF
		disallowed_pillar_flags = (BridgePiecePillarFlags) statspec->bridge_height[layout];
	} else if (!statspec) {
		// default stations/waypoints
		static const uint8 st_flags[8] = { 0x50, 0xA0, 0x50, 0xA0, 0x50 | 0x26, 0xA0 | 0x1C, 0x50 | 0x89, 0xA0 | 0x43 };
		disallowed_pillar_flags = (BridgePiecePillarFlags) st_flags[layout];
	} else if (HasBit(statspec->blocked, layout)) {
		// non-track station tiles
		disallowed_pillar_flags = (BridgePiecePillarFlags) 0;
	} else {
		// tracked station tiles
		const Axis axis = HasBit(layout, 0) ? AXIS_Y : AXIS_X;
		disallowed_pillar_flags = (BridgePiecePillarFlags) (axis == AXIS_X ? 0x50 : 0xA0);
	}

	if ((GetBridgeTilePillarFlags(tile, northern_bridge_end, southern_bridge_end, bridge_type, bridge_transport_type) & disallowed_pillar_flags) == 0) {
		return CommandCost();
	} else {
		return CommandCost(STR_ERROR_BRIDGE_PILLARS_OBSTRUCT_STATION);
	}
}

CommandCost IsRailStationBridgeAboveOk(TileIndex tile, const StationSpec *statspec, byte layout)
{
	if (!IsBridgeAbove(tile)) return CommandCost();

	TileIndex southern_bridge_end = GetSouthernBridgeEnd(tile);
	TileIndex northern_bridge_end = GetNorthernBridgeEnd(tile);
	return IsRailStationBridgeAboveOk(tile, statspec, layout, northern_bridge_end, southern_bridge_end, GetBridgeHeight(southern_bridge_end),
			GetBridgeType(southern_bridge_end), GetTunnelBridgeTransportType(southern_bridge_end));
}

/**
 * Checks if a rail station can be built at the given area.
 * @param tile_area Area to check.
 * @param flags Operation to perform.
 * @param axis Rail station axis.
 * @param station StationID to be queried and returned if available.
 * @param rt The rail type to check for (overbuilding rail stations over rail).
 * @param affected_vehicles List of trains with PBS reservations on the tiles
 * @param spec_class Station class.
 * @param spec_index Index into the station class.
 * @param plat_len Platform length.
 * @param numtracks Number of platforms.
 * @return The cost in case of success, or an error code if it failed.
 */
static CommandCost CheckFlatLandRailStation(TileArea tile_area, DoCommandFlag flags, Axis axis, StationID *station, RailType rt, std::vector<Train *> &affected_vehicles, StationClassID spec_class, byte spec_index, byte plat_len, byte numtracks)
{
	CommandCost cost(EXPENSES_CONSTRUCTION);
	int allowed_z = -1;
	uint invalid_dirs = 5 << axis;

	const StationSpec *statspec = StationClass::Get(spec_class)->GetSpec(spec_index);
	bool slope_cb = statspec != NULL && HasBit(statspec->callback_mask, CBM_STATION_SLOPE_CHECK);

	TILE_AREA_LOOP(tile_cur, tile_area) {
		CommandCost ret = CheckBuildableTile(tile_cur, invalid_dirs, allowed_z, false, false);
		if (ret.Failed()) return ret;
		cost.AddCost(ret);

		if (slope_cb) {
			/* Do slope check if requested. */
			ret = PerformStationTileSlopeCheck(tile_area.tile, tile_cur, rt, statspec, axis, plat_len, numtracks);
			if (ret.Failed()) return ret;
		}

		/* if station is set, then we have special handling to allow building on top of already existing stations.
		 * so station points to INVALID_STATION if we can build on any station.
		 * Or it points to a station if we're only allowed to build on exactly that station. */
		if (station != NULL && IsTileType(tile_cur, MP_STATION)) {
			if (!IsRailStation(tile_cur)) {
				return ClearTile_Station(tile_cur, DC_AUTO); // get error message
			} else {
				StationID st = GetStationIndex(tile_cur);
				if (*station == INVALID_STATION) {
					*station = st;
				} else if (*station != st) {
					return_cmd_error(STR_ERROR_ADJOINS_MORE_THAN_ONE_EXISTING);
				}
			}
		} else {
			/* Rail type is only valid when building a railway station; if station to
			 * build isn't a rail station it's INVALID_RAILTYPE. */
			if (rt != INVALID_RAILTYPE &&
					IsPlainRailTile(tile_cur) && !HasSignals(tile_cur) &&
					HasPowerOnRail(GetRailType(tile_cur), rt)) {
				/* Allow overbuilding if the tile:
				 *  - has rail, but no signals
				 *  - it has exactly one track
				 *  - the track is in line with the station
				 *  - the current rail type has power on the to-be-built type (e.g. convert normal rail to el rail)
				 */
				TrackBits tracks = GetTrackBits(tile_cur);
				Track track = RemoveFirstTrack(&tracks);
				Track expected_track = HasBit(invalid_dirs, DIAGDIR_NE) ? TRACK_X : TRACK_Y;

				if (tracks == TRACK_BIT_NONE && track == expected_track) {
					/* Check for trains having a reservation for this tile. */
					if (HasBit(GetRailReservationTrackBits(tile_cur), track)) {
						Train *v = GetTrainForReservation(tile_cur, track);
						if (v != NULL) {
							affected_vehicles.push_back(v);
						}
					}
					CommandCost ret = DoCommand(tile_cur, 0, track, flags, CMD_REMOVE_SINGLE_RAIL);
					if (ret.Failed()) return ret;
					cost.AddCost(ret);
					/* With flags & ~DC_EXEC CmdLandscapeClear would fail since the rail still exists */
					continue;
				}
			}
			ret = DoCommand(tile_cur, 0, 0, flags, CMD_LANDSCAPE_CLEAR);
			if (ret.Failed()) return ret;
			cost.AddCost(ret);
		}
	}

	return cost;
}

/**
 * Checks if a road stop can be built at the given tile.
 * @param tile_area Area to check.
 * @param flags Operation to perform.
 * @param invalid_dirs Prohibited directions (set of DiagDirections).
 * @param is_drive_through True if trying to build a drive-through station.
 * @param is_truck_stop True when building a truck stop, false otherwise.
 * @param axis Axis of a drive-through road stop.
 * @param station StationID to be queried and returned if available.
 * @param rts Road types to build.
 * @return The cost in case of success, or an error code if it failed.
 */
static CommandCost CheckFlatLandRoadStop(TileArea tile_area, DoCommandFlag flags, uint invalid_dirs, bool is_drive_through, bool is_truck_stop, Axis axis, StationID *station, RoadTypes rts)
{
	CommandCost cost(EXPENSES_CONSTRUCTION);
	int allowed_z = -1;

	TILE_AREA_LOOP(cur_tile, tile_area) {
		CommandCost ret = CheckBuildableTile(cur_tile, invalid_dirs, allowed_z, !is_drive_through, !_settings_game.construction.allow_stations_under_bridges);
		if (ret.Failed()) return ret;
		cost.AddCost(ret);

		/* If station is set, then we have special handling to allow building on top of already existing stations.
		 * Station points to INVALID_STATION if we can build on any station.
		 * Or it points to a station if we're only allowed to build on exactly that station. */
		if (station != NULL && IsTileType(cur_tile, MP_STATION)) {
			if (!IsRoadStop(cur_tile)) {
				return ClearTile_Station(cur_tile, DC_AUTO); // Get error message.
			} else {
				if (is_truck_stop != IsTruckStop(cur_tile) ||
						is_drive_through != IsDriveThroughStopTile(cur_tile)) {
					return ClearTile_Station(cur_tile, DC_AUTO); // Get error message.
				}
				/* Drive-through station in the wrong direction. */
				if (is_drive_through && IsDriveThroughStopTile(cur_tile) && DiagDirToAxis(GetRoadStopDir(cur_tile)) != axis){
					return_cmd_error(STR_ERROR_DRIVE_THROUGH_DIRECTION);
				}
				StationID st = GetStationIndex(cur_tile);
				if (*station == INVALID_STATION) {
					*station = st;
				} else if (*station != st) {
					return_cmd_error(STR_ERROR_ADJOINS_MORE_THAN_ONE_EXISTING);
				}
			}
		} else {
			bool build_over_road = is_drive_through && IsNormalRoadTile(cur_tile);
			/* Road bits in the wrong direction. */
			RoadBits rb = IsNormalRoadTile(cur_tile) ? GetAllRoadBits(cur_tile) : ROAD_NONE;
			if (build_over_road && (rb & (axis == AXIS_X ? ROAD_Y : ROAD_X)) != 0) {
				/* Someone was pedantic and *NEEDED* three fracking different error messages. */
				switch (CountBits(rb)) {
					case 1:
						return_cmd_error(STR_ERROR_DRIVE_THROUGH_DIRECTION);

					case 2:
						if (rb == ROAD_X || rb == ROAD_Y) return_cmd_error(STR_ERROR_DRIVE_THROUGH_DIRECTION);
						return_cmd_error(STR_ERROR_DRIVE_THROUGH_CORNER);

					default: // 3 or 4
						return_cmd_error(STR_ERROR_DRIVE_THROUGH_JUNCTION);
				}
			}

			RoadTypes cur_rts = IsNormalRoadTile(cur_tile) ? GetRoadTypes(cur_tile) : ROADTYPES_NONE;
			uint num_roadbits = 0;
			if (build_over_road) {
				/* There is a road, check if we can build road+tram stop over it. */
				if (HasBit(cur_rts, ROADTYPE_ROAD)) {
					Owner road_owner = GetRoadOwner(cur_tile, ROADTYPE_ROAD);
					if (road_owner == OWNER_TOWN) {
						if (!_settings_game.construction.road_stop_on_town_road) return_cmd_error(STR_ERROR_DRIVE_THROUGH_ON_TOWN_ROAD);
					} else if (!_settings_game.construction.road_stop_on_competitor_road && road_owner != OWNER_NONE) {
						CommandCost ret = CheckOwnership(road_owner);
						if (ret.Failed()) return ret;
					}
					num_roadbits += CountBits(GetRoadBits(cur_tile, ROADTYPE_ROAD));
				}

				if (GetDisallowedRoadDirections(cur_tile) != DRD_NONE) return_cmd_error(STR_ERROR_DRIVE_THROUGH_ON_ONEWAY_ROAD);

				/* There is a tram, check if we can build road+tram stop over it. */
				if (HasBit(cur_rts, ROADTYPE_TRAM)) {
					Owner tram_owner = GetRoadOwner(cur_tile, ROADTYPE_TRAM);
					if (Company::IsValidID(tram_owner) &&
							(!_settings_game.construction.road_stop_on_competitor_road ||
							/* Disallow breaking end-of-line of someone else
							 * so trams can still reverse on this tile. */
							HasExactlyOneBit(GetRoadBits(cur_tile, ROADTYPE_TRAM)))) {
						CommandCost ret = CheckOwnership(tram_owner);
						if (ret.Failed()) return ret;
					}
					num_roadbits += CountBits(GetRoadBits(cur_tile, ROADTYPE_TRAM));
				}

				/* Take into account existing roadbits. */
				rts |= cur_rts;
			} else {
				ret = DoCommand(cur_tile, 0, 0, flags, CMD_LANDSCAPE_CLEAR);
				if (ret.Failed()) return ret;
				cost.AddCost(ret);
			}

			uint roadbits_to_build = CountBits(rts) * 2 - num_roadbits;
			cost.AddCost(_price[PR_BUILD_ROAD] * roadbits_to_build);
		}
	}

	return cost;
}

/**
 * Checks if an airport can be built at the given location and clear the area.
 * @param tile_iter Airport tile iterator.
 * @param flags Operation to perform.
 * @param station StationID of airport allowed in search area.
 * @return The cost in case of success, or an error code if it failed.
 */
static CommandCost CheckFlatLandAirport(AirportTileTableIterator tile_iter, DoCommandFlag flags, StationID *station)
{
	CommandCost cost(EXPENSES_CONSTRUCTION);
	int allowed_z = -1;

	for (; tile_iter != INVALID_TILE; ++tile_iter) {
		const TileIndex tile_cur = tile_iter;
		CommandCost ret = CheckBuildableTile(tile_cur, 0, allowed_z, true, true);
		if (ret.Failed()) return ret;
		cost.AddCost(ret);

		/* if station is set, then allow building on top of an already
		 * existing airport, either the one in *station if it is not
		 * INVALID_STATION, or anyone otherwise and store which one
		 * in *station */
		if (station != NULL && IsTileType(tile_cur, MP_STATION)) {
			if (!IsAirport(tile_cur)) {
				return ClearTile_Station(tile_cur, DC_AUTO); // get error message
			} else {
				StationID st = GetStationIndex(tile_cur);
				if (*station == INVALID_STATION) {
					*station = st;
				} else if (*station != st) {
					return_cmd_error(STR_ERROR_ADJOINS_MORE_THAN_ONE_EXISTING);
				}
			}
		} else {
			ret = DoCommand(tile_cur, 0, 0, flags, CMD_LANDSCAPE_CLEAR);
			if (ret.Failed()) return ret;
			cost.AddCost(ret);
		}
	}

	return cost;
}

/**
 * Check whether we can expand the rail part of the given station.
 * @param st the station to expand
 * @param new_ta the current (and if all is fine new) tile area of the rail part of the station
 * @param axis the axis of the newly build rail
 * @return Succeeded or failed command.
 */
CommandCost CanExpandRailStation(const BaseStation *st, TileArea &new_ta, Axis axis)
{
	TileArea cur_ta = st->train_station;

	/* determine new size of train station region.. */
	int x = min(TileX(cur_ta.tile), TileX(new_ta.tile));
	int y = min(TileY(cur_ta.tile), TileY(new_ta.tile));
	new_ta.w = max(TileX(cur_ta.tile) + cur_ta.w, TileX(new_ta.tile) + new_ta.w) - x;
	new_ta.h = max(TileY(cur_ta.tile) + cur_ta.h, TileY(new_ta.tile) + new_ta.h) - y;
	new_ta.tile = TileXY(x, y);

	/* make sure the final size is not too big. */
	if (new_ta.w > _settings_game.station.station_spread || new_ta.h > _settings_game.station.station_spread) {
		return_cmd_error(STR_ERROR_STATION_TOO_SPREAD_OUT);
	}

	return CommandCost();
}

static inline byte *CreateSingle(byte *layout, int n)
{
	int i = n;
	do *layout++ = 0; while (--i);
	layout[((n - 1) >> 1) - n] = 2;
	return layout;
}

static inline byte *CreateMulti(byte *layout, int n, byte b)
{
	int i = n;
	do *layout++ = b; while (--i);
	if (n > 4) {
		layout[0 - n] = 0;
		layout[n - 1 - n] = 0;
	}
	return layout;
}

/**
 * Create the station layout for the given number of tracks and platform length.
 * @param layout    The layout to write to.
 * @param numtracks The number of tracks to write.
 * @param plat_len  The length of the platforms.
 * @param statspec  The specification of the station to (possibly) get the layout from.
 */
void GetStationLayout(byte *layout, int numtracks, int plat_len, const StationSpec *statspec)
{
	if (statspec != NULL && statspec->lengths >= plat_len &&
			statspec->platforms[plat_len - 1] >= numtracks &&
			statspec->layouts[plat_len - 1][numtracks - 1]) {
		/* Custom layout defined, follow it. */
		memcpy(layout, statspec->layouts[plat_len - 1][numtracks - 1],
			plat_len * numtracks);
		return;
	}

	if (plat_len == 1) {
		CreateSingle(layout, numtracks);
	} else {
		if (numtracks & 1) layout = CreateSingle(layout, plat_len);
		numtracks >>= 1;

		while (--numtracks >= 0) {
			layout = CreateMulti(layout, plat_len, 4);
			layout = CreateMulti(layout, plat_len, 6);
		}
	}
}

/**
 * Find a nearby station that joins this station.
 * @tparam T the class to find a station for
 * @param existing_station an existing station we build over
 * @param station_to_join the station to join to
 * @param adjacent whether adjacent stations are allowed
 * @param ta the area of the newly build station
 * @param st 'return' pointer for the found station
 * @param error_message the error message when building a station on top of others
 * @return command cost with the error or 'okay'
 */
template <class T>
CommandCost FindJoiningBaseStation(StationID existing_station, StationID station_to_join, bool adjacent, TileArea ta, T **st, StringID error_message)
{
	assert(*st == NULL);
	bool check_surrounding = true;

	if (_settings_game.station.adjacent_stations) {
		if (existing_station != INVALID_STATION) {
			if (adjacent && existing_station != station_to_join) {
				/* You can't build an adjacent station over the top of one that
				 * already exists. */
				return_cmd_error(error_message);
			} else {
				/* Extend the current station, and don't check whether it will
				 * be near any other stations. */
				*st = T::GetIfValid(existing_station);
				check_surrounding = (*st == NULL);
			}
		} else {
			/* There's no station here. Don't check the tiles surrounding this
			 * one if the company wanted to build an adjacent station. */
			if (adjacent) check_surrounding = false;
		}
	}

	if (check_surrounding) {
		/* Make sure there is no more than one other station around us that is owned by us. */
		CommandCost ret = GetStationAround(ta, existing_station, _current_company, st);
		if (ret.Failed()) return ret;
	}

	/* Distant join */
	if (*st == NULL && station_to_join != INVALID_STATION) *st = T::GetIfValid(station_to_join);

	return CommandCost();
}

/**
 * Find a nearby station that joins this station.
 * @param existing_station an existing station we build over
 * @param station_to_join the station to join to
 * @param adjacent whether adjacent stations are allowed
 * @param ta the area of the newly build station
 * @param st 'return' pointer for the found station
 * @param error_message the error message when building a station on top of others
 * @return command cost with the error or 'okay'
 */
static CommandCost FindJoiningStation(StationID existing_station, StationID station_to_join, bool adjacent, TileArea ta, Station **st, StringID error_message = STR_ERROR_MUST_REMOVE_RAILWAY_STATION_FIRST)
{
	return FindJoiningBaseStation<Station>(existing_station, station_to_join, adjacent, ta, st, error_message);
}

/**
 * Find a nearby waypoint that joins this waypoint.
 * @param existing_waypoint an existing waypoint we build over
 * @param waypoint_to_join the waypoint to join to
 * @param adjacent whether adjacent waypoints are allowed
 * @param ta the area of the newly build waypoint
 * @param wp 'return' pointer for the found waypoint
 * @return command cost with the error or 'okay'
 */
CommandCost FindJoiningWaypoint(StationID existing_waypoint, StationID waypoint_to_join, bool adjacent, TileArea ta, Waypoint **wp)
{
	return FindJoiningBaseStation<Waypoint>(existing_waypoint, waypoint_to_join, adjacent, ta, wp, STR_ERROR_MUST_REMOVE_RAILWAYPOINT_FIRST);
}

/**
 * Clear platform reservation during station building/removing.
 * @param v vehicle which holds reservation
 */
static void FreeTrainReservation(Train *v)
{
	FreeTrainTrackReservation(v);
	if (IsRailStationTile(v->tile)) SetRailStationPlatformReservation(v->tile, TrackdirToExitdir(v->GetVehicleTrackdir()), false);
	v = v->Last();
	if (IsRailStationTile(v->tile)) SetRailStationPlatformReservation(v->tile, TrackdirToExitdir(ReverseTrackdir(v->GetVehicleTrackdir())), false);
}

/**
 * Restore platform reservation during station building/removing.
 * @param v vehicle which held reservation
 */
static void RestoreTrainReservation(Train *v)
{
	if (IsRailStationTile(v->tile)) SetRailStationPlatformReservation(v->tile, TrackdirToExitdir(v->GetVehicleTrackdir()), true);
	TryPathReserve(v, true, true);
	v = v->Last();
	if (IsRailStationTile(v->tile)) SetRailStationPlatformReservation(v->tile, TrackdirToExitdir(ReverseTrackdir(v->GetVehicleTrackdir())), true);
}

/**
 * Build rail station
 * @param tile_org northern most position of station dragging/placement
 * @param flags operation to perform
 * @param p1 various bitstuffed elements
 * - p1 = (bit  0- 5) - railtype
 * - p1 = (bit  6)    - orientation (Axis)
 * - p1 = (bit  8-15) - number of tracks
 * - p1 = (bit 16-23) - platform length
 * - p1 = (bit 24)    - allow stations directly adjacent to other stations.
 * @param p2 various bitstuffed elements
 * - p2 = (bit  0- 7) - custom station class
 * - p2 = (bit  8-15) - custom station id
 * - p2 = (bit 16-31) - station ID to join (NEW_STATION if build new one)
 * @param text unused
 * @return the cost of this operation or an error
 */
CommandCost CmdBuildRailStation(TileIndex tile_org, DoCommandFlag flags, uint32 p1, uint32 p2, const char *text)
{
	/* Unpack parameters */
	RailType rt    = Extract<RailType, 0, 6>(p1);
	Axis axis      = Extract<Axis, 6, 1>(p1);
	byte numtracks = GB(p1,  8, 8);
	byte plat_len  = GB(p1, 16, 8);
	bool adjacent  = HasBit(p1, 24);

	StationClassID spec_class = Extract<StationClassID, 0, 8>(p2);
	byte spec_index           = GB(p2, 8, 8);
	StationID station_to_join = GB(p2, 16, 16);

	/* Does the authority allow this? */
	CommandCost ret = CheckIfAuthorityAllowsNewStation(tile_org, flags);
	if (ret.Failed()) return ret;

	if (!ValParamRailtype(rt)) return CMD_ERROR;

	/* Check if the given station class is valid */
	if ((uint)spec_class >= StationClass::GetClassCount() || spec_class == STAT_CLASS_WAYP) return CMD_ERROR;
	if (spec_index >= StationClass::Get(spec_class)->GetSpecCount()) return CMD_ERROR;
	if (plat_len == 0 || numtracks == 0) return CMD_ERROR;

	int w_org, h_org;
	if (axis == AXIS_X) {
		w_org = plat_len;
		h_org = numtracks;
	} else {
		h_org = plat_len;
		w_org = numtracks;
	}

	/* Check if the first tile and the last tile are valid */
	if (!IsValidTile(tile_org) || TileAddWrap(tile_org, w_org - 1, h_org - 1) == INVALID_TILE) return CMD_ERROR;

	bool reuse = (station_to_join != NEW_STATION);
	if (!reuse) station_to_join = INVALID_STATION;
	bool distant_join = (station_to_join != INVALID_STATION);

	if (distant_join && (!_settings_game.station.distant_join_stations || !Station::IsValidID(station_to_join))) return CMD_ERROR;

	if (h_org > _settings_game.station.station_spread || w_org > _settings_game.station.station_spread) return CMD_ERROR;

	/* these values are those that will be stored in train_tile and station_platforms */
	TileArea new_location(tile_org, w_org, h_org);

	/* Make sure the area below consists of clear tiles. (OR tiles belonging to a certain rail station) */
	StationID est = INVALID_STATION;
<<<<<<< HEAD
	SmallVector<Train *, 4> affected_vehicles;

	const StationSpec *statspec = StationClass::Get(spec_class)->GetSpec(spec_index);

	TileIndexDiff tile_delta = (axis == AXIS_X ? TileDiffXY(1, 0) : TileDiffXY(0, 1));
	byte *layout_ptr = AllocaM(byte, numtracks * plat_len);
	GetStationLayout(layout_ptr, numtracks, plat_len, statspec);

	{
		TileIndex tile_track = tile_org;
		byte *check_layout_ptr = layout_ptr;
		for (uint i = 0; i < numtracks; i++) {
			TileIndex tile = tile_track;
			for (uint j = 0; j < plat_len; j++) {
				CommandCost ret = IsRailStationBridgeAboveOk(tile, statspec, *check_layout_ptr++);
				if (ret.Failed()) {
					return CommandCost::DualErrorMessage(STR_ERROR_MUST_DEMOLISH_BRIDGE_FIRST, ret.GetErrorMessage());
				}
				tile += tile_delta;
			}
			tile_track += tile_delta ^ TileDiffXY(1, 1); // perpendicular to tile_delta
		}
	}

=======
	std::vector<Train *> affected_vehicles;
>>>>>>> fdaf67d9
	/* Clear the land below the station. */
	CommandCost cost = CheckFlatLandRailStation(new_location, flags, axis, &est, rt, affected_vehicles, spec_class, spec_index, plat_len, numtracks);
	if (cost.Failed()) return cost;
	/* Add construction expenses. */
	cost.AddCost((numtracks * _price[PR_BUILD_STATION_RAIL] + _price[PR_BUILD_STATION_RAIL_LENGTH]) * plat_len);
	cost.AddCost(numtracks * plat_len * RailBuildCost(rt));

	Station *st = NULL;
	ret = FindJoiningStation(est, station_to_join, adjacent, new_location, &st);
	if (ret.Failed()) return ret;

	ret = BuildStationPart(&st, flags, reuse, new_location, STATIONNAMING_RAIL);
	if (ret.Failed()) return ret;

	if (st != NULL && st->train_station.tile != INVALID_TILE) {
		CommandCost ret = CanExpandRailStation(st, new_location, axis);
		if (ret.Failed()) return ret;
	}

	/* Check if we can allocate a custom stationspec to this station */
	int specindex = AllocateSpecToStation(statspec, st, (flags & DC_EXEC) != 0);
	if (specindex == -1) return_cmd_error(STR_ERROR_TOO_MANY_STATION_SPECS);

	if (statspec != NULL) {
		/* Perform NewStation checks */

		/* Check if the station size is permitted */
		if (HasBit(statspec->disallowed_platforms, min(numtracks - 1, 7)) || HasBit(statspec->disallowed_lengths, min(plat_len - 1, 7))) {
			return CMD_ERROR;
		}

		/* Check if the station is buildable */
		if (HasBit(statspec->callback_mask, CBM_STATION_AVAIL)) {
			uint16 cb_res = GetStationCallback(CBID_STATION_AVAILABILITY, 0, 0, statspec, NULL, INVALID_TILE, rt);
			if (cb_res != CALLBACK_FAILED && !Convert8bitBooleanCallback(statspec->grf_prop.grffile, CBID_STATION_AVAILABILITY, cb_res)) return CMD_ERROR;
		}
	}

	if (flags & DC_EXEC) {

		byte numtracks_orig;
		Track track;

		st->train_station = new_location;
		st->AddFacility(FACIL_TRAIN, new_location.tile);

		st->rect.BeforeAddRect(tile_org, w_org, h_org, StationRect::ADD_TRY);

		if (statspec != NULL) {
			/* Include this station spec's animation trigger bitmask
			 * in the station's cached copy. */
			st->cached_anim_triggers |= statspec->animation.triggers;
		}

		track = AxisToTrack(axis);

		numtracks_orig = numtracks;

		Company *c = Company::Get(st->owner);
		TileIndex tile_track = tile_org;
		do {
			TileIndex tile = tile_track;
			int w = plat_len;
			do {
				byte layout = *layout_ptr++;
				if (IsRailStationTile(tile) && HasStationReservation(tile)) {
					/* Check for trains having a reservation for this tile. */
					Train *v = GetTrainForReservation(tile, AxisToTrack(GetRailStationAxis(tile)));
					if (v != NULL) {
						affected_vehicles.push_back(v);
						FreeTrainReservation(v);
					}
				}

				/* Railtype can change when overbuilding. */
				if (IsRailStationTile(tile)) {
					if (!IsStationTileBlocked(tile)) c->infrastructure.rail[GetRailType(tile)]--;
					c->infrastructure.station--;
				}

				/* Remove animation if overbuilding */
				DeleteAnimatedTile(tile);
				byte old_specindex = HasStationTileRail(tile) ? GetCustomStationSpecIndex(tile) : 0;
				MakeRailStation(tile, st->owner, st->index, axis, layout & ~1, rt);
				/* Free the spec if we overbuild something */
				DeallocateSpecFromStation(st, old_specindex);

				SetCustomStationSpecIndex(tile, specindex);
				SetStationTileRandomBits(tile, GB(Random(), 0, 4));
				SetAnimationFrame(tile, 0);

				if (!IsStationTileBlocked(tile)) c->infrastructure.rail[rt]++;
				c->infrastructure.station++;

				if (statspec != NULL) {
					/* Use a fixed axis for GetPlatformInfo as our platforms / numtracks are always the right way around */
					uint32 platinfo = GetPlatformInfo(AXIS_X, GetStationGfx(tile), plat_len, numtracks_orig, plat_len - w, numtracks_orig - numtracks, false);

					/* As the station is not yet completely finished, the station does not yet exist. */
					uint16 callback = GetStationCallback(CBID_STATION_TILE_LAYOUT, platinfo, 0, statspec, NULL, tile, rt);
					if (callback != CALLBACK_FAILED) {
						if (callback < 8) {
							SetStationGfx(tile, (callback & ~1) + axis);
						} else {
							ErrorUnknownCallbackResult(statspec->grf_prop.grffile->grfid, CBID_STATION_TILE_LAYOUT, callback);
						}
					}

					/* Trigger station animation -- after building? */
					TriggerStationAnimation(st, tile, SAT_BUILT);
				}

				tile += tile_delta;
			} while (--w);
			AddTrackToSignalBuffer(tile_track, track, _current_company);
			YapfNotifyTrackLayoutChange(tile_track, track);
			tile_track += tile_delta ^ TileDiffXY(1, 1); // perpendicular to tile_delta
		} while (--numtracks);

		for (uint i = 0; i < affected_vehicles.size(); ++i) {
			/* Restore reservations of trains. */
			RestoreTrainReservation(affected_vehicles[i]);
		}

		/* Check whether we need to expand the reservation of trains already on the station. */
		TileArea update_reservation_area;
		if (axis == AXIS_X) {
			update_reservation_area = TileArea(tile_org, 1, numtracks_orig);
		} else {
			update_reservation_area = TileArea(tile_org, numtracks_orig, 1);
		}

		TILE_AREA_LOOP(tile, update_reservation_area) {
			/* Don't even try to make eye candy parts reserved. */
			if (IsStationTileBlocked(tile)) continue;

			DiagDirection dir = AxisToDiagDir(axis);
			TileIndexDiff tile_offset = TileOffsByDiagDir(dir);
			TileIndex platform_begin = tile;
			TileIndex platform_end = tile;

			/* We can only account for tiles that are reachable from this tile, so ignore primarily blocked tiles while finding the platform begin and end. */
			for (TileIndex next_tile = platform_begin - tile_offset; IsCompatibleTrainStationTile(next_tile, platform_begin); next_tile -= tile_offset) {
				platform_begin = next_tile;
			}
			for (TileIndex next_tile = platform_end + tile_offset; IsCompatibleTrainStationTile(next_tile, platform_end); next_tile += tile_offset) {
				platform_end = next_tile;
			}

			/* If there is at least on reservation on the platform, we reserve the whole platform. */
			bool reservation = false;
			for (TileIndex t = platform_begin; !reservation && t <= platform_end; t += tile_offset) {
				reservation = HasStationReservation(t);
			}

			if (reservation) {
				SetRailStationPlatformReservation(platform_begin, dir, true);
			}
		}

		st->MarkTilesDirty(false);
		st->AfterStationTileSetChange(true, STATION_RAIL);
		ZoningMarkDirtyStationCoverageArea(st);
	}

	return cost;
}

static void MakeRailStationAreaSmaller(BaseStation *st)
{
	TileArea ta = st->train_station;

restart:

	/* too small? */
	if (ta.w != 0 && ta.h != 0) {
		/* check the left side, x = constant, y changes */
		for (uint i = 0; !st->TileBelongsToRailStation(ta.tile + TileDiffXY(0, i));) {
			/* the left side is unused? */
			if (++i == ta.h) {
				ta.tile += TileDiffXY(1, 0);
				ta.w--;
				goto restart;
			}
		}

		/* check the right side, x = constant, y changes */
		for (uint i = 0; !st->TileBelongsToRailStation(ta.tile + TileDiffXY(ta.w - 1, i));) {
			/* the right side is unused? */
			if (++i == ta.h) {
				ta.w--;
				goto restart;
			}
		}

		/* check the upper side, y = constant, x changes */
		for (uint i = 0; !st->TileBelongsToRailStation(ta.tile + TileDiffXY(i, 0));) {
			/* the left side is unused? */
			if (++i == ta.w) {
				ta.tile += TileDiffXY(0, 1);
				ta.h--;
				goto restart;
			}
		}

		/* check the lower side, y = constant, x changes */
		for (uint i = 0; !st->TileBelongsToRailStation(ta.tile + TileDiffXY(i, ta.h - 1));) {
			/* the left side is unused? */
			if (++i == ta.w) {
				ta.h--;
				goto restart;
			}
		}
	} else {
		ta.Clear();
	}

	st->train_station = ta;
}

/**
 * Remove a number of tiles from any rail station within the area.
 * @param ta the area to clear station tile from.
 * @param affected_stations the stations affected.
 * @param flags the command flags.
 * @param removal_cost the cost for removing the tile, including the rail.
 * @param keep_rail whether to keep the rail of the station.
 * @tparam T the type of station to remove.
 * @return the number of cleared tiles or an error.
 */
template <class T>
CommandCost RemoveFromRailBaseStation(TileArea ta, std::vector<T *> &affected_stations, DoCommandFlag flags, Money removal_cost, bool keep_rail)
{
	/* Count of the number of tiles removed */
	int quantity = 0;
	CommandCost total_cost(EXPENSES_CONSTRUCTION);
	/* Accumulator for the errors seen during clearing. If no errors happen,
	 * and the quantity is 0 there is no station. Otherwise it will be one
	 * of the other error that got accumulated. */
	CommandCost error;

	/* Do the action for every tile into the area */
	TILE_AREA_LOOP(tile, ta) {
		/* Make sure the specified tile is a rail station */
		if (!HasStationTileRail(tile)) continue;

		/* If there is a vehicle on ground, do not allow to remove (flood) the tile */
		CommandCost ret = EnsureNoVehicleOnGround(tile);
		error.AddCost(ret);
		if (ret.Failed()) continue;

		/* Check ownership of station */
		T *st = T::GetByTile(tile);
		if (st == NULL) continue;

		if (_current_company != OWNER_WATER) {
			CommandCost ret = CheckOwnership(st->owner);
			error.AddCost(ret);
			if (ret.Failed()) continue;
		}

		/* If we reached here, the tile is valid so increase the quantity of tiles we will remove */
		quantity++;

		if (keep_rail || IsStationTileBlocked(tile)) {
			/* Don't refund the 'steel' of the track when we keep the
			 *  rail, or when the tile didn't have any rail at all. */
			total_cost.AddCost(-_price[PR_CLEAR_RAIL]);
		}

		if (flags & DC_EXEC) {
			bool already_affected = affected_stations.Include(st);
			if (!already_affected) ZoningMarkDirtyStationCoverageArea(st);

			/* read variables before the station tile is removed */
			uint specindex = GetCustomStationSpecIndex(tile);
			Track track = GetRailStationTrack(tile);
			Owner owner = GetTileOwner(tile);
			RailType rt = GetRailType(tile);
			Train *v = NULL;

			if (HasStationReservation(tile)) {
				v = GetTrainForReservation(tile, track);
				if (v != NULL) FreeTrainReservation(v);
			}

			bool build_rail = keep_rail && !IsStationTileBlocked(tile);
			if (!build_rail && !IsStationTileBlocked(tile)) Company::Get(owner)->infrastructure.rail[rt]--;

			DoClearSquare(tile);
			DeleteNewGRFInspectWindow(GSF_STATIONS, tile);
			if (build_rail) MakeRailNormal(tile, owner, TrackToTrackBits(track), rt);
			Company::Get(owner)->infrastructure.station--;
			DirtyCompanyInfrastructureWindows(owner);

			st->rect.AfterRemoveTile(st, tile);
			AddTrackToSignalBuffer(tile, track, owner);
			YapfNotifyTrackLayoutChange(tile, track);

			DeallocateSpecFromStation(st, specindex);

<<<<<<< HEAD
=======
			include(affected_stations, st);

>>>>>>> fdaf67d9
			if (v != NULL) RestoreTrainReservation(v);
		}
	}

	if (quantity == 0) return error.Failed() ? error : CommandCost(STR_ERROR_THERE_IS_NO_STATION);

	for (T *st : affected_stations) {

		/* now we need to make the "spanned" area of the railway station smaller
		 * if we deleted something at the edges.
		 * we also need to adjust train_tile. */
		MakeRailStationAreaSmaller(st);
		UpdateStationSignCoord(st);

		/* if we deleted the whole station, delete the train facility. */
		if (st->train_station.tile == INVALID_TILE) {
			st->facilities &= ~FACIL_TRAIN;
			SetWindowWidgetDirty(WC_STATION_VIEW, st->index, WID_SV_TRAINS);
			st->UpdateVirtCoord();
			DeleteStationIfEmpty(st);
		}
	}

	total_cost.AddCost(quantity * removal_cost);
	return total_cost;
}

/**
 * Remove a single tile from a rail station.
 * This allows for custom-built station with holes and weird layouts
 * @param start tile of station piece to remove
 * @param flags operation to perform
 * @param p1 start_tile
 * @param p2 various bitstuffed elements
 * - p2 = bit 0 - if set keep the rail
 * @param text unused
 * @return the cost of this operation or an error
 */
CommandCost CmdRemoveFromRailStation(TileIndex start, DoCommandFlag flags, uint32 p1, uint32 p2, const char *text)
{
	TileIndex end = p1 == 0 ? start : p1;
	if (start >= MapSize() || end >= MapSize()) return CMD_ERROR;

	TileArea ta(start, end);
	std::vector<Station *> affected_stations;

	CommandCost ret = RemoveFromRailBaseStation(ta, affected_stations, flags, _price[PR_CLEAR_STATION_RAIL], HasBit(p2, 0));
	if (ret.Failed()) return ret;

	/* Do all station specific functions here. */
	for (Station *st : affected_stations) {

		if (st->train_station.tile == INVALID_TILE) SetWindowWidgetDirty(WC_STATION_VIEW, st->index, WID_SV_TRAINS);
		st->MarkTilesDirty(false);
		st->RecomputeCatchment();
	}

	/* Now apply the rail cost to the number that we deleted */
	return ret;
}

/**
 * Remove a single tile from a waypoint.
 * This allows for custom-built waypoint with holes and weird layouts
 * @param start tile of waypoint piece to remove
 * @param flags operation to perform
 * @param p1 start_tile
 * @param p2 various bitstuffed elements
 * - p2 = bit 0 - if set keep the rail
 * @param text unused
 * @return the cost of this operation or an error
 */
CommandCost CmdRemoveFromRailWaypoint(TileIndex start, DoCommandFlag flags, uint32 p1, uint32 p2, const char *text)
{
	TileIndex end = p1 == 0 ? start : p1;
	if (start >= MapSize() || end >= MapSize()) return CMD_ERROR;

	TileArea ta(start, end);
	std::vector<Waypoint *> affected_stations;

	return RemoveFromRailBaseStation(ta, affected_stations, flags, _price[PR_CLEAR_WAYPOINT_RAIL], HasBit(p2, 0));
}


/**
 * Remove a rail station/waypoint
 * @param st The station/waypoint to remove the rail part from
 * @param flags operation to perform
 * @param removal_cost the cost for removing a tile
 * @tparam T the type of station to remove
 * @return cost or failure of operation
 */
template <class T>
CommandCost RemoveRailStation(T *st, DoCommandFlag flags, Money removal_cost)
{
	/* Current company owns the station? */
	if (_current_company != OWNER_WATER) {
		CommandCost ret = CheckOwnership(st->owner);
		if (ret.Failed()) return ret;
	}

	/* determine width and height of platforms */
	TileArea ta = st->train_station;

	assert(ta.w != 0 && ta.h != 0);

	CommandCost cost(EXPENSES_CONSTRUCTION);
	/* clear all areas of the station */
	TILE_AREA_LOOP(tile, ta) {
		/* only remove tiles that are actually train station tiles */
		if (st->TileBelongsToRailStation(tile)) {
			std::vector<T*> affected_stations; // dummy
			CommandCost ret = RemoveFromRailBaseStation(TileArea(tile, 1, 1), affected_stations, flags, removal_cost, false);
			if (ret.Failed()) return ret;
			cost.AddCost(ret);
		}
	}

	return cost;
}

/**
 * Remove a rail station
 * @param tile Tile of the station.
 * @param flags operation to perform
 * @return cost or failure of operation
 */
static CommandCost RemoveRailStation(TileIndex tile, DoCommandFlag flags)
{
	/* if there is flooding, remove platforms tile by tile */
	if (_current_company == OWNER_WATER) {
		return DoCommand(tile, 0, 0, DC_EXEC, CMD_REMOVE_FROM_RAIL_STATION);
	}

	Station *st = Station::GetByTile(tile);

	if (flags & DC_EXEC) ZoningMarkDirtyStationCoverageArea(st);

	CommandCost cost = RemoveRailStation(st, flags, _price[PR_CLEAR_STATION_RAIL]);

	if (flags & DC_EXEC) st->RecomputeCatchment();

	return cost;
}

/**
 * Remove a rail waypoint
 * @param tile Tile of the waypoint.
 * @param flags operation to perform
 * @return cost or failure of operation
 */
static CommandCost RemoveRailWaypoint(TileIndex tile, DoCommandFlag flags)
{
	/* if there is flooding, remove waypoints tile by tile */
	if (_current_company == OWNER_WATER) {
		return DoCommand(tile, 0, 0, DC_EXEC, CMD_REMOVE_FROM_RAIL_WAYPOINT);
	}

	return RemoveRailStation(Waypoint::GetByTile(tile), flags, _price[PR_CLEAR_WAYPOINT_RAIL]);
}


/**
 * @param truck_station Determines whether a stop is #ROADSTOP_BUS or #ROADSTOP_TRUCK
 * @param st The Station to do the whole procedure for
 * @return a pointer to where to link a new RoadStop*
 */
static RoadStop **FindRoadStopSpot(bool truck_station, Station *st)
{
	RoadStop **primary_stop = (truck_station) ? &st->truck_stops : &st->bus_stops;

	if (*primary_stop == NULL) {
		/* we have no roadstop of the type yet, so write a "primary stop" */
		return primary_stop;
	} else {
		/* there are stops already, so append to the end of the list */
		RoadStop *stop = *primary_stop;
		while (stop->next != NULL) stop = stop->next;
		return &stop->next;
	}
}

static CommandCost RemoveRoadStop(TileIndex tile, DoCommandFlag flags);

/**
 * Find a nearby station that joins this road stop.
 * @param existing_stop an existing road stop we build over
 * @param station_to_join the station to join to
 * @param adjacent whether adjacent stations are allowed
 * @param ta the area of the newly build station
 * @param st 'return' pointer for the found station
 * @return command cost with the error or 'okay'
 */
static CommandCost FindJoiningRoadStop(StationID existing_stop, StationID station_to_join, bool adjacent, TileArea ta, Station **st)
{
	return FindJoiningBaseStation<Station>(existing_stop, station_to_join, adjacent, ta, st, STR_ERROR_MUST_REMOVE_ROAD_STOP_FIRST);
}

/**
 * Build a bus or truck stop.
 * @param tile Northernmost tile of the stop.
 * @param flags Operation to perform.
 * @param p1 bit 0..7: Width of the road stop.
 *           bit 8..15: Length of the road stop.
 * @param p2 bit 0: 0 For bus stops, 1 for truck stops.
 *           bit 1: 0 For normal stops, 1 for drive-through.
 *           bit 2..3: The roadtypes.
 *           bit 5: Allow stations directly adjacent to other stations.
 *           bit 6..7: Entrance direction (#DiagDirection) for normal stops.
 *           bit 6: #Axis of the road for drive-through stops.
 *           bit 16..31: Station ID to join (NEW_STATION if build new one).
 * @param text Unused.
 * @return The cost of this operation or an error.
 */
CommandCost CmdBuildRoadStop(TileIndex tile, DoCommandFlag flags, uint32 p1, uint32 p2, const char *text)
{
	bool type = HasBit(p2, 0);
	bool is_drive_through = HasBit(p2, 1);
	RoadTypes rts = Extract<RoadTypes, 2, 2>(p2);
	StationID station_to_join = GB(p2, 16, 16);
	bool reuse = (station_to_join != NEW_STATION);
	if (!reuse) station_to_join = INVALID_STATION;
	bool distant_join = (station_to_join != INVALID_STATION);

	uint8 width = (uint8)GB(p1, 0, 8);
	uint8 length = (uint8)GB(p1, 8, 8);

	/* Check if the requested road stop is too big */
	if (width > _settings_game.station.station_spread || length > _settings_game.station.station_spread) return_cmd_error(STR_ERROR_STATION_TOO_SPREAD_OUT);
	/* Check for incorrect width / length. */
	if (width == 0 || length == 0) return CMD_ERROR;
	/* Check if the first tile and the last tile are valid */
	if (!IsValidTile(tile) || TileAddWrap(tile, width - 1, length - 1) == INVALID_TILE) return CMD_ERROR;

	TileArea roadstop_area(tile, width, length);

	if (distant_join && (!_settings_game.station.distant_join_stations || !Station::IsValidID(station_to_join))) return CMD_ERROR;

	if (!HasExactlyOneBit(rts) || !HasRoadTypesAvail(_current_company, rts)) return CMD_ERROR;

	/* Trams only have drive through stops */
	if (!is_drive_through && HasBit(rts, ROADTYPE_TRAM)) return CMD_ERROR;

	DiagDirection ddir;
	Axis axis;
	if (is_drive_through) {
		/* By definition axis is valid, due to there being 2 axes and reading 1 bit. */
		axis = Extract<Axis, 6, 1>(p2);
		ddir = AxisToDiagDir(axis);
	} else {
		/* By definition ddir is valid, due to there being 4 diagonal directions and reading 2 bits. */
		ddir = Extract<DiagDirection, 6, 2>(p2);
		axis = DiagDirToAxis(ddir);
	}

	CommandCost ret = CheckIfAuthorityAllowsNewStation(tile, flags);
	if (ret.Failed()) return ret;

	/* Total road stop cost. */
	CommandCost cost(EXPENSES_CONSTRUCTION, roadstop_area.w * roadstop_area.h * _price[type ? PR_BUILD_STATION_TRUCK : PR_BUILD_STATION_BUS]);
	StationID est = INVALID_STATION;
	ret = CheckFlatLandRoadStop(roadstop_area, flags, is_drive_through ? 5 << axis : 1 << ddir, is_drive_through, type, axis, &est, rts);
	if (ret.Failed()) return ret;
	cost.AddCost(ret);

	Station *st = NULL;
	ret = FindJoiningRoadStop(est, station_to_join, HasBit(p2, 5), roadstop_area, &st);
	if (ret.Failed()) return ret;

	/* Check if this number of road stops can be allocated. */
	if (!RoadStop::CanAllocateItem(roadstop_area.w * roadstop_area.h)) return_cmd_error(type ? STR_ERROR_TOO_MANY_TRUCK_STOPS : STR_ERROR_TOO_MANY_BUS_STOPS);

	ret = BuildStationPart(&st, flags, reuse, roadstop_area, STATIONNAMING_ROAD);
	if (ret.Failed()) return ret;

	if (flags & DC_EXEC) {
		/* Check every tile in the area. */
		TILE_AREA_LOOP(cur_tile, roadstop_area) {
			RoadTypes cur_rts = GetRoadTypes(cur_tile);
			Owner road_owner = HasBit(cur_rts, ROADTYPE_ROAD) ? GetRoadOwner(cur_tile, ROADTYPE_ROAD) : _current_company;
			Owner tram_owner = HasBit(cur_rts, ROADTYPE_TRAM) ? GetRoadOwner(cur_tile, ROADTYPE_TRAM) : _current_company;

			if (IsTileType(cur_tile, MP_STATION) && IsRoadStop(cur_tile)) {
				RemoveRoadStop(cur_tile, flags);
			}

			RoadStop *road_stop = new RoadStop(cur_tile);
			/* Insert into linked list of RoadStops. */
			RoadStop **currstop = FindRoadStopSpot(type, st);
			*currstop = road_stop;

			if (type) {
				st->truck_station.Add(cur_tile);
			} else {
				st->bus_station.Add(cur_tile);
			}

			/* Initialize an empty station. */
			st->AddFacility((type) ? FACIL_TRUCK_STOP : FACIL_BUS_STOP, cur_tile);

			st->rect.BeforeAddTile(cur_tile, StationRect::ADD_TRY);

			RoadStopType rs_type = type ? ROADSTOP_TRUCK : ROADSTOP_BUS;
			if (is_drive_through) {
				/* Update company infrastructure counts. If the current tile is a normal
				 * road tile, count only the new road bits needed to get a full diagonal road. */
				RoadType rt;
				FOR_EACH_SET_ROADTYPE(rt, cur_rts | rts) {
					Company *c = Company::GetIfValid(rt == ROADTYPE_ROAD ? road_owner : tram_owner);
					if (c != NULL) {
						c->infrastructure.road[rt] += 2 - (IsNormalRoadTile(cur_tile) && HasBit(cur_rts, rt) ? CountBits(GetRoadBits(cur_tile, rt)) : 0);
						DirtyCompanyInfrastructureWindows(c->index);
					}
				}

				MakeDriveThroughRoadStop(cur_tile, st->owner, road_owner, tram_owner, st->index, rs_type, rts | cur_rts, axis);
				road_stop->MakeDriveThrough();
			} else {
				/* Non-drive-through stop never overbuild and always count as two road bits. */
				Company::Get(st->owner)->infrastructure.road[FIND_FIRST_BIT(rts)] += 2;
				MakeRoadStop(cur_tile, st->owner, st->index, rs_type, rts, ddir);
			}
			Company::Get(st->owner)->infrastructure.station++;

			MarkTileDirtyByTile(cur_tile);
		}
		ZoningMarkDirtyStationCoverageArea(st);
	}

	if (st != NULL) {
		st->AfterStationTileSetChange(true, type ? STATION_TRUCK: STATION_BUS);
	}
	return cost;
}


static Vehicle *ClearRoadStopStatusEnum(Vehicle *v, void *)
{
	if (v->type == VEH_ROAD) {
		/* Okay... we are a road vehicle on a drive through road stop.
		 * But that road stop has just been removed, so we need to make
		 * sure we are in a valid state... however, vehicles can also
		 * turn on road stop tiles, so only clear the 'road stop' state
		 * bits and only when the state was 'in road stop', otherwise
		 * we'll end up clearing the turn around bits. */
		RoadVehicle *rv = RoadVehicle::From(v);
		if (HasBit(rv->state, RVS_IN_DT_ROAD_STOP)) rv->state &= RVSB_ROAD_STOP_TRACKDIR_MASK;
	}

	return NULL;
}


/**
 * Remove a bus station/truck stop
 * @param tile TileIndex been queried
 * @param flags operation to perform
 * @return cost or failure of operation
 */
static CommandCost RemoveRoadStop(TileIndex tile, DoCommandFlag flags)
{
	Station *st = Station::GetByTile(tile);

	if (_current_company != OWNER_WATER) {
		CommandCost ret = CheckOwnership(st->owner);
		if (ret.Failed()) return ret;
	}

	bool is_truck = IsTruckStop(tile);

	RoadStop **primary_stop;
	RoadStop *cur_stop;
	if (is_truck) { // truck stop
		primary_stop = &st->truck_stops;
		cur_stop = RoadStop::GetByTile(tile, ROADSTOP_TRUCK);
	} else {
		primary_stop = &st->bus_stops;
		cur_stop = RoadStop::GetByTile(tile, ROADSTOP_BUS);
	}

	assert(cur_stop != NULL);

	/* don't do the check for drive-through road stops when company bankrupts */
	if (IsDriveThroughStopTile(tile) && (flags & DC_BANKRUPT)) {
		/* remove the 'going through road stop' status from all vehicles on that tile */
		if (flags & DC_EXEC) FindVehicleOnPos(tile, NULL, &ClearRoadStopStatusEnum);
	} else {
		CommandCost ret = EnsureNoVehicleOnGround(tile);
		if (ret.Failed()) return ret;
	}

	if (flags & DC_EXEC) {
		ZoningMarkDirtyStationCoverageArea(st);
		if (*primary_stop == cur_stop) {
			/* removed the first stop in the list */
			*primary_stop = cur_stop->next;
			/* removed the only stop? */
			if (*primary_stop == NULL) {
				st->facilities &= (is_truck ? ~FACIL_TRUCK_STOP : ~FACIL_BUS_STOP);
			}
		} else {
			/* tell the predecessor in the list to skip this stop */
			RoadStop *pred = *primary_stop;
			while (pred->next != cur_stop) pred = pred->next;
			pred->next = cur_stop->next;
		}

		/* Update company infrastructure counts. */
		RoadType rt;
		FOR_EACH_SET_ROADTYPE(rt, GetRoadTypes(tile)) {
			Company *c = Company::GetIfValid(GetRoadOwner(tile, rt));
			if (c != NULL) {
				c->infrastructure.road[rt] -= 2;
				DirtyCompanyInfrastructureWindows(c->index);
			}
		}
		Company::Get(st->owner)->infrastructure.station--;
		DirtyCompanyInfrastructureWindows(st->owner);

		if (IsDriveThroughStopTile(tile)) {
			/* Clears the tile for us */
			cur_stop->ClearDriveThrough();
		} else {
			DoClearSquare(tile);
		}

		delete cur_stop;

		/* Make sure no vehicle is going to the old roadstop */
		RoadVehicle *v;
		FOR_ALL_ROADVEHICLES(v) {
			if (v->First() == v && v->current_order.IsType(OT_GOTO_STATION) &&
					v->dest_tile == tile) {
				v->SetDestTile(v->GetOrderStationLocation(st->index));
			}
		}

		st->rect.AfterRemoveTile(st, tile);

		st->AfterStationTileSetChange(false, is_truck ? STATION_TRUCK: STATION_BUS);

		/* Update the tile area of the truck/bus stop */
		if (is_truck) {
			st->truck_station.Clear();
			for (const RoadStop *rs = st->truck_stops; rs != NULL; rs = rs->next) st->truck_station.Add(rs->xy);
		} else {
			st->bus_station.Clear();
			for (const RoadStop *rs = st->bus_stops; rs != NULL; rs = rs->next) st->bus_station.Add(rs->xy);
		}
	}

	return CommandCost(EXPENSES_CONSTRUCTION, _price[is_truck ? PR_CLEAR_STATION_TRUCK : PR_CLEAR_STATION_BUS]);
}

/**
 * Remove bus or truck stops.
 * @param tile Northernmost tile of the removal area.
 * @param flags Operation to perform.
 * @param p1 bit 0..7: Width of the removal area.
 *           bit 8..15: Height of the removal area.
 * @param p2 bit 0: 0 For bus stops, 1 for truck stops.
 * @param p2 bit 1: 0 to keep roads of all drive-through stops, 1 to remove them.
 * @param text Unused.
 * @return The cost of this operation or an error.
 */
CommandCost CmdRemoveRoadStop(TileIndex tile, DoCommandFlag flags, uint32 p1, uint32 p2, const char *text)
{
	uint8 width = (uint8)GB(p1, 0, 8);
	uint8 height = (uint8)GB(p1, 8, 8);
	bool keep_drive_through_roads = !HasBit(p2, 1);

	/* Check for incorrect width / height. */
	if (width == 0 || height == 0) return CMD_ERROR;
	/* Check if the first tile and the last tile are valid */
	if (!IsValidTile(tile) || TileAddWrap(tile, width - 1, height - 1) == INVALID_TILE) return CMD_ERROR;
	/* Bankrupting company is not supposed to remove roads, there may be road vehicles. */
	if (!keep_drive_through_roads && (flags & DC_BANKRUPT)) return CMD_ERROR;

	TileArea roadstop_area(tile, width, height);

	CommandCost cost(EXPENSES_CONSTRUCTION);
	CommandCost last_error(STR_ERROR_THERE_IS_NO_STATION);
	bool had_success = false;

	TILE_AREA_LOOP(cur_tile, roadstop_area) {
		/* Make sure the specified tile is a road stop of the correct type */
		if (!IsTileType(cur_tile, MP_STATION) || !IsRoadStop(cur_tile) || (uint32)GetRoadStopType(cur_tile) != GB(p2, 0, 1)) continue;

		/* Save information on to-be-restored roads before the stop is removed. */
		RoadTypes rts = ROADTYPES_NONE;
		RoadBits road_bits = ROAD_NONE;
		Owner road_owner[] = { OWNER_NONE, OWNER_NONE };
		assert_compile(lengthof(road_owner) == ROADTYPE_END);
		if (IsDriveThroughStopTile(cur_tile)) {
			RoadType rt;
			FOR_EACH_SET_ROADTYPE(rt, GetRoadTypes(cur_tile)) {
				road_owner[rt] = GetRoadOwner(cur_tile, rt);
				/* If we don't want to preserve our roads then restore only roads of others. */
				if (keep_drive_through_roads || road_owner[rt] != _current_company) SetBit(rts, rt);
			}
			road_bits = AxisToRoadBits(DiagDirToAxis(GetRoadStopDir(cur_tile)));
		}

		CommandCost ret = RemoveRoadStop(cur_tile, flags);
		if (ret.Failed()) {
			last_error = ret;
			continue;
		}
		cost.AddCost(ret);
		had_success = true;

		/* Restore roads. */
		if ((flags & DC_EXEC) && rts != ROADTYPES_NONE) {
			MakeRoadNormal(cur_tile, road_bits, rts, ClosestTownFromTile(cur_tile, UINT_MAX)->index,
					road_owner[ROADTYPE_ROAD], road_owner[ROADTYPE_TRAM]);

			/* Update company infrastructure counts. */
			RoadType rt;
			FOR_EACH_SET_ROADTYPE(rt, rts) {
				Company *c = Company::GetIfValid(GetRoadOwner(cur_tile, rt));
				if (c != NULL) {
					c->infrastructure.road[rt] += CountBits(road_bits);
					DirtyCompanyInfrastructureWindows(c->index);
				}
			}
		}
	}

	return had_success ? cost : last_error;
}

/**
 * Computes the minimal distance from town's xy to any airport's tile.
 * @param it An iterator over all airport tiles.
 * @param town_tile town's tile (t->xy)
 * @return minimal manhattan distance from town_tile to any airport's tile
 */
static uint GetMinimalAirportDistanceToTile(TileIterator &it, TileIndex town_tile)
{
	uint mindist = UINT_MAX;

	for (TileIndex cur_tile = it; cur_tile != INVALID_TILE; cur_tile = ++it) {
		mindist = min(mindist, DistanceManhattan(town_tile, cur_tile));
	}

	return mindist;
}

/**
 * Get a possible noise reduction factor based on distance from town center.
 * The further you get, the less noise you generate.
 * So all those folks at city council can now happily slee...  work in their offices
 * @param as airport information
 * @param it An iterator over all airport tiles.
 * @param town_tile TileIndex of town's center, the one who will receive the airport's candidature
 * @return the noise that will be generated, according to distance
 */
uint8 GetAirportNoiseLevelForTown(const AirportSpec *as, TileIterator &it, TileIndex town_tile)
{
	/* 0 cannot be accounted, and 1 is the lowest that can be reduced from town.
	 * So no need to go any further*/
	if (as->noise_level < 2) return as->noise_level;

	uint distance = GetMinimalAirportDistanceToTile(it, town_tile);

	/* The steps for measuring noise reduction are based on the "magical" (and arbitrary) 8 base distance
	 * adding the town_council_tolerance 4 times, as a way to graduate, depending of the tolerance.
	 * Basically, it says that the less tolerant a town is, the bigger the distance before
	 * an actual decrease can be granted */
	uint8 town_tolerance_distance = 8 + (_settings_game.difficulty.town_council_tolerance * 4);

	/* now, we want to have the distance segmented using the distance judged bareable by town
	 * This will give us the coefficient of reduction the distance provides. */
	uint noise_reduction = distance / town_tolerance_distance;

	/* If the noise reduction equals the airport noise itself, don't give it for free.
	 * Otherwise, simply reduce the airport's level. */
	return noise_reduction >= as->noise_level ? 1 : as->noise_level - noise_reduction;
}

/**
 * Finds the town nearest to given airport. Based on minimal manhattan distance to any airport's tile.
 * If two towns have the same distance, town with lower index is returned.
 * @param as airport's description
 * @param it An iterator over all airport tiles
 * @return nearest town to airport
 */
Town *AirportGetNearestTown(const AirportSpec *as, const TileIterator &it)
{
	Town *t, *nearest = NULL;
	uint add = as->size_x + as->size_y - 2; // GetMinimalAirportDistanceToTile can differ from DistanceManhattan by this much
	uint mindist = UINT_MAX - add; // prevent overflow
	FOR_ALL_TOWNS(t) {
		if (DistanceManhattan(t->xy, it) < mindist + add) { // avoid calling GetMinimalAirportDistanceToTile too often
			TileIterator *copy = it.Clone();
			uint dist = GetMinimalAirportDistanceToTile(*copy, t->xy);
			delete copy;
			if (dist < mindist) {
				nearest = t;
				mindist = dist;
			}
		}
	}

	return nearest;
}


/** Recalculate the noise generated by the airports of each town */
void UpdateAirportsNoise()
{
	Town *t;
	const Station *st;

	FOR_ALL_TOWNS(t) t->noise_reached = 0;

	FOR_ALL_STATIONS(st) {
		if (st->airport.tile != INVALID_TILE && st->airport.type != AT_OILRIG) {
			const AirportSpec *as = st->airport.GetSpec();
			AirportTileIterator it(st);
			Town *nearest = AirportGetNearestTown(as, it);
			nearest->noise_reached += GetAirportNoiseLevelForTown(as, it, nearest->xy);
		}
	}
}


/**
 * Checks if an airport can be removed (no aircraft on it or landing)
 * @param st Station whose airport is to be removed
 * @param flags Operation to perform
 * @return Cost or failure of operation
 */
static CommandCost CanRemoveAirport(Station *st, DoCommandFlag flags)
{
	const Aircraft *a;
	FOR_ALL_AIRCRAFT(a) {
		if (!a->IsNormalAircraft()) continue;
		if (a->targetairport == st->index && a->state != FLYING)
			return_cmd_error(STR_ERROR_AIRCRAFT_IN_THE_WAY);
	}

	CommandCost cost(EXPENSES_CONSTRUCTION);

	TILE_AREA_LOOP(tile_cur, st->airport) {
		if (!st->TileBelongsToAirport(tile_cur)) continue;

		CommandCost ret = EnsureNoVehicleOnGround(tile_cur);
		if (ret.Failed()) return ret;

		cost.AddCost(_price[PR_CLEAR_STATION_AIRPORT]);
	}

	return cost;
}


/**
 * Place an Airport.
 * @param tile tile where airport will be built
 * @param flags operation to perform
 * @param p1
 * - p1 = (bit  0- 7) - airport type, @see airport.h
 * - p1 = (bit  8-15) - airport layout
 * @param p2 various bitstuffed elements
 * - p2 = (bit     0) - allow airports directly adjacent to other airports.
 * - p2 = (bit 16-31) - station ID to join (NEW_STATION if build new one)
 * @param text unused
 * @return the cost of this operation or an error
 */
CommandCost CmdBuildAirport(TileIndex tile, DoCommandFlag flags, uint32 p1, uint32 p2, const char *text)
{
	StationID station_to_join = GB(p2, 16, 16);
	bool reuse = (station_to_join != NEW_STATION);
	if (!reuse) station_to_join = INVALID_STATION;
	bool distant_join = (station_to_join != INVALID_STATION);
	byte airport_type = GB(p1, 0, 8);
	byte layout = GB(p1, 8, 8);

	if (distant_join && (!_settings_game.station.distant_join_stations || !Station::IsValidID(station_to_join))) return CMD_ERROR;

	if (airport_type >= NUM_AIRPORTS) return CMD_ERROR;

	CommandCost ret = CheckIfAuthorityAllowsNewStation(tile, flags);
	if (ret.Failed()) return ret;

	/* Check if a valid, buildable airport was chosen for construction */
	const AirportSpec *as = AirportSpec::Get(airport_type);
	if (!as->IsAvailable() || layout >= as->num_table) return CMD_ERROR;

	Direction rotation = as->rotation[layout];
	int w = as->size_x;
	int h = as->size_y;
	if (rotation == DIR_E || rotation == DIR_W) Swap(w, h);
	TileArea airport_area = TileArea(tile, w, h);

	if (w > _settings_game.station.station_spread || h > _settings_game.station.station_spread) {
		return_cmd_error(STR_ERROR_STATION_TOO_SPREAD_OUT);
	}

	StationID est = INVALID_STATION;
	AirportTileTableIterator iter(as->table[layout], tile);
	CommandCost cost = CheckFlatLandAirport(iter, flags, &est);
	if (cost.Failed()) return cost;

	Station *st = NULL;
	ret = FindJoiningStation(est, station_to_join, HasBit(p2, 0), airport_area, &st, STR_ERROR_MUST_DEMOLISH_AIRPORT_FIRST);
	if (ret.Failed()) return ret;

	/* Distant join */
	if (st == NULL && distant_join) st = Station::GetIfValid(station_to_join);

	ret = BuildStationPart(&st, flags, reuse, airport_area, (GetAirport(airport_type)->flags & AirportFTAClass::AIRPLANES) ? STATIONNAMING_AIRPORT : STATIONNAMING_HELIPORT);
	if (ret.Failed()) return ret;

	/* action to be performed */
	enum {
		AIRPORT_NEW,      // airport is a new station
		AIRPORT_ADD,      // add an airport to an existing station
		AIRPORT_UPGRADE,  // upgrade the airport in a station
	} action =
		(est != INVALID_STATION) ? AIRPORT_UPGRADE :
		(st != NULL) ? AIRPORT_ADD : AIRPORT_NEW;

	if (action == AIRPORT_ADD && st->airport.tile != INVALID_TILE) {
		return_cmd_error(STR_ERROR_TOO_CLOSE_TO_ANOTHER_AIRPORT);
	}

	/* The noise level is the noise from the airport and reduce it to account for the distance to the town center. */
	Town *nearest = AirportGetNearestTown(as, iter);
	uint newnoise_level = nearest->noise_reached + GetAirportNoiseLevelForTown(as, iter, nearest->xy);

	if (action == AIRPORT_UPGRADE) {
		const AirportSpec *old_as = st->airport.GetSpec();
		AirportTileTableIterator old_iter(old_as->table[st->airport.layout], st->airport.tile);
		Town *old_nearest = AirportGetNearestTown(old_as, old_iter);
		if (old_nearest == nearest) {
			newnoise_level -= GetAirportNoiseLevelForTown(old_as, old_iter, nearest->xy);
		}
	}

	/* Check if local auth would allow a new airport */
	StringID authority_refuse_message = STR_NULL;
	Town *authority_refuse_town = NULL;

	if (_settings_game.economy.station_noise_level) {
		/* do not allow to build a new airport if this raise the town noise over the maximum allowed by town */
		if (newnoise_level > nearest->MaxTownNoise()) {
			authority_refuse_message = STR_ERROR_LOCAL_AUTHORITY_REFUSES_NOISE;
			authority_refuse_town = nearest;
		}
	} else if (action != AIRPORT_UPGRADE) {
		Town *t = ClosestTownFromTile(tile, UINT_MAX);
		uint num = 0;
		const Station *st;
		FOR_ALL_STATIONS(st) {
			if (st->town == t && (st->facilities & FACIL_AIRPORT) && st->airport.type != AT_OILRIG) num++;
		}
		if (num >= 2) {
			authority_refuse_message = STR_ERROR_LOCAL_AUTHORITY_REFUSES_AIRPORT;
			authority_refuse_town = t;
		}
	}

	if (authority_refuse_message != STR_NULL) {
		SetDParam(0, authority_refuse_town->index);
		return_cmd_error(authority_refuse_message);
	}

	if (action == AIRPORT_UPGRADE) {
		/* check that the old airport can be removed */
		CommandCost r = CanRemoveAirport(st, flags);
		if (r.Failed()) return r;
		cost.AddCost(r);
	}

	for (AirportTileTableIterator iter(as->table[layout], tile); iter != INVALID_TILE; ++iter) {
		cost.AddCost(_price[PR_BUILD_STATION_AIRPORT]);
	}

	if (flags & DC_EXEC) {
		if (action == AIRPORT_UPGRADE) {
			/* delete old airport if upgrading */
			const AirportSpec *old_as = st->airport.GetSpec();
			AirportTileTableIterator old_iter(old_as->table[st->airport.layout], st->airport.tile);
			Town *old_nearest = AirportGetNearestTown(old_as, old_iter);

			if (old_nearest != nearest) {
				old_nearest->noise_reached -= GetAirportNoiseLevelForTown(old_as, old_iter, old_nearest->xy);
				if (_settings_game.economy.station_noise_level) {
					SetWindowDirty(WC_TOWN_VIEW, st->town->index);
				}
			}

			TILE_AREA_LOOP(tile_cur, st->airport) {
				if (IsHangarTile(tile_cur)) OrderBackup::Reset(tile_cur, false);
				DeleteAnimatedTile(tile_cur);
				DoClearSquare(tile_cur);
				DeleteNewGRFInspectWindow(GSF_AIRPORTTILES, tile_cur);
			}

			for (uint i = 0; i < st->airport.GetNumHangars(); ++i) {
				DeleteWindowById(
					WC_VEHICLE_DEPOT, st->airport.GetHangarTile(i)
				);
			}

			st->rect.AfterRemoveRect(st, st->airport);
			st->airport.Clear();
		}

		/* Always add the noise, so there will be no need to recalculate when option toggles */
		nearest->noise_reached = newnoise_level;

		st->AddFacility(FACIL_AIRPORT, tile);
		st->airport.type = airport_type;
		st->airport.layout = layout;
		st->airport.flags = 0;
		st->airport.rotation = rotation;

		st->rect.BeforeAddRect(tile, w, h, StationRect::ADD_TRY);

		for (AirportTileTableIterator iter(as->table[layout], tile); iter != INVALID_TILE; ++iter) {
			MakeAirport(iter, st->owner, st->index, iter.GetStationGfx(), WATER_CLASS_INVALID);
			SetStationTileRandomBits(iter, GB(Random(), 0, 4));
			st->airport.Add(iter);

			if (AirportTileSpec::Get(GetTranslatedAirportTileID(iter.GetStationGfx()))->animation.status != ANIM_STATUS_NO_ANIMATION) AddAnimatedTile(iter);
		}

		/* Only call the animation trigger after all tiles have been built */
		for (AirportTileTableIterator iter(as->table[layout], tile); iter != INVALID_TILE; ++iter) {
			AirportTileAnimationTrigger(st, iter, AAT_BUILT);
		}

		if (action != AIRPORT_NEW) UpdateAirplanesOnNewStation(st);

		if (action == AIRPORT_UPGRADE) {
			UpdateStationSignCoord(st);
		} else {
			Company::Get(st->owner)->infrastructure.airport++;
		}

		st->AfterStationTileSetChange(true, STATION_AIRPORT);
		ZoningMarkDirtyStationCoverageArea(st);
		InvalidateWindowData(WC_STATION_VIEW, st->index, -1);

		if (_settings_game.economy.station_noise_level) {
			SetWindowDirty(WC_TOWN_VIEW, st->town->index);
		}
	}

	return cost;
}

/**
 * Remove an airport
 * @param tile TileIndex been queried
 * @param flags operation to perform
 * @return cost or failure of operation
 */
static CommandCost RemoveAirport(TileIndex tile, DoCommandFlag flags)
{
	Station *st = Station::GetByTile(tile);

	if (_current_company != OWNER_WATER) {
		CommandCost ret = CheckOwnership(st->owner);
		if (ret.Failed()) return ret;
	}

	CommandCost cost = CanRemoveAirport(st, flags);
	if (cost.Failed()) return cost;

	if (flags & DC_EXEC) {
		ZoningMarkDirtyStationCoverageArea(st);
		const AirportSpec *as = st->airport.GetSpec();
		/* The noise level is the noise from the airport and reduce it to account for the distance to the town center.
		 * And as for construction, always remove it, even if the setting is not set, in order to avoid the
		 * need of recalculation */
		AirportTileIterator it(st);
		Town *nearest = AirportGetNearestTown(as, it);
		nearest->noise_reached -= GetAirportNoiseLevelForTown(as, it, nearest->xy);

		TILE_AREA_LOOP(tile_cur, st->airport) {
			if (IsHangarTile(tile_cur)) OrderBackup::Reset(tile_cur, false);
			DeleteAnimatedTile(tile_cur);
			DoClearSquare(tile_cur);
			DeleteNewGRFInspectWindow(GSF_AIRPORTTILES, tile_cur);
		}

		/* Clear the persistent storage. */
		delete st->airport.psa;

		for (uint i = 0; i < st->airport.GetNumHangars(); ++i) {
			DeleteWindowById(
				WC_VEHICLE_DEPOT, st->airport.GetHangarTile(i)
			);
		}

		st->rect.AfterRemoveRect(st, st->airport);

		st->airport.Clear();
		st->facilities &= ~FACIL_AIRPORT;

		InvalidateWindowData(WC_STATION_VIEW, st->index, -1);

		if (_settings_game.economy.station_noise_level) {
			SetWindowDirty(WC_TOWN_VIEW, st->town->index);
		}

		Company::Get(st->owner)->infrastructure.airport--;

		st->AfterStationTileSetChange(false, STATION_AIRPORT);

		DeleteNewGRFInspectWindow(GSF_AIRPORTS, st->index);
	}

	return cost;
}

/**
 * Open/close an airport to incoming aircraft.
 * @param tile Unused.
 * @param flags Operation to perform.
 * @param p1 Station ID of the airport.
 * @param p2 Unused.
 * @param text unused
 * @return the cost of this operation or an error
 */
CommandCost CmdOpenCloseAirport(TileIndex tile, DoCommandFlag flags, uint32 p1, uint32 p2, const char *text)
{
	if (!Station::IsValidID(p1)) return CMD_ERROR;
	Station *st = Station::Get(p1);

	if (!(st->facilities & FACIL_AIRPORT) || st->owner == OWNER_NONE) return CMD_ERROR;

	CommandCost ret = CheckOwnership(st->owner);
	if (ret.Failed()) return ret;

	if (flags & DC_EXEC) {
		st->airport.flags ^= AIRPORT_CLOSED_block;
		SetWindowWidgetDirty(WC_STATION_VIEW, st->index, WID_SV_CLOSE_AIRPORT);
	}
	return CommandCost();
}

/**
 * Tests whether the company's vehicles have this station in orders
 * @param station station ID
 * @param include_company If true only check vehicles of \a company, if false only check vehicles of other companies
 * @param company company ID
 */
bool HasStationInUse(StationID station, bool include_company, CompanyID company)
{
	const Vehicle *v;
	FOR_ALL_VEHICLES(v) {
		if ((v->owner == company) == include_company) {
			const Order *order;
			FOR_VEHICLE_ORDERS(v, order) {
				if ((order->IsType(OT_GOTO_STATION) || order->IsType(OT_GOTO_WAYPOINT)) && order->GetDestination() == station) {
					return true;
				}
			}
		}
	}
	return false;
}

static const TileIndexDiffC _dock_tileoffs_chkaround[] = {
	{-1,  0},
	{ 0,  0},
	{ 0,  0},
	{ 0, -1}
};
static const byte _dock_w_chk[4] = { 2, 1, 2, 1 };
static const byte _dock_h_chk[4] = { 1, 2, 1, 2 };

/**
 * Build a dock/haven.
 * @param tile tile where dock will be built
 * @param flags operation to perform
 * @param p1 (bit 0) - allow docks directly adjacent to other docks.
 * @param p2 bit 16-31: station ID to join (NEW_STATION if build new one)
 * @param text unused
 * @return the cost of this operation or an error
 */
CommandCost CmdBuildDock(TileIndex tile, DoCommandFlag flags, uint32 p1, uint32 p2, const char *text)
{
	StationID station_to_join = GB(p2, 16, 16);
	bool reuse = (station_to_join != NEW_STATION);
	if (!reuse) station_to_join = INVALID_STATION;
	bool distant_join = (station_to_join != INVALID_STATION);

	if (distant_join && (!_settings_game.station.distant_join_stations || !Station::IsValidID(station_to_join))) return CMD_ERROR;

	TileIndex slope_tile = tile;

	DiagDirection direction = GetInclinedSlopeDirection(GetTileSlope(slope_tile));
	if (direction == INVALID_DIAGDIR) return_cmd_error(STR_ERROR_SITE_UNSUITABLE);
	direction = ReverseDiagDir(direction);

	TileIndex flat_tile = slope_tile + TileOffsByDiagDir(direction);

	/* Docks cannot be placed on rapids */
	if (HasTileWaterGround(slope_tile)) return_cmd_error(STR_ERROR_SITE_UNSUITABLE);

	CommandCost ret = CheckIfAuthorityAllowsNewStation(slope_tile, flags);
	if (ret.Failed()) return ret;

	if (IsBridgeAbove(slope_tile) && !_settings_game.construction.allow_stations_under_bridges) return_cmd_error(STR_ERROR_MUST_DEMOLISH_BRIDGE_FIRST);

	ret = DoCommand(slope_tile, 0, 0, flags, CMD_LANDSCAPE_CLEAR);
	if (ret.Failed()) return ret;

	if (!IsTileType(flat_tile, MP_WATER) || !IsTileFlat(flat_tile)) {
		return_cmd_error(STR_ERROR_SITE_UNSUITABLE);
	}

	if (IsBridgeAbove(flat_tile) && !_settings_game.construction.allow_stations_under_bridges) return_cmd_error(STR_ERROR_MUST_DEMOLISH_BRIDGE_FIRST);

	/* Get the water class of the water tile before it is cleared.*/
	WaterClass wc = GetWaterClass(flat_tile);

	ret = DoCommand(flat_tile, 0, 0, flags | DC_ALLOW_REMOVE_WATER, CMD_LANDSCAPE_CLEAR);
	if (ret.Failed()) return ret;

	TileIndex adjacent_tile = flat_tile + TileOffsByDiagDir(direction);
	if (!IsTileType(adjacent_tile, MP_WATER) || !IsTileFlat(adjacent_tile)) {
		return_cmd_error(STR_ERROR_SITE_UNSUITABLE);
	}

	TileArea dock_area = TileArea(slope_tile + ToTileIndexDiff(_dock_tileoffs_chkaround[direction]),
			_dock_w_chk[direction], _dock_h_chk[direction]);

	/* middle */
	Station *st = NULL;
	ret = FindJoiningStation(INVALID_STATION, station_to_join, HasBit(p1, 0), dock_area, &st);
	if (ret.Failed()) return ret;

	/* Distant join */
	if (st == NULL && distant_join) st = Station::GetIfValid(station_to_join);

	if (!Dock::CanAllocateItem()) return_cmd_error(STR_ERROR_TOO_MANY_DOCKS);

	ret = BuildStationPart(&st, flags, reuse, dock_area, STATIONNAMING_DOCK);
	if (ret.Failed()) return ret;

	if (flags & DC_EXEC) {
		/* Create the dock and insert it into the list of docks. */
		Dock *dock = new Dock(slope_tile, flat_tile);
		dock->next = st->docks;
		st->docks = dock;

		st->dock_station.Add(slope_tile);
		st->dock_station.Add(flat_tile);
		st->AddFacility(FACIL_DOCK, slope_tile);

		st->rect.BeforeAddRect(dock_area.tile, dock_area.w, dock_area.h, StationRect::ADD_TRY);

		/* If the water part of the dock is on a canal, update infrastructure counts.
		 * This is needed as we've unconditionally cleared that tile before. */
		if (wc == WATER_CLASS_CANAL) {
			Company::Get(st->owner)->infrastructure.water++;
		}
		Company::Get(st->owner)->infrastructure.station += 2;

		MakeDock(slope_tile, st->owner, st->index, direction, wc);

		st->AfterStationTileSetChange(true, STATION_DOCK);
		ZoningMarkDirtyStationCoverageArea(st);
	}

	return CommandCost(EXPENSES_CONSTRUCTION, _price[PR_BUILD_STATION_DOCK]);
}

/**
 * Remove a dock
 * @param tile TileIndex been queried
 * @param flags operation to perform
 * @return cost or failure of operation
 */
static CommandCost RemoveDock(TileIndex tile, DoCommandFlag flags)
{
	Station *st = Station::GetByTile(tile);
	CommandCost ret = CheckOwnership(st->owner);
	if (ret.Failed()) return ret;

	Dock *removing_dock = Dock::GetByTile(tile);
	assert(removing_dock != NULL);

	TileIndex tile1 = removing_dock->sloped;
	TileIndex tile2 = removing_dock->flat;

	DiagDirection direction = DiagdirBetweenTiles(removing_dock->sloped, removing_dock->flat);
	TileIndex docking_location = removing_dock->flat + TileOffsByDiagDir(direction);

	ret = EnsureNoVehicleOnGround(tile1);
	if (ret.Succeeded()) ret = EnsureNoVehicleOnGround(tile2);
	if (ret.Failed()) return ret;

	if (flags & DC_EXEC) {
		ZoningMarkDirtyStationCoverageArea(st);

		if (st->docks == removing_dock) {
			/* The first dock in the list is removed. */
			st->docks = removing_dock->next;
			/* Last dock is removed. */
			if (st->docks == NULL) {
				st->facilities &= ~FACIL_DOCK;
			}
		} else {
			/* Tell the predecessor in the list to skip this dock. */
			Dock *pred = st->docks;
			while (pred->next != removing_dock) pred = pred->next;
			pred->next = removing_dock->next;
		}

		delete removing_dock;

		DoClearSquare(tile1);
		MarkTileDirtyByTile(tile1);
		MakeWaterKeepingClass(tile2, st->owner);

		st->rect.AfterRemoveTile(st, tile1);
		st->rect.AfterRemoveTile(st, tile2);

		st->dock_station.Clear();
		for (Dock *dock = st->docks; dock != NULL; dock = dock->next) {
			st->dock_station.Add(dock->flat);
			st->dock_station.Add(dock->sloped);
		}

		Company::Get(st->owner)->infrastructure.station -= 2;

		st->AfterStationTileSetChange(false, STATION_DOCK);

		/* All ships that were going to our station, can't go to it anymore.
		 * Just clear the order, then automatically the next appropriate order
		 * will be selected and in case of no appropriate order it will just
		 * wander around the world. */
		Ship *s;
		FOR_ALL_SHIPS(s) {
			if (s->current_order.IsType(OT_LOADING) && s->tile == docking_location) {
				s->LeaveStation();
			}

			if (s->dest_tile == docking_location) {
				s->SetDestTile(0);
				s->current_order.Free();
			}
		}
	}

	return CommandCost(EXPENSES_CONSTRUCTION, _price[PR_CLEAR_STATION_DOCK]);
}

#include "table/station_land.h"

const DrawTileSprites *GetStationTileLayout(StationType st, byte gfx)
{
	return &_station_display_datas[st][gfx];
}

/**
 * Check whether a sprite is a track sprite, which can be replaced by a non-track ground sprite and a rail overlay.
 * If the ground sprite is suitable, \a ground is replaced with the new non-track ground sprite, and \a overlay_offset
 * is set to the overlay to draw.
 * @param         ti             Positional info for the tile to decide snowyness etc. May be NULL.
 * @param[in,out] ground         Groundsprite to draw.
 * @param[out]    overlay_offset Overlay to draw.
 * @return true if overlay can be drawn.
 */
bool SplitGroundSpriteForOverlay(const TileInfo *ti, SpriteID *ground, RailTrackOffset *overlay_offset)
{
	bool snow_desert;
	switch (*ground) {
		case SPR_RAIL_TRACK_X:
			snow_desert = false;
			*overlay_offset = RTO_X;
			break;

		case SPR_RAIL_TRACK_Y:
			snow_desert = false;
			*overlay_offset = RTO_Y;
			break;

		case SPR_RAIL_TRACK_X_SNOW:
			snow_desert = true;
			*overlay_offset = RTO_X;
			break;

		case SPR_RAIL_TRACK_Y_SNOW:
			snow_desert = true;
			*overlay_offset = RTO_Y;
			break;

		default:
			return false;
	}

	if (ti != NULL) {
		/* Decide snow/desert from tile */
		switch (_settings_game.game_creation.landscape) {
			case LT_ARCTIC:
				snow_desert = (uint)ti->z > GetSnowLine() * TILE_HEIGHT;
				break;

			case LT_TROPIC:
				snow_desert = GetTropicZone(ti->tile) == TROPICZONE_DESERT;
				break;

			default:
				break;
		}
	}

	*ground = snow_desert ? SPR_FLAT_SNOW_DESERT_TILE : SPR_FLAT_GRASS_TILE;
	return true;
}

static void DrawTile_Station(TileInfo *ti)
{
	const NewGRFSpriteLayout *layout = NULL;
	DrawTileSprites tmp_rail_layout;
	const DrawTileSprites *t = NULL;
	RoadTypes roadtypes;
	int32 total_offset;
	const RailtypeInfo *rti = NULL;
	uint32 relocation = 0;
	uint32 ground_relocation = 0;
	BaseStation *st = NULL;
	const StationSpec *statspec = NULL;
	uint tile_layout = 0;

	if (HasStationRail(ti->tile)) {
		rti = GetRailTypeInfo(GetRailType(ti->tile));
		roadtypes = ROADTYPES_NONE;
		total_offset = rti->GetRailtypeSpriteOffset();

		if (IsCustomStationSpecIndex(ti->tile)) {
			/* look for customization */
			st = BaseStation::GetByTile(ti->tile);
			statspec = st->speclist[GetCustomStationSpecIndex(ti->tile)].spec;

			if (statspec != NULL) {
				tile_layout = GetStationGfx(ti->tile);

				if (HasBit(statspec->callback_mask, CBM_STATION_SPRITE_LAYOUT)) {
					uint16 callback = GetStationCallback(CBID_STATION_SPRITE_LAYOUT, 0, 0, statspec, st, ti->tile, INVALID_RAILTYPE);
					if (callback != CALLBACK_FAILED) tile_layout = (callback & ~1) + GetRailStationAxis(ti->tile);
				}

				/* Ensure the chosen tile layout is valid for this custom station */
				if (statspec->renderdata != NULL) {
					layout = &statspec->renderdata[tile_layout < statspec->tiles ? tile_layout : (uint)GetRailStationAxis(ti->tile)];
					if (!layout->NeedsPreprocessing()) {
						t = layout;
						layout = NULL;
					}
				}
			}
		}
	} else {
		roadtypes = IsRoadStop(ti->tile) ? GetRoadTypes(ti->tile) : ROADTYPES_NONE;
		total_offset = 0;
	}

	StationGfx gfx = GetStationGfx(ti->tile);
	if (IsAirport(ti->tile)) {
		gfx = GetAirportGfx(ti->tile);
		if (gfx >= NEW_AIRPORTTILE_OFFSET) {
			const AirportTileSpec *ats = AirportTileSpec::Get(gfx);
			if (ats->grf_prop.spritegroup[0] != NULL && DrawNewAirportTile(ti, Station::GetByTile(ti->tile), gfx, ats)) {
				return;
			}
			/* No sprite group (or no valid one) found, meaning no graphics associated.
			 * Use the substitute one instead */
			assert(ats->grf_prop.subst_id != INVALID_AIRPORTTILE);
			gfx = ats->grf_prop.subst_id;
		}
		switch (gfx) {
			case APT_RADAR_GRASS_FENCE_SW:
				t = &_station_display_datas_airport_radar_grass_fence_sw[GetAnimationFrame(ti->tile)];
				break;
			case APT_GRASS_FENCE_NE_FLAG:
				t = &_station_display_datas_airport_flag_grass_fence_ne[GetAnimationFrame(ti->tile)];
				break;
			case APT_RADAR_FENCE_SW:
				t = &_station_display_datas_airport_radar_fence_sw[GetAnimationFrame(ti->tile)];
				break;
			case APT_RADAR_FENCE_NE:
				t = &_station_display_datas_airport_radar_fence_ne[GetAnimationFrame(ti->tile)];
				break;
			case APT_GRASS_FENCE_NE_FLAG_2:
				t = &_station_display_datas_airport_flag_grass_fence_ne_2[GetAnimationFrame(ti->tile)];
				break;
		}
	}

	Owner owner = GetTileOwner(ti->tile);

	PaletteID palette;
	if (Company::IsValidID(owner)) {
		palette = COMPANY_SPRITE_COLOUR(owner);
	} else {
		/* Some stations are not owner by a company, namely oil rigs */
		palette = PALETTE_TO_GREY;
	}

	if (layout == NULL && (t == NULL || t->seq == NULL)) t = GetStationTileLayout(GetStationType(ti->tile), gfx);

	/* don't show foundation for docks */
	if (ti->tileh != SLOPE_FLAT && !IsDock(ti->tile)) {
		if (statspec != NULL && HasBit(statspec->flags, SSF_CUSTOM_FOUNDATIONS)) {
			/* Station has custom foundations.
			 * Check whether the foundation continues beyond the tile's upper sides. */
			uint edge_info = 0;
			int z;
			Slope slope = GetFoundationPixelSlope(ti->tile, &z);
			if (!HasFoundationNW(ti->tile, slope, z)) SetBit(edge_info, 0);
			if (!HasFoundationNE(ti->tile, slope, z)) SetBit(edge_info, 1);
			SpriteID image = GetCustomStationFoundationRelocation(statspec, st, ti->tile, tile_layout, edge_info);
			if (image == 0) goto draw_default_foundation;

			if (HasBit(statspec->flags, SSF_EXTENDED_FOUNDATIONS)) {
				/* Station provides extended foundations. */

				static const uint8 foundation_parts[] = {
					0, 0, 0, 0, // Invalid,  Invalid,   Invalid,   SLOPE_SW
					0, 1, 2, 3, // Invalid,  SLOPE_EW,  SLOPE_SE,  SLOPE_WSE
					0, 4, 5, 6, // Invalid,  SLOPE_NW,  SLOPE_NS,  SLOPE_NWS
					7, 8, 9     // SLOPE_NE, SLOPE_ENW, SLOPE_SEN
				};

				AddSortableSpriteToDraw(image + foundation_parts[ti->tileh], PAL_NONE, ti->x, ti->y, 16, 16, 7, ti->z);
			} else {
				/* Draw simple foundations, built up from 8 possible foundation sprites. */

				/* Each set bit represents one of the eight composite sprites to be drawn.
				 * 'Invalid' entries will not drawn but are included for completeness. */
				static const uint8 composite_foundation_parts[] = {
					/* Invalid  (00000000), Invalid   (11010001), Invalid   (11100100), SLOPE_SW  (11100000) */
					   0x00,                0xD1,                 0xE4,                 0xE0,
					/* Invalid  (11001010), SLOPE_EW  (11001001), SLOPE_SE  (11000100), SLOPE_WSE (11000000) */
					   0xCA,                0xC9,                 0xC4,                 0xC0,
					/* Invalid  (11010010), SLOPE_NW  (10010001), SLOPE_NS  (11100100), SLOPE_NWS (10100000) */
					   0xD2,                0x91,                 0xE4,                 0xA0,
					/* SLOPE_NE (01001010), SLOPE_ENW (00001001), SLOPE_SEN (01000100) */
					   0x4A,                0x09,                 0x44
				};

				uint8 parts = composite_foundation_parts[ti->tileh];

				/* If foundations continue beyond the tile's upper sides then
				 * mask out the last two pieces. */
				if (HasBit(edge_info, 0)) ClrBit(parts, 6);
				if (HasBit(edge_info, 1)) ClrBit(parts, 7);

				if (parts == 0) {
					/* We always have to draw at least one sprite to make sure there is a boundingbox and a sprite with the
					 * correct offset for the childsprites.
					 * So, draw the (completely empty) sprite of the default foundations. */
					goto draw_default_foundation;
				}

				StartSpriteCombine();
				for (int i = 0; i < 8; i++) {
					if (HasBit(parts, i)) {
						AddSortableSpriteToDraw(image + i, PAL_NONE, ti->x, ti->y, 16, 16, 7, ti->z);
					}
				}
				EndSpriteCombine();
			}

			OffsetGroundSprite(31, 1);
			ti->z += ApplyPixelFoundationToSlope(FOUNDATION_LEVELED, &ti->tileh);
		} else {
draw_default_foundation:
			DrawFoundation(ti, FOUNDATION_LEVELED);
		}
	}

	if (IsBuoy(ti->tile)) {
		DrawWaterClassGround(ti);
		SpriteID sprite = GetCanalSprite(CF_BUOY, ti->tile);
		if (sprite != 0) total_offset = sprite - SPR_IMG_BUOY;
	} else if (IsDock(ti->tile) || (IsOilRig(ti->tile) && IsTileOnWater(ti->tile))) {
		if (ti->tileh == SLOPE_FLAT) {
			DrawWaterClassGround(ti);
		} else {
			assert_tile(IsDock(ti->tile), ti->tile);
			TileIndex water_tile = ti->tile + TileOffsByDiagDir(GetDockDirection(ti->tile));
			WaterClass wc = GetWaterClass(water_tile);
			if (wc == WATER_CLASS_SEA) {
				DrawShoreTile(ti->tileh);
			} else {
				DrawClearLandTile(ti, 3);
			}
		}
	} else {
		if (layout != NULL) {
			/* Sprite layout which needs preprocessing */
			bool separate_ground = HasBit(statspec->flags, SSF_SEPARATE_GROUND);
			uint32 var10_values = layout->PrepareLayout(total_offset, rti->fallback_railtype, 0, 0, separate_ground);
			uint8 var10;
			FOR_EACH_SET_BIT(var10, var10_values) {
				uint32 var10_relocation = GetCustomStationRelocation(statspec, st, ti->tile, INVALID_RAILTYPE, var10);
				layout->ProcessRegisters(var10, var10_relocation, separate_ground);
			}
			tmp_rail_layout.seq = layout->GetLayout(&tmp_rail_layout.ground);
			t = &tmp_rail_layout;
			total_offset = 0;
		} else if (statspec != NULL) {
			/* Simple sprite layout */
			ground_relocation = relocation = GetCustomStationRelocation(statspec, st, ti->tile, INVALID_RAILTYPE, 0);
			if (HasBit(statspec->flags, SSF_SEPARATE_GROUND)) {
				ground_relocation = GetCustomStationRelocation(statspec, st, ti->tile, INVALID_RAILTYPE, 1);
			}
			ground_relocation += rti->fallback_railtype;
		}

		SpriteID image = t->ground.sprite;
		PaletteID pal  = t->ground.pal;
		RailTrackOffset overlay_offset;
		if (rti != NULL && rti->UsesOverlay() && SplitGroundSpriteForOverlay(ti, &image, &overlay_offset)) {
			SpriteID ground = GetCustomRailSprite(rti, ti->tile, RTSG_GROUND);
			DrawGroundSprite(image, PAL_NONE);
			DrawGroundSprite(ground + overlay_offset, PAL_NONE);

			if (_game_mode != GM_MENU && _settings_client.gui.show_track_reservation && HasStationReservation(ti->tile)) {
				SpriteID overlay = GetCustomRailSprite(rti, ti->tile, RTSG_OVERLAY);
				DrawGroundSprite(overlay + overlay_offset, PALETTE_CRASH);
			}
		} else {
			image += HasBit(image, SPRITE_MODIFIER_CUSTOM_SPRITE) ? ground_relocation : total_offset;
			if (HasBit(pal, SPRITE_MODIFIER_CUSTOM_SPRITE)) pal += ground_relocation;
			DrawGroundSprite(image, GroundSpritePaletteTransform(image, pal, palette));

			/* PBS debugging, draw reserved tracks darker */
			if (_game_mode != GM_MENU && _settings_client.gui.show_track_reservation && HasStationRail(ti->tile) && HasStationReservation(ti->tile)) {
				const RailtypeInfo *rti = GetRailTypeInfo(GetRailType(ti->tile));
				DrawGroundSprite(GetRailStationAxis(ti->tile) == AXIS_X ? rti->base_sprites.single_x : rti->base_sprites.single_y, PALETTE_CRASH);
			}
		}
	}

	if (HasStationRail(ti->tile) && HasRailCatenaryDrawn(GetRailType(ti->tile))) DrawRailCatenary(ti);

	if (HasBit(roadtypes, ROADTYPE_TRAM)) {
		Axis axis = GetRoadStopDir(ti->tile) == DIAGDIR_NE ? AXIS_X : AXIS_Y;
		DrawGroundSprite((HasBit(roadtypes, ROADTYPE_ROAD) ? SPR_TRAMWAY_OVERLAY : SPR_TRAMWAY_TRAM) + (axis ^ 1), PAL_NONE);
		DrawRoadCatenary(ti, axis == AXIS_X ? ROAD_X : ROAD_Y);
	}

	if (IsRailWaypoint(ti->tile)) {
		/* Don't offset the waypoint graphics; they're always the same. */
		total_offset = 0;
	}

	DrawRailTileSeq(ti, t, TO_BUILDINGS, total_offset, relocation, palette);
	DrawBridgeMiddle(ti);
}

void StationPickerDrawSprite(int x, int y, StationType st, RailType railtype, RoadType roadtype, int image)
{
	int32 total_offset = 0;
	PaletteID pal = COMPANY_SPRITE_COLOUR(_local_company);
	const DrawTileSprites *t = GetStationTileLayout(st, image);
	const RailtypeInfo *rti = NULL;

	if (railtype != INVALID_RAILTYPE) {
		rti = GetRailTypeInfo(railtype);
		total_offset = rti->GetRailtypeSpriteOffset();
	}

	SpriteID img = t->ground.sprite;
	RailTrackOffset overlay_offset;
	if (rti != NULL && rti->UsesOverlay() && SplitGroundSpriteForOverlay(NULL, &img, &overlay_offset)) {
		SpriteID ground = GetCustomRailSprite(rti, INVALID_TILE, RTSG_GROUND);
		DrawSprite(img, PAL_NONE, x, y);
		DrawSprite(ground + overlay_offset, PAL_NONE, x, y);
	} else {
		DrawSprite(img + total_offset, HasBit(img, PALETTE_MODIFIER_COLOUR) ? pal : PAL_NONE, x, y);
	}

	if (roadtype == ROADTYPE_TRAM) {
		DrawSprite(SPR_TRAMWAY_TRAM + (t->ground.sprite == SPR_ROAD_PAVED_STRAIGHT_X ? 1 : 0), PAL_NONE, x, y);
	}

	/* Default waypoint has no railtype specific sprites */
	DrawRailTileSeqInGUI(x, y, t, st == STATION_WAYPOINT ? 0 : total_offset, 0, pal);
}

static int GetSlopePixelZ_Station(TileIndex tile, uint x, uint y)
{
	return GetTileMaxPixelZ(tile);
}

static Foundation GetFoundation_Station(TileIndex tile, Slope tileh)
{
	return FlatteningFoundation(tileh);
}

static void GetTileDesc_Station(TileIndex tile, TileDesc *td)
{
	td->owner[0] = GetTileOwner(tile);
	if (IsDriveThroughStopTile(tile)) {
		Owner road_owner = INVALID_OWNER;
		Owner tram_owner = INVALID_OWNER;
		RoadTypes rts = GetRoadTypes(tile);
		if (HasBit(rts, ROADTYPE_ROAD)) road_owner = GetRoadOwner(tile, ROADTYPE_ROAD);
		if (HasBit(rts, ROADTYPE_TRAM)) tram_owner = GetRoadOwner(tile, ROADTYPE_TRAM);

		/* Is there a mix of owners? */
		if ((tram_owner != INVALID_OWNER && tram_owner != td->owner[0]) ||
				(road_owner != INVALID_OWNER && road_owner != td->owner[0])) {
			uint i = 1;
			if (road_owner != INVALID_OWNER) {
				td->owner_type[i] = STR_LAND_AREA_INFORMATION_ROAD_OWNER;
				td->owner[i] = road_owner;
				i++;
			}
			if (tram_owner != INVALID_OWNER) {
				td->owner_type[i] = STR_LAND_AREA_INFORMATION_TRAM_OWNER;
				td->owner[i] = tram_owner;
			}
		}
	}
	td->build_date = BaseStation::GetByTile(tile)->build_date;

	if (HasStationTileRail(tile)) {
		const StationSpec *spec = GetStationSpec(tile);

		if (spec != NULL) {
			td->station_class = StationClass::Get(spec->cls_id)->name;
			td->station_name  = spec->name;

			if (spec->grf_prop.grffile != NULL) {
				const GRFConfig *gc = GetGRFConfig(spec->grf_prop.grffile->grfid);
				td->grf = gc->GetName();
			}
		}

		const RailtypeInfo *rti = GetRailTypeInfo(GetRailType(tile));
		td->rail_speed = rti->max_speed;
		td->railtype = rti->strings.name;
	}

	if (IsAirport(tile)) {
		const AirportSpec *as = Station::GetByTile(tile)->airport.GetSpec();
		td->airport_class = AirportClass::Get(as->cls_id)->name;
		td->airport_name = as->name;

		const AirportTileSpec *ats = AirportTileSpec::GetByTile(tile);
		td->airport_tile_name = ats->name;

		if (as->grf_prop.grffile != NULL) {
			const GRFConfig *gc = GetGRFConfig(as->grf_prop.grffile->grfid);
			td->grf = gc->GetName();
		} else if (ats->grf_prop.grffile != NULL) {
			const GRFConfig *gc = GetGRFConfig(ats->grf_prop.grffile->grfid);
			td->grf = gc->GetName();
		}
	}

	StringID str;
	switch (GetStationType(tile)) {
		default: NOT_REACHED();
		case STATION_RAIL:     str = STR_LAI_STATION_DESCRIPTION_RAILROAD_STATION; break;
		case STATION_AIRPORT:
			str = (IsHangar(tile) ? STR_LAI_STATION_DESCRIPTION_AIRCRAFT_HANGAR : STR_LAI_STATION_DESCRIPTION_AIRPORT);
			break;
		case STATION_TRUCK:    str = STR_LAI_STATION_DESCRIPTION_TRUCK_LOADING_AREA; break;
		case STATION_BUS:      str = STR_LAI_STATION_DESCRIPTION_BUS_STATION; break;
		case STATION_OILRIG: {
			const Industry *i = Station::GetByTile(tile)->industry;
			const IndustrySpec *is = GetIndustrySpec(i->type);
			td->owner[0] = i->owner;
			str = is->name;
			if (is->grf_prop.grffile != NULL) td->grf = GetGRFConfig(is->grf_prop.grffile->grfid)->GetName();
			break;
		}
		case STATION_DOCK:     str = STR_LAI_STATION_DESCRIPTION_SHIP_DOCK; break;
		case STATION_BUOY:     str = STR_LAI_STATION_DESCRIPTION_BUOY; break;
		case STATION_WAYPOINT: str = STR_LAI_STATION_DESCRIPTION_WAYPOINT; break;
	}
	td->str = str;
}


static TrackStatus GetTileTrackStatus_Station(TileIndex tile, TransportType mode, uint sub_mode, DiagDirection side)
{
	TrackBits trackbits = TRACK_BIT_NONE;

	switch (mode) {
		case TRANSPORT_RAIL:
			if (HasStationRail(tile) && !IsStationTileBlocked(tile)) {
				trackbits = TrackToTrackBits(GetRailStationTrack(tile));
			}
			break;

		case TRANSPORT_WATER:
			/* buoy is coded as a station, it is always on open water */
			if (IsBuoy(tile)) {
				trackbits = TRACK_BIT_ALL;
				/* remove tracks that connect NE map edge */
				if (TileX(tile) == 0) trackbits &= ~(TRACK_BIT_X | TRACK_BIT_UPPER | TRACK_BIT_RIGHT);
				/* remove tracks that connect NW map edge */
				if (TileY(tile) == 0) trackbits &= ~(TRACK_BIT_Y | TRACK_BIT_LEFT | TRACK_BIT_UPPER);
			}
			break;

		case TRANSPORT_ROAD:
			if ((GetRoadTypes(tile) & sub_mode) != 0 && IsRoadStop(tile)) {
				DiagDirection dir = GetRoadStopDir(tile);
				Axis axis = DiagDirToAxis(dir);

				if (side != INVALID_DIAGDIR) {
					if (axis != DiagDirToAxis(side) || (IsStandardRoadStopTile(tile) && dir != side)) break;
				}

				trackbits = AxisToTrackBits(axis);
			}
			break;

		default:
			break;
	}

	return CombineTrackStatus(TrackBitsToTrackdirBits(trackbits), TRACKDIR_BIT_NONE);
}


static void TileLoop_Station(TileIndex tile)
{
	/* FIXME -- GetTileTrackStatus_Station -> animated stationtiles
	 * hardcoded.....not good */
	switch (GetStationType(tile)) {
		case STATION_AIRPORT:
			AirportTileAnimationTrigger(Station::GetByTile(tile), tile, AAT_TILELOOP);
			break;

		case STATION_DOCK:
			if (!IsTileFlat(tile)) break; // only handle water part
			FALLTHROUGH;

		case STATION_OILRIG: //(station part)
		case STATION_BUOY:
			TileLoop_Water(tile);
			break;

		default: break;
	}
}


void AnimateTile_Station(TileIndex tile)
{
	if (HasStationRail(tile)) {
		AnimateStationTile(tile);
		return;
	}

	if (IsAirport(tile)) {
		AnimateAirportTile(tile);
	}
}


static bool ClickTile_Station(TileIndex tile)
{
	const BaseStation *bst = BaseStation::GetByTile(tile);

	if (bst->facilities & FACIL_WAYPOINT) {
		ShowWaypointWindow(Waypoint::From(bst));
	} else if (IsHangar(tile)) {
		const Station *st = Station::From(bst);
		ShowDepotWindow(st->airport.GetHangarTile(st->airport.GetHangarNum(tile)), VEH_AIRCRAFT);
	} else {
		ShowStationViewWindow(bst->index);
	}
	return true;
}

static VehicleEnterTileStatus VehicleEnter_Station(Vehicle *v, TileIndex tile, int x, int y)
{
	if (v->type == VEH_TRAIN) {
		StationID station_id = GetStationIndex(tile);
		if (v->current_order.IsType(OT_GOTO_WAYPOINT) && v->current_order.GetDestination() == station_id && v->current_order.GetWaypointFlags() & OWF_REVERSE) {
			Train *t = Train::From(v);
			// reverse at waypoint
			if (t->reverse_distance == 0) {
				t->reverse_distance = t->gcache.cached_total_length;
				if (t->current_order.IsWaitTimetabled()) {
					t->DeleteUnreachedImplicitOrders();
					UpdateVehicleTimetable(t, true);
					t->last_station_visited = station_id;
					SetWindowDirty(WC_VEHICLE_VIEW, t->index);
					t->current_order.MakeWaiting();
					t->current_order.SetNonStopType(ONSF_NO_STOP_AT_ANY_STATION);
					return VETSB_CONTINUE;
				}
			}
		}
		if (HasBit(Train::From(v)->flags, VRF_BEYOND_PLATFORM_END)) return VETSB_CONTINUE;
		Train *front = Train::From(v)->First();
		if (!front->IsFrontEngine()) return VETSB_CONTINUE;
		if (!(v == front || HasBit(Train::From(v)->Previous()->flags, VRF_BEYOND_PLATFORM_END))) return VETSB_CONTINUE;
		if (!HasStationTileRail(tile)) return VETSB_CONTINUE;
		if (!front->current_order.ShouldStopAtStation(front, station_id, IsRailWaypoint(tile))) return VETSB_CONTINUE;

		int station_ahead;
		int station_length;
		int stop = GetTrainStopLocation(station_id, tile, Train::From(v), &station_ahead, &station_length, x, y);

		/* Stop whenever that amount of station ahead + the distance from the
		 * begin of the platform to the stop location is longer than the length
		 * of the platform. Station ahead 'includes' the current tile where the
		 * vehicle is on, so we need to subtract that. */
		if (stop + station_ahead - (int)TILE_SIZE >= station_length) return VETSB_CONTINUE;

		DiagDirection dir = DirToDiagDir(v->direction);

		x &= 0xF;
		y &= 0xF;

		if (DiagDirToAxis(dir) != AXIS_X) Swap(x, y);
		if (y == TILE_SIZE / 2) {
			if (dir != DIAGDIR_SE && dir != DIAGDIR_SW) x = TILE_SIZE - 1 - x;
			stop &= TILE_SIZE - 1;

			if (x == stop) {
				return VETSB_ENTERED_STATION | (VehicleEnterTileStatus)(station_id << VETS_STATION_ID_OFFSET); // enter station
			} else if (x < stop) {
				front->vehstatus |= VS_TRAIN_SLOWING;
				uint16 spd = max(0, (stop - x) * 20 - 15);
				if (spd < front->cur_speed) front->cur_speed = spd;
			}
		}
	} else if (v->type == VEH_ROAD) {
		RoadVehicle *rv = RoadVehicle::From(v);
		if (rv->state < RVSB_IN_ROAD_STOP && !IsReversingRoadTrackdir((Trackdir)rv->state) && rv->frame == 0) {
			if (IsRoadStop(tile) && rv->IsFrontEngine()) {
				/* Attempt to allocate a parking bay in a road stop */
				return RoadStop::GetByTile(tile, GetRoadStopType(tile))->Enter(rv) ? VETSB_CONTINUE : VETSB_CANNOT_ENTER;
			}
		}
	}

	return VETSB_CONTINUE;
}

/**
 * Run the watched cargo callback for all houses in the catchment area.
 * @param st Station.
 */
void TriggerWatchedCargoCallbacks(Station *st)
{
	/* Collect cargoes accepted since the last big tick. */
	CargoTypes cargoes = 0;
	for (CargoID cid = 0; cid < NUM_CARGO; cid++) {
		if (HasBit(st->goods[cid].status, GoodsEntry::GES_ACCEPTED_BIGTICK)) SetBit(cargoes, cid);
	}

	/* Anything to do? */
	if (cargoes == 0) return;

	/* Loop over all houses in the catchment. */
	BitmapTileIterator it(st->catchment_tiles);
	for (TileIndex tile = it; tile != INVALID_TILE; tile = ++it) {
		if (IsTileType(tile, MP_HOUSE)) {
			WatchedCargoCallback(tile, cargoes);
		}
	}
}

/**
 * This function is called for each station once every 250 ticks.
 * Not all stations will get the tick at the same time.
 * @param st the station receiving the tick.
 * @return true if the station is still valid (wasn't deleted)
 */
static bool StationHandleBigTick(BaseStation *st)
{
	if (!st->IsInUse()) {
		if (++st->delete_ctr >= 8) delete st;
		return false;
	}

	if (Station::IsExpected(st)) {
		TriggerWatchedCargoCallbacks(Station::From(st));

		for (CargoID i = 0; i < NUM_CARGO; i++) {
			ClrBit(Station::From(st)->goods[i].status, GoodsEntry::GES_ACCEPTED_BIGTICK);
		}
	}


	if ((st->facilities & FACIL_WAYPOINT) == 0) UpdateStationAcceptance(Station::From(st), true);

	return true;
}

static inline void byte_inc_sat(byte *p)
{
	byte b = *p + 1;
	if (b != 0) *p = b;
}

/**
 * Truncate the cargo by a specific amount.
 * @param cs The type of cargo to perform the truncation for.
 * @param ge The goods entry, of the station, to truncate.
 * @param amount The amount to truncate the cargo by.
 */
static void TruncateCargo(const CargoSpec *cs, GoodsEntry *ge, uint amount = UINT_MAX)
{
	/* If truncating also punish the source stations' ratings to
	 * decrease the flow of incoming cargo. */

	StationCargoAmountMap waiting_per_source;
	ge->cargo.Truncate(amount, &waiting_per_source);
	for (StationCargoAmountMap::iterator i(waiting_per_source.begin()); i != waiting_per_source.end(); ++i) {
		Station *source_station = Station::GetIfValid(i->first);
		if (source_station == NULL) continue;

		GoodsEntry &source_ge = source_station->goods[cs->Index()];
		source_ge.max_waiting_cargo = max(source_ge.max_waiting_cargo, i->second);
	}
}

static void UpdateStationRating(Station *st)
{
	bool waiting_changed = false;

	byte_inc_sat(&st->time_since_load);
	byte_inc_sat(&st->time_since_unload);

	const CargoSpec *cs;
	FOR_ALL_CARGOSPECS(cs) {
		GoodsEntry *ge = &st->goods[cs->Index()];
		/* Slowly increase the rating back to his original level in the case we
		 *  didn't deliver cargo yet to this station. This happens when a bribe
		 *  failed while you didn't moved that cargo yet to a station. */
		if (!ge->HasRating() && ge->rating < INITIAL_STATION_RATING) {
			ge->rating++;
		}

		/* Only change the rating if we are moving this cargo */
		if (ge->HasRating()) {
			byte_inc_sat(&ge->time_since_pickup);
			if (ge->time_since_pickup == 255 && _settings_game.order.selectgoods) {
				ClrBit(ge->status, GoodsEntry::GES_RATING);
				ge->last_speed = 0;
				TruncateCargo(cs, ge);
				waiting_changed = true;
				continue;
			}

			bool skip = false;
			int rating = 0;
			uint waiting = ge->cargo.AvailableCount();

			/* num_dests is at least 1 if there is any cargo as
			 * INVALID_STATION is also a destination.
			 */
			uint num_dests = (uint)ge->cargo.Packets()->MapSize();

			/* Average amount of cargo per next hop, but prefer solitary stations
			 * with only one or two next hops. They are allowed to have more
			 * cargo waiting per next hop.
			 * With manual cargo distribution waiting_avg = waiting / 2 as then
			 * INVALID_STATION is the only destination.
			 */
			uint waiting_avg = waiting / (num_dests + 1);

			if (HasBit(cs->callback_mask, CBM_CARGO_STATION_RATING_CALC)) {
				/* Perform custom station rating. If it succeeds the speed, days in transit and
				 * waiting cargo ratings must not be executed. */

				/* NewGRFs expect last speed to be 0xFF when no vehicle has arrived yet. */
				uint last_speed = ge->HasVehicleEverTriedLoading() ? ge->last_speed : 0xFF;

				uint32 var18 = min(ge->time_since_pickup, 0xFF) | (min(ge->max_waiting_cargo, 0xFFFF) << 8) | (min(last_speed, 0xFF) << 24);
				/* Convert to the 'old' vehicle types */
				uint32 var10 = (ge->last_vehicle_type == VEH_INVALID) ? 0x0 : (ge->last_vehicle_type + 0x10);
				uint16 callback = GetCargoCallback(CBID_CARGO_STATION_RATING_CALC, var10, var18, cs);
				if (callback != CALLBACK_FAILED) {
					skip = true;
					rating = GB(callback, 0, 14);

					/* Simulate a 15 bit signed value */
					if (HasBit(callback, 14)) rating -= 0x4000;
				}
			}

			if (!skip) {
				int b = ge->last_speed - 85;
				if (b >= 0) rating += b >> 2;

				uint waittime = ge->time_since_pickup;
				if (_settings_game.station.cargo_class_rating_wait_time) {
					if (cs->classes & CC_PASSENGERS) {
						waittime *= 3;
					} else if (cs->classes & CC_REFRIGERATED) {
						waittime *= 2;
					} else if (cs->classes & (CC_MAIL | CC_ARMOURED | CC_EXPRESS)) {
						waittime += (waittime >> 1);
					} else if (cs->classes & (CC_BULK | CC_LIQUID)) {
						waittime >>= 2;
					}
				}
				if (ge->last_vehicle_type == VEH_SHIP) waittime >>= 2;
				if (waittime <= 21) rating += 25;
				if (waittime <= 12) rating += 25;
				if (waittime <= 6) rating += 45;
				if (waittime <= 3) rating += 35;

				rating -= 90;
				if (ge->max_waiting_cargo <= 1500) rating += 55;
				if (ge->max_waiting_cargo <= 1000) rating += 35;
				if (ge->max_waiting_cargo <= 600) rating += 10;
				if (ge->max_waiting_cargo <= 300) rating += 20;
				if (ge->max_waiting_cargo <= 100) rating += 10;
			}

			if (Company::IsValidID(st->owner) && HasBit(st->town->statues, st->owner)) rating += 26;

			byte age = ge->last_age;
			if (age < 3) rating += 10;
			if (age < 2) rating += 10;
			if (age < 1) rating += 13;

			{
				int or_ = ge->rating; // old rating

				/* only modify rating in steps of -2, -1, 0, 1 or 2 */
				ge->rating = rating = or_ + Clamp(Clamp(rating, 0, 255) - or_, -2, 2);

				/* if rating is <= 64 and more than 100 items waiting on average per destination,
				 * remove some random amount of goods from the station */
				if (rating <= 64 && waiting_avg >= 100) {
					int dec = Random() & 0x1F;
					if (waiting_avg < 200) dec &= 7;
					waiting -= (dec + 1) * num_dests;
					waiting_changed = true;
				}

				/* if rating is <= 127 and there are any items waiting, maybe remove some goods. */
				if (rating <= 127 && waiting != 0) {
					uint32 r = Random();
					if (rating <= (int)GB(r, 0, 7)) {
						/* Need to have int, otherwise it will just overflow etc. */
						waiting = max((int)waiting - (int)((GB(r, 8, 2) - 1) * num_dests), 0);
						waiting_changed = true;
					}
				}

				/* At some point we really must cap the cargo. Previously this
				 * was a strict 4095, but now we'll have a less strict, but
				 * increasingly aggressive truncation of the amount of cargo. */
				static const uint WAITING_CARGO_THRESHOLD  = 1 << 12;
				static const uint WAITING_CARGO_CUT_FACTOR = 1 <<  6;
				static const uint MAX_WAITING_CARGO        = 1 << 15;

				if (waiting > WAITING_CARGO_THRESHOLD) {
					uint difference = waiting - WAITING_CARGO_THRESHOLD;
					waiting -= (difference / WAITING_CARGO_CUT_FACTOR);

					waiting = min(waiting, MAX_WAITING_CARGO);
					waiting_changed = true;
				}

				/* We can't truncate cargo that's already reserved for loading.
				 * Thus StoredCount() here. */
				if (waiting_changed && waiting < ge->cargo.AvailableCount()) {
					/* Feed back the exact own waiting cargo at this station for the
					 * next rating calculation. */
					ge->max_waiting_cargo = 0;

					TruncateCargo(cs, ge, ge->cargo.AvailableCount() - waiting);
				} else {
					/* If the average number per next hop is low, be more forgiving. */
					ge->max_waiting_cargo = waiting_avg;
				}
			}
		}
	}

	StationID index = st->index;
	if (waiting_changed) {
		SetWindowDirty(WC_STATION_VIEW, index); // update whole window
	} else {
		SetWindowWidgetDirty(WC_STATION_VIEW, index, WID_SV_ACCEPT_RATING_LIST); // update only ratings list
	}
}

/**
 * Reroute cargo of type c at station st or in any vehicles unloading there.
 * Make sure the cargo's new next hop is neither "avoid" nor "avoid2".
 * @param st Station to be rerouted at.
 * @param c Type of cargo.
 * @param avoid Original next hop of cargo, avoid this.
 * @param avoid2 Another station to be avoided when rerouting.
 */
void RerouteCargo(Station *st, CargoID c, StationID avoid, StationID avoid2)
{
	GoodsEntry &ge = st->goods[c];

	/* Reroute cargo in station. */
	ge.cargo.Reroute(UINT_MAX, &ge.cargo, avoid, avoid2, &ge);

	/* Reroute cargo staged to be transferred. */
	for (Vehicle *v : st->loading_vehicles) {
		for (; v != NULL; v = v->Next()) {
			if (v->cargo_type != c) continue;
			v->cargo.Reroute(UINT_MAX, &v->cargo, avoid, avoid2, &ge);
		}
	}
}

/**
 * Check all next hops of cargo packets in this station for existence of a
 * a valid link they may use to travel on. Reroute any cargo not having a valid
 * link and remove timed out links found like this from the linkgraph. We're
 * not all links here as that is expensive and useless. A link no one is using
 * doesn't hurt either.
 * @param from Station to check.
 */
void DeleteStaleLinks(Station *from)
{
	for (CargoID c = 0; c < NUM_CARGO; ++c) {
		const bool auto_distributed = (_settings_game.linkgraph.GetDistributionType(c) != DT_MANUAL);
		GoodsEntry &ge = from->goods[c];
		LinkGraph *lg = LinkGraph::GetIfValid(ge.link_graph);
		if (lg == NULL) continue;
		Node node = (*lg)[ge.node];
		for (EdgeIterator it(node.Begin()); it != node.End();) {
			Edge edge = it->second;
			Station *to = Station::Get((*lg)[it->first].Station());
			assert(to->goods[c].node == it->first);
			++it; // Do that before removing the edge. Anything else may crash.
			assert(_date >= edge.LastUpdate());
			uint timeout = max<uint>((LinkGraph::MIN_TIMEOUT_DISTANCE + (DistanceManhattan(from->xy, to->xy) >> 3)) / _settings_game.economy.day_length_factor, 1);
			if ((uint)(_date - edge.LastUpdate()) > timeout) {
				bool updated = false;

				if (auto_distributed) {
					/* Have all vehicles refresh their next hops before deciding to
					 * remove the node. */
					OrderList *l;
					std::vector<Vehicle *> vehicles;
					FOR_ALL_ORDER_LISTS(l) {
						bool found_from = false;
						bool found_to = false;
						for (Order *order = l->GetFirstOrder(); order != NULL; order = order->next) {
							if (!order->IsType(OT_GOTO_STATION) && !order->IsType(OT_IMPLICIT)) continue;
							if (order->GetDestination() == from->index) {
								found_from = true;
								if (found_to) break;
							} else if (order->GetDestination() == to->index) {
								found_to = true;
								if (found_from) break;
							}
						}
						if (!found_to || !found_from) continue;
						vehicles.push_back(l->GetFirstSharedVehicle());
					}

					auto iter = vehicles.begin();
					while (iter != vehicles.end()) {
						Vehicle *v = *iter;

						LinkRefresher::Run(v, false); // Don't allow merging. Otherwise lg might get deleted.
						if (edge.LastUpdate() == _date) {
							updated = true;
							break;
						}

						Vehicle *next_shared = v->NextShared();
						if (next_shared) {
							*iter = next_shared;
							++iter;
						} else {
							iter = vehicles.erase(iter);
						}

						if (iter == vehicles.end()) iter = vehicles.begin();
					}
				}

				if (!updated) {
					/* If it's still considered dead remove it. */
					node.RemoveEdge(to->goods[c].node);
					ge.flows.DeleteFlows(to->index);
					RerouteCargo(from, c, to->index, from->index);
				}
			} else if (edge.LastUnrestrictedUpdate() != INVALID_DATE && (uint)(_date - edge.LastUnrestrictedUpdate()) > timeout) {
				edge.Restrict();
				ge.flows.RestrictFlows(to->index);
				RerouteCargo(from, c, to->index, from->index);
			} else if (edge.LastRestrictedUpdate() != INVALID_DATE && (uint)(_date - edge.LastRestrictedUpdate()) > timeout) {
				edge.Release();
			}
		}
		assert(_date >= lg->LastCompression());
		if ((uint)(_date - lg->LastCompression()) > max<uint>(LinkGraph::COMPRESSION_INTERVAL / _settings_game.economy.day_length_factor, 1)) {
			lg->Compress();
		}
	}
}

/**
 * Increase capacity for a link stat given by station cargo and next hop.
 * @param st Station to get the link stats from.
 * @param cargo Cargo to increase stat for.
 * @param next_station_id Station the consist will be travelling to next.
 * @param capacity Capacity to add to link stat.
 * @param usage Usage to add to link stat.
 * @param mode Update mode to be applied.
 */
void IncreaseStats(Station *st, CargoID cargo, StationID next_station_id, uint capacity, uint usage, EdgeUpdateMode mode)
{
	GoodsEntry &ge1 = st->goods[cargo];
	Station *st2 = Station::Get(next_station_id);
	GoodsEntry &ge2 = st2->goods[cargo];
	LinkGraph *lg = NULL;
	if (ge1.link_graph == INVALID_LINK_GRAPH) {
		if (ge2.link_graph == INVALID_LINK_GRAPH) {
			if (LinkGraph::CanAllocateItem()) {
				lg = new LinkGraph(cargo);
				LinkGraphSchedule::instance.Queue(lg);
				ge2.link_graph = lg->index;
				ge2.node = lg->AddNode(st2);
			} else {
				DEBUG(misc, 0, "Can't allocate link graph");
			}
		} else {
			lg = LinkGraph::Get(ge2.link_graph);
		}
		if (lg) {
			ge1.link_graph = lg->index;
			ge1.node = lg->AddNode(st);
		}
	} else if (ge2.link_graph == INVALID_LINK_GRAPH) {
		lg = LinkGraph::Get(ge1.link_graph);
		ge2.link_graph = lg->index;
		ge2.node = lg->AddNode(st2);
	} else {
		lg = LinkGraph::Get(ge1.link_graph);
		if (ge1.link_graph != ge2.link_graph) {
			LinkGraph *lg2 = LinkGraph::Get(ge2.link_graph);
			if (lg->Size() < lg2->Size()) {
				LinkGraphSchedule::instance.Unqueue(lg);
				lg2->Merge(lg); // Updates GoodsEntries of lg
				lg = lg2;
			} else {
				LinkGraphSchedule::instance.Unqueue(lg2);
				lg->Merge(lg2); // Updates GoodsEntries of lg2
			}
		}
	}
	if (lg != NULL) {
		(*lg)[ge1.node].UpdateEdge(ge2.node, capacity, usage, mode);
	}
}

/* called for every station each tick */
static void StationHandleSmallTick(BaseStation *st)
{
	if ((st->facilities & FACIL_WAYPOINT) != 0 || !st->IsInUse()) return;

	byte b = st->delete_ctr + 1;
	if (b >= STATION_RATING_TICKS) b = 0;
	st->delete_ctr = b;

	if (b == 0) UpdateStationRating(Station::From(st));
}

void OnTick_Station()
{
	if (_game_mode == GM_EDITOR) return;

	BaseStation *st;
	FOR_ALL_BASE_STATIONS(st) {
		StationHandleSmallTick(st);

		/* Clean up the link graph about once a week. */
		if (Station::IsExpected(st) && (_tick_counter + st->index) % STATION_LINKGRAPH_TICKS == 0) {
			DeleteStaleLinks(Station::From(st));
		};

		/* Run STATION_ACCEPTANCE_TICKS = 250 tick interval trigger for station animation.
		 * Station index is included so that triggers are not all done
		 * at the same time. */
		if ((_tick_counter + st->index) % STATION_ACCEPTANCE_TICKS == 0) {
			/* Stop processing this station if it was deleted */
			if (!StationHandleBigTick(st)) continue;
			TriggerStationAnimation(st, st->xy, SAT_250_TICKS);
			if (Station::IsExpected(st)) AirportAnimationTrigger(Station::From(st), AAT_STATION_250_TICKS);
		}
	}
}

/** Monthly loop for stations. */
void StationMonthlyLoop()
{
	Station *st;

	FOR_ALL_STATIONS(st) {
		for (CargoID i = 0; i < NUM_CARGO; i++) {
			GoodsEntry *ge = &st->goods[i];
			SB(ge->status, GoodsEntry::GES_LAST_MONTH, 1, GB(ge->status, GoodsEntry::GES_CURRENT_MONTH, 1));
			ClrBit(ge->status, GoodsEntry::GES_CURRENT_MONTH);
		}
	}
}


void ModifyStationRatingAround(TileIndex tile, Owner owner, int amount, uint radius)
{
	ForAllStationsRadius(tile, radius, [&](Station *st) {
		if (st->owner == owner) {
			for (CargoID i = 0; i < NUM_CARGO; i++) {
				GoodsEntry *ge = &st->goods[i];

				if (ge->status != 0) {
					ge->rating = Clamp(ge->rating + amount, 0, 255);
				}
			}
		}
	});
}

static uint UpdateStationWaiting(Station *st, CargoID type, uint amount, SourceType source_type, SourceID source_id)
{
	/* We can't allocate a CargoPacket? Then don't do anything
	 * at all; i.e. just discard the incoming cargo. */
	if (!CargoPacket::CanAllocateItem()) return 0;

	GoodsEntry &ge = st->goods[type];
	amount += ge.amount_fract;
	ge.amount_fract = GB(amount, 0, 8);

	amount >>= 8;
	/* No new "real" cargo item yet. */
	if (amount == 0) return 0;

	StationID next = ge.GetVia(st->index);
	ge.cargo.Append(new CargoPacket(st->index, st->xy, amount, source_type, source_id), next);
	LinkGraph *lg = NULL;
	if (ge.link_graph == INVALID_LINK_GRAPH) {
		if (LinkGraph::CanAllocateItem()) {
			lg = new LinkGraph(type);
			LinkGraphSchedule::instance.Queue(lg);
			ge.link_graph = lg->index;
			ge.node = lg->AddNode(st);
		} else {
			DEBUG(misc, 0, "Can't allocate link graph");
		}
	} else {
		lg = LinkGraph::Get(ge.link_graph);
	}
	if (lg != NULL) (*lg)[ge.node].UpdateSupply(amount);

	if (!ge.HasRating()) {
		InvalidateWindowData(WC_STATION_LIST, st->index);
		SetBit(ge.status, GoodsEntry::GES_RATING);
	}

	TriggerStationRandomisation(st, st->xy, SRT_NEW_CARGO, type);
	TriggerStationAnimation(st, st->xy, SAT_NEW_CARGO, type);
	AirportAnimationTrigger(st, AAT_STATION_NEW_CARGO, type);

	SetWindowDirty(WC_STATION_VIEW, st->index);
	st->MarkTilesDirty(true);
	return amount;
}

static bool IsUniqueStationName(const char *name)
{
	const Station *st;

	FOR_ALL_STATIONS(st) {
		if (st->name != NULL && strcmp(st->name, name) == 0) return false;
	}

	return true;
}

/**
 * Rename a station
 * @param tile unused
 * @param flags operation to perform
 * @param p1 station ID that is to be renamed
 * @param p2 unused
 * @param text the new name or an empty string when resetting to the default
 * @return the cost of this operation or an error
 */
CommandCost CmdRenameStation(TileIndex tile, DoCommandFlag flags, uint32 p1, uint32 p2, const char *text)
{
	Station *st = Station::GetIfValid(p1);
	if (st == NULL) return CMD_ERROR;

	CommandCost ret = CheckOwnership(st->owner);
	if (ret.Failed()) return ret;

	bool reset = StrEmpty(text);

	if (!reset) {
		if (Utf8StringLength(text) >= MAX_LENGTH_STATION_NAME_CHARS) return CMD_ERROR;
		if (!IsUniqueStationName(text)) return_cmd_error(STR_ERROR_NAME_MUST_BE_UNIQUE);
	}

	if (flags & DC_EXEC) {
		free(st->name);
		st->name = reset ? NULL : stredup(text);

		st->UpdateVirtCoord();
		InvalidateWindowData(WC_STATION_LIST, st->owner, 1);
	}

	return CommandCost();
}

static void AddNearbyStationsByCatchment(TileIndex tile, StationList *stations, StationList &nearby)
{
	for (Station *st : nearby) {
		if (st->TileIsInCatchment(tile)) stations->insert(st);
	}
}

/**
 * Find all stations around a rectangular producer (industry, house, headquarter, ...)
 *
 * @param location The location/area of the producer
 * @param[out] stations The list to store the stations in
 * @param use_nearby Use nearby station list of industry/town associated with location.tile
 */
void FindStationsAroundTiles(const TileArea &location, StationList * const stations, bool use_nearby)
{
	if (use_nearby) {
		/* Industries and towns maintain a list of nearby stations */
		if (IsTileType(location.tile, MP_INDUSTRY)) {
			/* Industry nearby stations are already filtered by catchment. */
			*stations = Industry::GetByTile(location.tile)->stations_near;
			return;
		} else if (IsTileType(location.tile, MP_HOUSE)) {
			/* Town nearby stations need to be filtered per tile. */
			assert(location.w == 1 && location.h == 1);
			AddNearbyStationsByCatchment(location.tile, stations, Town::GetByTile(location.tile)->stations_near);
			return;
		}
	}

	/* Not using, or don't have a nearby stations list, so we need to scan. */
	uint x = TileX(location.tile);
	uint y = TileY(location.tile);

	btree::btree_set<StationID> seen_stations;

	/* Scan an area around the building covering the maximum possible station
	 * to find the possible nearby stations. */
	uint max_c = _settings_game.station.modified_catchment ? MAX_CATCHMENT : CA_UNMODIFIED;
	max_c += _settings_game.station.catchment_increase;
	TileArea ta(TileXY(max<int>(0, x - max_c), max<int>(0, y - max_c)), TileXY(min<int>(MapMaxX(), x + location.w + max_c), min<int>(MapMaxY(), y + location.h + max_c)));
	TILE_AREA_LOOP(tile, ta) {
		if (IsTileType(tile, MP_STATION)) seen_stations.insert(GetStationIndex(tile));
	}

	for (StationID stationid : seen_stations) {
		Station *st = Station::GetIfValid(stationid);
		if (st == NULL) continue; /* Waypoint */

		/* Check if station is attached to an industry */
		if (!_settings_game.station.serve_neutral_industries && st->industry != NULL) continue;

		/* Test if the tile is within the station's catchment */
		TILE_AREA_LOOP(tile, location) {
			if (st->TileIsInCatchment(tile)) {
				stations->insert(st);
				break;
			}
		}
	}
}

/**
 * Run a tile loop to find stations around a tile, on demand. Cache the result for further requests
 * @return pointer to a StationList containing all stations found
 */
const StationList *StationFinder::GetStations()
{
	if (this->tile != INVALID_TILE) {
		FindStationsAroundTiles(*this, &this->stations);
		this->tile = INVALID_TILE;
	}
	return &this->stations;
}

uint MoveGoodsToStation(CargoID type, uint amount, SourceType source_type, SourceID source_id, const StationList *all_stations)
{
	/* Return if nothing to do. Also the rounding below fails for 0. */
	if (amount == 0) return 0;

	Station *st1 = NULL;   // Station with best rating
	Station *st2 = NULL;   // Second best station
	uint best_rating1 = 0; // rating of st1
	uint best_rating2 = 0; // rating of st2

	for (Station *st : *all_stations) {
		/* Is the station reserved exclusively for somebody else? */
		if (st->owner != OWNER_NONE && st->town->exclusive_counter > 0 && st->town->exclusivity != st->owner) continue;

		if (st->goods[type].rating == 0) continue; // Lowest possible rating, better not to give cargo anymore

		if (_settings_game.order.selectgoods && !st->goods[type].HasVehicleEverTriedLoading()) continue; // Selectively servicing stations, and not this one

		if (IsCargoInClass(type, CC_PASSENGERS)) {
			if (st->facilities == FACIL_TRUCK_STOP) continue; // passengers are never served by just a truck stop
		} else {
			if (st->facilities == FACIL_BUS_STOP) continue; // non-passengers are never served by just a bus stop
		}

		/* This station can be used, add it to st1/st2 */
		if (st1 == NULL || st->goods[type].rating >= best_rating1) {
			st2 = st1; best_rating2 = best_rating1; st1 = st; best_rating1 = st->goods[type].rating;
		} else if (st2 == NULL || st->goods[type].rating >= best_rating2) {
			st2 = st; best_rating2 = st->goods[type].rating;
		}
	}

	/* no stations around at all? */
	if (st1 == NULL) return 0;

	/* From now we'll calculate with fractal cargo amounts.
	 * First determine how much cargo we really have. */
	amount *= best_rating1 + 1;

	if (st2 == NULL) {
		/* only one station around */
		return UpdateStationWaiting(st1, type, amount, source_type, source_id);
	}

	/* several stations around, the best two (highest rating) are in st1 and st2 */
	assert(st1 != NULL);
	assert(st2 != NULL);
	assert(best_rating1 != 0 || best_rating2 != 0);

	/* Then determine the amount the worst station gets. We do it this way as the
	 * best should get a bonus, which in this case is the rounding difference from
	 * this calculation. In reality that will mean the bonus will be pretty low.
	 * Nevertheless, the best station should always get the most cargo regardless
	 * of rounding issues. */
	uint worst_cargo = amount * best_rating2 / (best_rating1 + best_rating2);
	assert(worst_cargo <= (amount - worst_cargo));

	/* And then send the cargo to the stations! */
	uint moved = UpdateStationWaiting(st1, type, amount - worst_cargo, source_type, source_id);
	/* These two UpdateStationWaiting's can't be in the statement as then the order
	 * of execution would be undefined and that could cause desyncs with callbacks. */
	return moved + UpdateStationWaiting(st2, type, worst_cargo, source_type, source_id);
}

void BuildOilRig(TileIndex tile)
{
	if (!Station::CanAllocateItem()) {
		DEBUG(misc, 0, "Can't allocate station for oilrig at 0x%X, reverting to oilrig only", tile);
		return;
	}

	Station *st = new Station(tile);
	_station_kdtree.Insert(st->index);
	st->town = ClosestTownFromTile(tile, UINT_MAX);

	st->string_id = GenerateStationName(st, tile, STATIONNAMING_OILRIG);

	assert_tile(IsTileType(tile, MP_INDUSTRY), tile);
	/* Mark industry as associated both ways */
	st->industry = Industry::GetByTile(tile);
	st->industry->neutral_station = st;
	DeleteAnimatedTile(tile);
	MakeOilrig(tile, st->index, GetWaterClass(tile));

	st->owner = OWNER_NONE;
	st->airport.type = AT_OILRIG;
	st->airport.Add(tile);
	st->dock_station.tile = tile;
	st->facilities = FACIL_AIRPORT;

	if (!Dock::CanAllocateItem()) {
		DEBUG(misc, 0, "Can't allocate dock for oilrig at 0x%X, reverting to oilrig with airport only", tile);
	} else {
		st->docks = new Dock(tile, tile + ToTileIndexDiff({1, 0}));
		st->dock_station.tile = tile;
		st->facilities |= FACIL_DOCK;
	}

	st->build_date = _date;

	st->rect.BeforeAddTile(tile, StationRect::ADD_FORCE);

	st->UpdateVirtCoord();
	_viewport_sign_kdtree.Insert(ViewportSignKdtreeItem::MakeStation(st->index));
	st->RecomputeCatchment();
	UpdateStationAcceptance(st, false);
	ZoningMarkDirtyStationCoverageArea(st);
}

void DeleteOilRig(TileIndex tile)
{
	Station *st = Station::GetByTile(tile);
	ZoningMarkDirtyStationCoverageArea(st);

	MakeWaterKeepingClass(tile, OWNER_NONE);

	st->dock_station.tile = INVALID_TILE;
	if (st->docks != NULL) {
		delete st->docks;
		st->docks = NULL;
	}
	st->airport.Clear();
	st->facilities &= ~(FACIL_AIRPORT | FACIL_DOCK);
	st->airport.flags = 0;

	st->rect.AfterRemoveTile(st, tile);

	st->UpdateVirtCoord();
	st->RecomputeCatchment();
	if (!st->IsInUse()) delete st;
}

static void ChangeTileOwner_Station(TileIndex tile, Owner old_owner, Owner new_owner)
{
	if (IsRoadStopTile(tile)) {
		for (RoadType rt = ROADTYPE_ROAD; rt < ROADTYPE_END; rt++) {
			/* Update all roadtypes, no matter if they are present */
			if (GetRoadOwner(tile, rt) == old_owner) {
				if (HasTileRoadType(tile, rt)) {
					/* A drive-through road-stop has always two road bits. No need to dirty windows here, we'll redraw the whole screen anyway. */
					Company::Get(old_owner)->infrastructure.road[rt] -= 2;
					if (new_owner != INVALID_OWNER) Company::Get(new_owner)->infrastructure.road[rt] += 2;
				}
				SetRoadOwner(tile, rt, new_owner == INVALID_OWNER ? OWNER_NONE : new_owner);
			}
		}
	}

	if (!IsTileOwner(tile, old_owner)) return;

	if (new_owner != INVALID_OWNER) {
		/* Update company infrastructure counts. Only do it here
		 * if the new owner is valid as otherwise the clear
		 * command will do it for us. No need to dirty windows
		 * here, we'll redraw the whole screen anyway.*/
		Company *old_company = Company::Get(old_owner);
		Company *new_company = Company::Get(new_owner);

		/* Update counts for underlying infrastructure. */
		switch (GetStationType(tile)) {
			case STATION_RAIL:
			case STATION_WAYPOINT:
				if (!IsStationTileBlocked(tile)) {
					old_company->infrastructure.rail[GetRailType(tile)]--;
					new_company->infrastructure.rail[GetRailType(tile)]++;
				}
				break;

			case STATION_BUS:
			case STATION_TRUCK:
				/* Road stops were already handled above. */
				break;

			case STATION_BUOY:
			case STATION_DOCK:
				if (GetWaterClass(tile) == WATER_CLASS_CANAL) {
					old_company->infrastructure.water--;
					new_company->infrastructure.water++;
				}
				break;

			default:
				break;
		}

		/* Update station tile count. */
		if (!IsBuoy(tile) && !IsAirport(tile)) {
			old_company->infrastructure.station--;
			new_company->infrastructure.station++;
		}

		/* for buoys, owner of tile is owner of water, st->owner == OWNER_NONE */
		SetTileOwner(tile, new_owner);
		InvalidateWindowClassesData(WC_STATION_LIST, 0);
	} else {
		if (IsDriveThroughStopTile(tile)) {
			/* Remove the drive-through road stop */
			DoCommand(tile, 1 | 1 << 8, (GetStationType(tile) == STATION_TRUCK) ? ROADSTOP_TRUCK : ROADSTOP_BUS, DC_EXEC | DC_BANKRUPT, CMD_REMOVE_ROAD_STOP);
			assert_tile(IsTileType(tile, MP_ROAD), tile);
			/* Change owner of tile and all roadtypes */
			ChangeTileOwner(tile, old_owner, new_owner);
		} else {
			DoCommand(tile, 0, 0, DC_EXEC | DC_BANKRUPT, CMD_LANDSCAPE_CLEAR);
			/* Set tile owner of water under (now removed) buoy and dock to OWNER_NONE.
			 * Update owner of buoy if it was not removed (was in orders).
			 * Do not update when owned by OWNER_WATER (sea and rivers). */
			if ((IsTileType(tile, MP_WATER) || IsBuoyTile(tile)) && IsTileOwner(tile, old_owner)) SetTileOwner(tile, OWNER_NONE);
		}
	}
}

/**
 * Check if a drive-through road stop tile can be cleared.
 * Road stops built on town-owned roads check the conditions
 * that would allow clearing of the original road.
 * @param tile road stop tile to check
 * @param flags command flags
 * @return true if the road can be cleared
 */
static bool CanRemoveRoadWithStop(TileIndex tile, DoCommandFlag flags)
{
	/* Yeah... water can always remove stops, right? */
	if (_current_company == OWNER_WATER) return true;

	RoadTypes rts = GetRoadTypes(tile);
	if (HasBit(rts, ROADTYPE_TRAM)) {
		Owner tram_owner = GetRoadOwner(tile, ROADTYPE_TRAM);
		if (tram_owner != OWNER_NONE && CheckOwnership(tram_owner).Failed()) return false;
	}
	if (HasBit(rts, ROADTYPE_ROAD)) {
		Owner road_owner = GetRoadOwner(tile, ROADTYPE_ROAD);
		if (road_owner != OWNER_TOWN) {
			if (road_owner != OWNER_NONE && CheckOwnership(road_owner).Failed()) return false;
		} else {
			if (CheckAllowRemoveRoad(tile, GetAnyRoadBits(tile, ROADTYPE_ROAD), OWNER_TOWN, ROADTYPE_ROAD, flags).Failed()) return false;
		}
	}

	return true;
}

/**
 * Clear a single tile of a station.
 * @param tile The tile to clear.
 * @param flags The DoCommand flags related to the "command".
 * @return The cost, or error of clearing.
 */
CommandCost ClearTile_Station(TileIndex tile, DoCommandFlag flags)
{
	if (flags & DC_AUTO) {
		switch (GetStationType(tile)) {
			default: break;
			case STATION_RAIL:     return_cmd_error(STR_ERROR_MUST_DEMOLISH_RAILROAD);
			case STATION_WAYPOINT: return_cmd_error(STR_ERROR_BUILDING_MUST_BE_DEMOLISHED);
			case STATION_AIRPORT:  return_cmd_error(STR_ERROR_MUST_DEMOLISH_AIRPORT_FIRST);
			case STATION_TRUCK:    return_cmd_error(HasTileRoadType(tile, ROADTYPE_TRAM) ? STR_ERROR_MUST_DEMOLISH_CARGO_TRAM_STATION_FIRST : STR_ERROR_MUST_DEMOLISH_TRUCK_STATION_FIRST);
			case STATION_BUS:      return_cmd_error(HasTileRoadType(tile, ROADTYPE_TRAM) ? STR_ERROR_MUST_DEMOLISH_PASSENGER_TRAM_STATION_FIRST : STR_ERROR_MUST_DEMOLISH_BUS_STATION_FIRST);
			case STATION_BUOY:     return_cmd_error(STR_ERROR_BUOY_IN_THE_WAY);
			case STATION_DOCK:     return_cmd_error(STR_ERROR_MUST_DEMOLISH_DOCK_FIRST);
			case STATION_OILRIG:
				SetDParam(1, STR_INDUSTRY_NAME_OIL_RIG);
				return_cmd_error(STR_ERROR_GENERIC_OBJECT_IN_THE_WAY);
		}
	}

	switch (GetStationType(tile)) {
		case STATION_RAIL:     return RemoveRailStation(tile, flags);
		case STATION_WAYPOINT: return RemoveRailWaypoint(tile, flags);
		case STATION_AIRPORT:  return RemoveAirport(tile, flags);
		case STATION_TRUCK:
			if (IsDriveThroughStopTile(tile) && !CanRemoveRoadWithStop(tile, flags)) {
				return_cmd_error(STR_ERROR_MUST_DEMOLISH_TRUCK_STATION_FIRST);
			}
			return RemoveRoadStop(tile, flags);
		case STATION_BUS:
			if (IsDriveThroughStopTile(tile) && !CanRemoveRoadWithStop(tile, flags)) {
				return_cmd_error(STR_ERROR_MUST_DEMOLISH_BUS_STATION_FIRST);
			}
			return RemoveRoadStop(tile, flags);
		case STATION_BUOY:     return RemoveBuoy(tile, flags);
		case STATION_DOCK:     return RemoveDock(tile, flags);
		default: break;
	}

	return CMD_ERROR;
}

static CommandCost TerraformTile_Station(TileIndex tile, DoCommandFlag flags, int z_new, Slope tileh_new)
{
	if (_settings_game.construction.build_on_slopes && AutoslopeEnabled()) {
		/* TODO: If you implement newgrf callback 149 'land slope check', you have to decide what to do with it here.
		 *       TTDP does not call it.
		 */
		if (GetTileMaxZ(tile) == z_new + GetSlopeMaxZ(tileh_new)) {
			switch (GetStationType(tile)) {
				case STATION_WAYPOINT:
				case STATION_RAIL: {
					DiagDirection direction = AxisToDiagDir(GetRailStationAxis(tile));
					if (!AutoslopeCheckForEntranceEdge(tile, z_new, tileh_new, direction)) break;
					if (!AutoslopeCheckForEntranceEdge(tile, z_new, tileh_new, ReverseDiagDir(direction))) break;
					return CommandCost(EXPENSES_CONSTRUCTION, _price[PR_BUILD_FOUNDATION]);
				}

				case STATION_AIRPORT:
					return CommandCost(EXPENSES_CONSTRUCTION, _price[PR_BUILD_FOUNDATION]);

				case STATION_TRUCK:
				case STATION_BUS: {
					DiagDirection direction = GetRoadStopDir(tile);
					if (!AutoslopeCheckForEntranceEdge(tile, z_new, tileh_new, direction)) break;
					if (IsDriveThroughStopTile(tile)) {
						if (!AutoslopeCheckForEntranceEdge(tile, z_new, tileh_new, ReverseDiagDir(direction))) break;
					}
					return CommandCost(EXPENSES_CONSTRUCTION, _price[PR_BUILD_FOUNDATION]);
				}

				default: break;
			}
		}
	}
	return DoCommand(tile, 0, 0, flags, CMD_LANDSCAPE_CLEAR);
}

/**
 * Get flow for a station.
 * @param st Station to get flow for.
 * @return Flow for st.
 */
uint FlowStat::GetShare(StationID st) const
{
	uint32 prev = 0;
	for (SharesMap::const_iterator it = this->shares.begin(); it != this->shares.end(); ++it) {
		if (it->second == st) {
			return it->first - prev;
		} else {
			prev = it->first;
		}
	}
	return 0;
}

/**
 * Get a station a package can be routed to, but exclude the given ones.
 * @param excluded StationID not to be selected.
 * @param excluded2 Another StationID not to be selected.
 * @return A station ID from the shares map.
 */
StationID FlowStat::GetVia(StationID excluded, StationID excluded2) const
{
	if (this->unrestricted == 0) return INVALID_STATION;
	assert(!this->shares.empty());
	SharesMap::const_iterator it = this->shares.upper_bound(RandomRange(this->unrestricted));
	assert(it != this->shares.end() && it->first <= this->unrestricted);
	if (it->second != excluded && it->second != excluded2) return it->second;

	/* We've hit one of the excluded stations.
	 * Draw another share, from outside its range. */

	uint end = it->first;
	uint begin = (it == this->shares.begin() ? 0 : (--it)->first);
	uint interval = end - begin;
	if (interval >= this->unrestricted) return INVALID_STATION; // Only one station in the map.
	uint new_max = this->unrestricted - interval;
	uint rand = RandomRange(new_max);
	SharesMap::const_iterator it2 = (rand < begin) ? this->shares.upper_bound(rand) :
			this->shares.upper_bound(rand + interval);
	assert(it2 != this->shares.end() && it2->first <= this->unrestricted);
	if (it2->second != excluded && it2->second != excluded2) return it2->second;

	/* We've hit the second excluded station.
	 * Same as before, only a bit more complicated. */

	uint end2 = it2->first;
	uint begin2 = (it2 == this->shares.begin() ? 0 : (--it2)->first);
	uint interval2 = end2 - begin2;
	if (interval2 >= new_max) return INVALID_STATION; // Only the two excluded stations in the map.
	new_max -= interval2;
	if (begin > begin2) {
		Swap(begin, begin2);
		Swap(end, end2);
		Swap(interval, interval2);
	}
	rand = RandomRange(new_max);
	SharesMap::const_iterator it3 = this->shares.upper_bound(this->unrestricted);
	if (rand < begin) {
		it3 = this->shares.upper_bound(rand);
	} else if (rand < begin2 - interval) {
		it3 = this->shares.upper_bound(rand + interval);
	} else {
		it3 = this->shares.upper_bound(rand + interval + interval2);
	}
	assert(it3 != this->shares.end() && it3->first <= this->unrestricted);
	return it3->second;
}

/**
 * Reduce all flows to minimum capacity so that they don't get in the way of
 * link usage statistics too much. Keep them around, though, to continue
 * routing any remaining cargo.
 */
void FlowStat::Invalidate()
{
	assert(!this->shares.empty());
	SharesMap new_shares;
	uint i = 0;
	for (SharesMap::iterator it(this->shares.begin()); it != this->shares.end(); ++it) {
		new_shares[++i] = it->second;
		if (it->first == this->unrestricted) this->unrestricted = i;
	}
	this->shares.swap(new_shares);
	assert(!this->shares.empty() && this->unrestricted <= (--this->shares.end())->first);
}

/**
 * Change share for specified station. By specifying INT_MIN as parameter you
 * can erase a share. Newly added flows will be unrestricted.
 * @param st Next Hop to be removed.
 * @param flow Share to be added or removed.
 */
void FlowStat::ChangeShare(StationID st, int flow)
{
	/* We assert only before changing as afterwards the shares can actually
	 * be empty. In that case the whole flow stat must be deleted then. */
	assert(!this->shares.empty());

	uint removed_shares = 0;
	uint added_shares = 0;
	uint last_share = 0;
	SharesMap new_shares;
	for (SharesMap::iterator it(this->shares.begin()); it != this->shares.end(); ++it) {
		if (it->second == st) {
			if (flow < 0) {
				uint share = it->first - last_share;
				if (flow == INT_MIN || (uint)(-flow) >= share) {
					removed_shares += share;
					if (it->first <= this->unrestricted) this->unrestricted -= share;
					if (flow != INT_MIN) flow += share;
					last_share = it->first;
					continue; // remove the whole share
				}
				removed_shares += (uint)(-flow);
			} else {
				added_shares += (uint)(flow);
			}
			if (it->first <= this->unrestricted) this->unrestricted += flow;

			/* If we don't continue above the whole flow has been added or
			 * removed. */
			flow = 0;
		}
		new_shares[it->first + added_shares - removed_shares] = it->second;
		last_share = it->first;
	}
	if (flow > 0) {
		new_shares[last_share + (uint)flow] = st;
		if (this->unrestricted < last_share) {
			this->ReleaseShare(st);
		} else {
			this->unrestricted += flow;
		}
	}
	this->shares.swap(new_shares);
}

/**
 * Restrict a flow by moving it to the end of the map and decreasing the amount
 * of unrestricted flow.
 * @param st Station of flow to be restricted.
 */
void FlowStat::RestrictShare(StationID st)
{
	assert(!this->shares.empty());
	uint flow = 0;
	uint last_share = 0;
	SharesMap new_shares;
	for (SharesMap::iterator it(this->shares.begin()); it != this->shares.end(); ++it) {
		if (flow == 0) {
			if (it->first > this->unrestricted) return; // Not present or already restricted.
			if (it->second == st) {
				flow = it->first - last_share;
				this->unrestricted -= flow;
			} else {
				new_shares[it->first] = it->second;
			}
		} else {
			new_shares[it->first - flow] = it->second;
		}
		last_share = it->first;
	}
	if (flow == 0) return;
	new_shares[last_share + flow] = st;
	this->shares.swap(new_shares);
	assert(!this->shares.empty());
}

/**
 * Release ("unrestrict") a flow by moving it to the begin of the map and
 * increasing the amount of unrestricted flow.
 * @param st Station of flow to be released.
 */
void FlowStat::ReleaseShare(StationID st)
{
	assert(!this->shares.empty());
	uint flow = 0;
	uint next_share = 0;
	bool found = false;
	for (SharesMap::reverse_iterator it(this->shares.rbegin()); it != this->shares.rend(); ++it) {
		if (it->first < this->unrestricted) return; // Note: not <= as the share may hit the limit.
		if (found) {
			flow = next_share - it->first;
			this->unrestricted += flow;
			break;
		} else {
			if (it->first == this->unrestricted) return; // !found -> Limit not hit.
			if (it->second == st) found = true;
		}
		next_share = it->first;
	}
	if (flow == 0) return;
	SharesMap new_shares;
	new_shares[flow] = st;
	for (SharesMap::iterator it(this->shares.begin()); it != this->shares.end(); ++it) {
		if (it->second != st) {
			new_shares[flow + it->first] = it->second;
		} else {
			flow = 0;
		}
	}
	this->shares.swap(new_shares);
	assert(!this->shares.empty());
}

/**
 * Scale all shares from link graph's runtime to monthly values.
 * @param runtime Time the link graph has been running without compression.
 * @pre runtime must be greater than 0 as we don't want infinite flow values.
 */
void FlowStat::ScaleToMonthly(uint runtime)
{
	assert(runtime > 0);
	SharesMap new_shares;
	uint share = 0;
	for (SharesMap::iterator i = this->shares.begin(); i != this->shares.end(); ++i) {
		share = max(share + 1, i->first * 30 / runtime);
		new_shares[share] = i->second;
		if (this->unrestricted == i->first) this->unrestricted = share;
	}
	this->shares.swap(new_shares);
}

/**
 * Add some flow from "origin", going via "via".
 * @param origin Origin of the flow.
 * @param via Next hop.
 * @param flow Amount of flow to be added.
 */
void FlowStatMap::AddFlow(StationID origin, StationID via, uint flow)
{
	FlowStatMap::iterator origin_it = this->find(origin);
	if (origin_it == this->end()) {
		this->insert(std::make_pair(origin, FlowStat(via, flow)));
	} else {
		origin_it->second.ChangeShare(via, flow);
		assert(!origin_it->second.GetShares()->empty());
	}
}

/**
 * Pass on some flow, remembering it as invalid, for later subtraction from
 * locally consumed flow. This is necessary because we can't have negative
 * flows and we don't want to sort the flows before adding them up.
 * @param origin Origin of the flow.
 * @param via Next hop.
 * @param flow Amount of flow to be passed.
 */
void FlowStatMap::PassOnFlow(StationID origin, StationID via, uint flow)
{
	FlowStatMap::iterator prev_it = this->find(origin);
	if (prev_it == this->end()) {
		FlowStat fs(via, flow);
		fs.AppendShare(INVALID_STATION, flow);
		this->insert(std::make_pair(origin, fs));
	} else {
		prev_it->second.ChangeShare(via, flow);
		prev_it->second.ChangeShare(INVALID_STATION, flow);
		assert(!prev_it->second.GetShares()->empty());
	}
}

/**
 * Subtract invalid flows from locally consumed flow.
 * @param self ID of own station.
 */
void FlowStatMap::FinalizeLocalConsumption(StationID self)
{
	for (FlowStatMap::iterator i = this->begin(); i != this->end(); ++i) {
		FlowStat &fs = i->second;
		uint local = fs.GetShare(INVALID_STATION);
		if (local > INT_MAX) { // make sure it fits in an int
			fs.ChangeShare(self, -INT_MAX);
			fs.ChangeShare(INVALID_STATION, -INT_MAX);
			local -= INT_MAX;
		}
		fs.ChangeShare(self, -(int)local);
		fs.ChangeShare(INVALID_STATION, -(int)local);

		/* If the local share is used up there must be a share for some
		 * remote station. */
		assert(!fs.GetShares()->empty());
	}
}

/**
 * Delete all flows at a station for specific cargo and destination.
 * @param via Remote station of flows to be deleted.
 * @return IDs of source stations for which the complete FlowStat, not only a
 *         share, has been erased.
 */
StationIDStack FlowStatMap::DeleteFlows(StationID via)
{
	StationIDStack ret;
	for (FlowStatMap::iterator f_it = this->begin(); f_it != this->end();) {
		FlowStat &s_flows = f_it->second;
		s_flows.ChangeShare(via, INT_MIN);
		if (s_flows.GetShares()->empty()) {
			ret.Push(f_it->first);
			this->erase(f_it++);
		} else {
			++f_it;
		}
	}
	return ret;
}

/**
 * Restrict all flows at a station for specific cargo and destination.
 * @param via Remote station of flows to be restricted.
 */
void FlowStatMap::RestrictFlows(StationID via)
{
	for (FlowStatMap::iterator it = this->begin(); it != this->end(); ++it) {
		it->second.RestrictShare(via);
	}
}

/**
 * Release all flows at a station for specific cargo and destination.
 * @param via Remote station of flows to be released.
 */
void FlowStatMap::ReleaseFlows(StationID via)
{
	for (FlowStatMap::iterator it = this->begin(); it != this->end(); ++it) {
		it->second.ReleaseShare(via);
	}
}

/**
 * Get the sum of all flows from this FlowStatMap.
 * @return sum of all flows.
 */
uint FlowStatMap::GetFlow() const
{
	uint ret = 0;
	for (FlowStatMap::const_iterator i = this->begin(); i != this->end(); ++i) {
		ret += (--(i->second.GetShares()->end()))->first;
	}
	return ret;
}

/**
 * Get the sum of flows via a specific station from this FlowStatMap.
 * @param via Remote station to look for.
 * @return all flows for 'via' added up.
 */
uint FlowStatMap::GetFlowVia(StationID via) const
{
	uint ret = 0;
	for (FlowStatMap::const_iterator i = this->begin(); i != this->end(); ++i) {
		ret += i->second.GetShare(via);
	}
	return ret;
}

/**
 * Get the sum of flows from a specific station from this FlowStatMap.
 * @param from Origin station to look for.
 * @return all flows from 'from' added up.
 */
uint FlowStatMap::GetFlowFrom(StationID from) const
{
	FlowStatMap::const_iterator i = this->find(from);
	if (i == this->end()) return 0;
	return (--(i->second.GetShares()->end()))->first;
}

/**
 * Get the flow from a specific station via a specific other station.
 * @param from Origin station to look for.
 * @param via Remote station to look for.
 * @return flow share originating at 'from' and going to 'via'.
 */
uint FlowStatMap::GetFlowFromVia(StationID from, StationID via) const
{
	FlowStatMap::const_iterator i = this->find(from);
	if (i == this->end()) return 0;
	return i->second.GetShare(via);
}

extern const TileTypeProcs _tile_type_station_procs = {
	DrawTile_Station,           // draw_tile_proc
	GetSlopePixelZ_Station,     // get_slope_z_proc
	ClearTile_Station,          // clear_tile_proc
	NULL,                       // add_accepted_cargo_proc
	GetTileDesc_Station,        // get_tile_desc_proc
	GetTileTrackStatus_Station, // get_tile_track_status_proc
	ClickTile_Station,          // click_tile_proc
	AnimateTile_Station,        // animate_tile_proc
	TileLoop_Station,           // tile_loop_proc
	ChangeTileOwner_Station,    // change_tile_owner_proc
	NULL,                       // add_produced_cargo_proc
	VehicleEnter_Station,       // vehicle_enter_tile_proc
	GetFoundation_Station,      // get_foundation_proc
	TerraformTile_Station,      // terraform_tile_proc
};<|MERGE_RESOLUTION|>--- conflicted
+++ resolved
@@ -1390,8 +1390,7 @@
 
 	/* Make sure the area below consists of clear tiles. (OR tiles belonging to a certain rail station) */
 	StationID est = INVALID_STATION;
-<<<<<<< HEAD
-	SmallVector<Train *, 4> affected_vehicles;
+	std::vector<Train *> affected_vehicles;
 
 	const StationSpec *statspec = StationClass::Get(spec_class)->GetSpec(spec_index);
 
@@ -1415,9 +1414,6 @@
 		}
 	}
 
-=======
-	std::vector<Train *> affected_vehicles;
->>>>>>> fdaf67d9
 	/* Clear the land below the station. */
 	CommandCost cost = CheckFlatLandRailStation(new_location, flags, axis, &est, rt, affected_vehicles, spec_class, spec_index, plat_len, numtracks);
 	if (cost.Failed()) return cost;
@@ -1689,7 +1685,7 @@
 		}
 
 		if (flags & DC_EXEC) {
-			bool already_affected = affected_stations.Include(st);
+			bool already_affected = include(affected_stations, st);
 			if (!already_affected) ZoningMarkDirtyStationCoverageArea(st);
 
 			/* read variables before the station tile is removed */
@@ -1719,11 +1715,6 @@
 
 			DeallocateSpecFromStation(st, specindex);
 
-<<<<<<< HEAD
-=======
-			include(affected_stations, st);
-
->>>>>>> fdaf67d9
 			if (v != NULL) RestoreTrainReservation(v);
 		}
 	}
