--- conflicted
+++ resolved
@@ -1883,11 +1883,7 @@
 			if (!build_rail && !IsStationTileBlocked(tile)) Company::Get(owner)->infrastructure.rail[rt]--;
 
 			DoClearSquare(tile);
-<<<<<<< HEAD
 			DeleteNewGRFInspectWindow(GSF_STATIONS, tile);
-=======
-			DeleteNewGRFInspectWindow(GSF_STATIONS, tile.base());
->>>>>>> ab535c0a
 			if (build_rail) MakeRailNormal(tile, owner, TrackToTrackBits(track), rt);
 			Company::Get(owner)->infrastructure.station--;
 			DirtyCompanyInfrastructureWindows(owner);
@@ -2442,11 +2438,7 @@
 
 		uint specindex = GetCustomRoadStopSpecIndex(tile);
 
-<<<<<<< HEAD
 		DeleteNewGRFInspectWindow(GSF_ROADSTOPS, tile);
-=======
-		DeleteNewGRFInspectWindow(GSF_ROADSTOPS, tile.base());
->>>>>>> ab535c0a
 
 		if (IsDriveThroughStopTile(tile)) {
 			/* Clears the tile for us */
@@ -2938,11 +2930,7 @@
 
 			DeleteAnimatedTile(tile_cur);
 			DoClearSquare(tile_cur);
-<<<<<<< HEAD
 			DeleteNewGRFInspectWindow(GSF_AIRPORTTILES, tile_cur);
-=======
-			DeleteNewGRFInspectWindow(GSF_AIRPORTTILES, tile_cur.base());
->>>>>>> ab535c0a
 		}
 
 		/* Clear the persistent storage. */
