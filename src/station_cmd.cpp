--- conflicted
+++ resolved
@@ -2710,21 +2710,12 @@
  */
 bool HasStationInUse(StationID station, bool include_company, CompanyID company)
 {
-<<<<<<< HEAD
 	bool found = false;
 	IterateOrderRefcountMapForDestinationID(station, [&](CompanyID cid, OrderType order_type, VehicleType veh_type, uint32 refcount) {
 		if ((cid == company) == include_company) {
 			if (order_type == OT_GOTO_STATION || order_type == OT_GOTO_WAYPOINT) {
 				found = true;
 				return false;
-=======
-	for (const Vehicle *v : Vehicle::Iterate()) {
-		if ((v->owner == company) == include_company) {
-			for (const Order *order : v->Orders()) {
-				if ((order->IsType(OT_GOTO_STATION) || order->IsType(OT_GOTO_WAYPOINT)) && order->GetDestination() == station) {
-					return true;
-				}
->>>>>>> 0f91cb04
 			}
 		}
 		return true;
