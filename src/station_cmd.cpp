/* $Id$ */

/*
 * This file is part of OpenTTD.
 * OpenTTD is free software; you can redistribute it and/or modify it under the terms of the GNU General Public License as published by the Free Software Foundation, version 2.
 * OpenTTD is distributed in the hope that it will be useful, but WITHOUT ANY WARRANTY; without even the implied warranty of MERCHANTABILITY or FITNESS FOR A PARTICULAR PURPOSE.
 * See the GNU General Public License for more details. You should have received a copy of the GNU General Public License along with OpenTTD. If not, see <http://www.gnu.org/licenses/>.
 */

/** @file station_cmd.cpp Handling of station tiles. */

#include "stdafx.h"
#include "aircraft.h"
#include "bridge_map.h"
#include "cmd_helper.h"
#include "viewport_func.h"
#include "command_func.h"
#include "town.h"
#include "news_func.h"
#include "train.h"
#include "ship.h"
#include "roadveh.h"
#include "industry.h"
#include "newgrf_cargo.h"
#include "newgrf_debug.h"
#include "newgrf_station.h"
#include "newgrf_canal.h" /* For the buoy */
#include "pathfinder/yapf/yapf_cache.h"
#include "road_internal.h" /* For drawing catenary/checking road removal */
#include "autoslope.h"
#include "water.h"
#include "strings_func.h"
#include "clear_func.h"
#include "date_func.h"
#include "vehicle_func.h"
#include "string_func.h"
#include "animated_tile_func.h"
#include "elrail_func.h"
#include "station_base.h"
#include "roadstop_base.h"
#include "newgrf_railtype.h"
#include "waypoint_base.h"
#include "waypoint_func.h"
#include "pbs.h"
#include "debug.h"
#include "core/random_func.hpp"
#include "company_base.h"
#include "table/airporttile_ids.h"
#include "newgrf_airporttiles.h"
#include "order_backup.h"
#include "newgrf_house.h"
#include "company_gui.h"
#include "linkgraph/linkgraph_base.h"
#include "linkgraph/refresh.h"
#include "widgets/station_widget.h"
#include "zoning.h"

#include "table/strings.h"

#include "safeguards.h"

/**
 * Static instance of FlowStat::SharesMap.
 * Note: This instance is created on task start.
 *       Lazy creation on first usage results in a data race between the CDist threads.
 */
/* static */ const FlowStat::SharesMap FlowStat::empty_sharesmap;

/**
 * Check whether the given tile is a hangar.
 * @param t the tile to of whether it is a hangar.
 * @pre IsTileType(t, MP_STATION)
 * @return true if and only if the tile is a hangar.
 */
bool IsHangar(TileIndex t)
{
	assert(IsTileType(t, MP_STATION));

	/* If the tile isn't an airport there's no chance it's a hangar. */
	if (!IsAirport(t)) return false;

	const Station *st = Station::GetByTile(t);
	const AirportSpec *as = st->airport.GetSpec();

	for (uint i = 0; i < as->nof_depots; i++) {
		if (st->airport.GetHangarTile(i) == t) return true;
	}

	return false;
}

/**
 * Look for a station around the given tile area.
 * @param ta the area to search over
 * @param closest_station the closest station found so far
 * @param st to 'return' the found station
 * @return Succeeded command (if zero or one station found) or failed command (for two or more stations found).
 */
template <class T>
CommandCost GetStationAround(TileArea ta, StationID closest_station, T **st)
{
	ta.tile -= TileDiffXY(1, 1);
	ta.w    += 2;
	ta.h    += 2;

	/* check around to see if there's any stations there */
	TILE_AREA_LOOP(tile_cur, ta) {
		if (IsTileType(tile_cur, MP_STATION)) {
			StationID t = GetStationIndex(tile_cur);
			if (!T::IsValidID(t)) continue;

			if (closest_station == INVALID_STATION) {
				closest_station = t;
			} else if (closest_station != t) {
				return_cmd_error(STR_ERROR_ADJOINS_MORE_THAN_ONE_EXISTING);
			}
		}
	}
	*st = (closest_station == INVALID_STATION) ? NULL : T::Get(closest_station);
	return CommandCost();
}

/**
 * Function to check whether the given tile matches some criterion.
 * @param tile the tile to check
 * @return true if it matches, false otherwise
 */
typedef bool (*CMSAMatcher)(TileIndex tile);

/**
 * Counts the numbers of tiles matching a specific type in the area around
 * @param tile the center tile of the 'count area'
 * @param cmp the comparator/matcher (@see CMSAMatcher)
 * @return the number of matching tiles around
 */
static int CountMapSquareAround(TileIndex tile, CMSAMatcher cmp)
{
	int num = 0;

	for (int dx = -3; dx <= 3; dx++) {
		for (int dy = -3; dy <= 3; dy++) {
			TileIndex t = TileAddWrap(tile, dx, dy);
			if (t != INVALID_TILE && cmp(t)) num++;
		}
	}

	return num;
}

/**
 * Check whether the tile is a mine.
 * @param tile the tile to investigate.
 * @return true if and only if the tile is a mine
 */
static bool CMSAMine(TileIndex tile)
{
	/* No industry */
	if (!IsTileType(tile, MP_INDUSTRY)) return false;

	const Industry *ind = Industry::GetByTile(tile);

	/* No extractive industry */
	if ((GetIndustrySpec(ind->type)->life_type & INDUSTRYLIFE_EXTRACTIVE) == 0) return false;

	for (uint i = 0; i < lengthof(ind->produced_cargo); i++) {
		/* The industry extracts something non-liquid, i.e. no oil or plastic, so it is a mine.
		 * Also the production of passengers and mail is ignored. */
		if (ind->produced_cargo[i] != CT_INVALID &&
				(CargoSpec::Get(ind->produced_cargo[i])->classes & (CC_LIQUID | CC_PASSENGERS | CC_MAIL)) == 0) {
			return true;
		}
	}

	return false;
}

/**
 * Check whether the tile is water.
 * @param tile the tile to investigate.
 * @return true if and only if the tile is a water tile
 */
static bool CMSAWater(TileIndex tile)
{
	return IsTileType(tile, MP_WATER) && IsWater(tile);
}

/**
 * Check whether the tile is a tree.
 * @param tile the tile to investigate.
 * @return true if and only if the tile is a tree tile
 */
static bool CMSATree(TileIndex tile)
{
	return IsTileType(tile, MP_TREES);
}

#define M(x) ((x) - STR_SV_STNAME)

enum StationNaming {
	STATIONNAMING_RAIL,
	STATIONNAMING_ROAD,
	STATIONNAMING_AIRPORT,
	STATIONNAMING_OILRIG,
	STATIONNAMING_DOCK,
	STATIONNAMING_HELIPORT,
};

/** Information to handle station action 0 property 24 correctly */
struct StationNameInformation {
	uint32 free_names; ///< Current bitset of free names (we can remove names).
	bool *indtypes;    ///< Array of bools telling whether an industry type has been found.
};

/**
 * Find a station action 0 property 24 station name, or reduce the
 * free_names if needed.
 * @param tile the tile to search
 * @param user_data the StationNameInformation to base the search on
 * @return true if the tile contains an industry that has not given
 *              its name to one of the other stations in town.
 */
static bool FindNearIndustryName(TileIndex tile, void *user_data)
{
	/* All already found industry types */
	StationNameInformation *sni = (StationNameInformation*)user_data;
	if (!IsTileType(tile, MP_INDUSTRY)) return false;

	/* If the station name is undefined it means that it doesn't name a station */
	IndustryType indtype = GetIndustryType(tile);
	if (GetIndustrySpec(indtype)->station_name == STR_UNDEFINED) return false;

	/* In all cases if an industry that provides a name is found two of
	 * the standard names will be disabled. */
	sni->free_names &= ~(1 << M(STR_SV_STNAME_OILFIELD) | 1 << M(STR_SV_STNAME_MINES));
	return !sni->indtypes[indtype];
}

static StringID GenerateStationName(Station *st, TileIndex tile, StationNaming name_class)
{
	static const uint32 _gen_station_name_bits[] = {
		0,                                       // STATIONNAMING_RAIL
		0,                                       // STATIONNAMING_ROAD
		1U << M(STR_SV_STNAME_AIRPORT),          // STATIONNAMING_AIRPORT
		1U << M(STR_SV_STNAME_OILFIELD),         // STATIONNAMING_OILRIG
		1U << M(STR_SV_STNAME_DOCKS),            // STATIONNAMING_DOCK
		1U << M(STR_SV_STNAME_HELIPORT),         // STATIONNAMING_HELIPORT
	};

	const Town *t = st->town;
	uint32 free_names = UINT32_MAX;

	bool indtypes[NUM_INDUSTRYTYPES];
	memset(indtypes, 0, sizeof(indtypes));

	const Station *s;
	FOR_ALL_STATIONS(s) {
		if (s != st && s->town == t) {
			if (s->indtype != IT_INVALID) {
				indtypes[s->indtype] = true;
				StringID name = GetIndustrySpec(s->indtype)->station_name;
				if (name != STR_UNDEFINED) {
					/* Filter for other industrytypes with the same name */
					for (IndustryType it = 0; it < NUM_INDUSTRYTYPES; it++) {
						const IndustrySpec *indsp = GetIndustrySpec(it);
						if (indsp->enabled && indsp->station_name == name) indtypes[it] = true;
					}
				}
				continue;
			}
			uint str = M(s->string_id);
			if (str <= 0x20) {
				if (str == M(STR_SV_STNAME_FOREST)) {
					str = M(STR_SV_STNAME_WOODS);
				}
				ClrBit(free_names, str);
			}
		}
	}

	TileIndex indtile = tile;
	StationNameInformation sni = { free_names, indtypes };
	if (CircularTileSearch(&indtile, 7, FindNearIndustryName, &sni)) {
		/* An industry has been found nearby */
		IndustryType indtype = GetIndustryType(indtile);
		const IndustrySpec *indsp = GetIndustrySpec(indtype);
		/* STR_NULL means it only disables oil rig/mines */
		if (indsp->station_name != STR_NULL) {
			st->indtype = indtype;
			return STR_SV_STNAME_FALLBACK;
		}
	}

	/* Oil rigs/mines name could be marked not free by looking for a near by industry. */
	free_names = sni.free_names;

	/* check default names */
	uint32 tmp = free_names & _gen_station_name_bits[name_class];
	if (tmp != 0) return STR_SV_STNAME + FindFirstBit(tmp);

	/* check mine? */
	if (HasBit(free_names, M(STR_SV_STNAME_MINES))) {
		if (CountMapSquareAround(tile, CMSAMine) >= 2) {
			return STR_SV_STNAME_MINES;
		}
	}

	/* check close enough to town to get central as name? */
	if (DistanceMax(tile, t->xy) < 8) {
		if (HasBit(free_names, M(STR_SV_STNAME))) return STR_SV_STNAME;

		if (HasBit(free_names, M(STR_SV_STNAME_CENTRAL))) return STR_SV_STNAME_CENTRAL;
	}

	/* Check lakeside */
	if (HasBit(free_names, M(STR_SV_STNAME_LAKESIDE)) &&
			DistanceFromEdge(tile) < 20 &&
			CountMapSquareAround(tile, CMSAWater) >= 5) {
		return STR_SV_STNAME_LAKESIDE;
	}

	/* Check woods */
	if (HasBit(free_names, M(STR_SV_STNAME_WOODS)) && (
				CountMapSquareAround(tile, CMSATree) >= 8 ||
				CountMapSquareAround(tile, IsTileForestIndustry) >= 2)
			) {
		return _settings_game.game_creation.landscape == LT_TROPIC ? STR_SV_STNAME_FOREST : STR_SV_STNAME_WOODS;
	}

	/* check elevation compared to town */
	int z = GetTileZ(tile);
	int z2 = GetTileZ(t->xy);
	if (z < z2) {
		if (HasBit(free_names, M(STR_SV_STNAME_VALLEY))) return STR_SV_STNAME_VALLEY;
	} else if (z > z2) {
		if (HasBit(free_names, M(STR_SV_STNAME_HEIGHTS))) return STR_SV_STNAME_HEIGHTS;
	}

	/* check direction compared to town */
	static const int8 _direction_and_table[] = {
		~( (1 << M(STR_SV_STNAME_WEST))  | (1 << M(STR_SV_STNAME_EAST)) | (1 << M(STR_SV_STNAME_NORTH)) ),
		~( (1 << M(STR_SV_STNAME_SOUTH)) | (1 << M(STR_SV_STNAME_WEST)) | (1 << M(STR_SV_STNAME_NORTH)) ),
		~( (1 << M(STR_SV_STNAME_SOUTH)) | (1 << M(STR_SV_STNAME_EAST)) | (1 << M(STR_SV_STNAME_NORTH)) ),
		~( (1 << M(STR_SV_STNAME_SOUTH)) | (1 << M(STR_SV_STNAME_WEST)) | (1 << M(STR_SV_STNAME_EAST)) ),
	};

	free_names &= _direction_and_table[
		(TileX(tile) < TileX(t->xy)) +
		(TileY(tile) < TileY(t->xy)) * 2];

	tmp = free_names & ((1 << 1) | (1 << 2) | (1 << 3) | (1 << 4) | (1 << 6) | (1 << 7) | (1 << 12) | (1 << 26) | (1 << 27) | (1 << 28) | (1 << 29) | (1 << 30));
	return (tmp == 0) ? STR_SV_STNAME_FALLBACK : (STR_SV_STNAME + FindFirstBit(tmp));
}
#undef M

/**
 * Find the closest deleted station of the current company
 * @param tile the tile to search from.
 * @return the closest station or NULL if too far.
 */
static Station *GetClosestDeletedStation(TileIndex tile)
{
	uint threshold = 8;
	Station *best_station = NULL;
	Station *st;

	FOR_ALL_STATIONS(st) {
		if (!st->IsInUse() && st->owner == _current_company) {
			uint cur_dist = DistanceManhattan(tile, st->xy);

			if (cur_dist < threshold) {
				threshold = cur_dist;
				best_station = st;
			}
		}
	}

	return best_station;
}


void Station::GetTileArea(TileArea *ta, StationType type) const
{
	switch (type) {
		case STATION_RAIL:
			*ta = this->train_station;
			return;

		case STATION_AIRPORT:
			*ta = this->airport;
			return;

		case STATION_TRUCK:
			*ta = this->truck_station;
			return;

		case STATION_BUS:
			*ta = this->bus_station;
			return;

		case STATION_DOCK:
		case STATION_OILRIG:
			ta->tile = this->dock_tile;
			break;

		default: NOT_REACHED();
	}

	ta->w = 1;
	ta->h = 1;
}

/**
 * Update the virtual coords needed to draw the station sign.
 */
void Station::UpdateVirtCoord()
{
	Point pt = RemapCoords2(TileX(this->xy) * TILE_SIZE, TileY(this->xy) * TILE_SIZE);

	pt.y -= 32 * ZOOM_LVL_BASE;
	if ((this->facilities & FACIL_AIRPORT) && this->airport.type == AT_OILRIG) pt.y -= 16 * ZOOM_LVL_BASE;

	SetDParam(0, this->index);
	SetDParam(1, this->facilities);
	this->sign.UpdatePosition(pt.x, pt.y, STR_VIEWPORT_STATION);

	SetWindowDirty(WC_STATION_VIEW, this->index);
}

/** Update the virtual coords needed to draw the station sign for all stations. */
void UpdateAllStationVirtCoords()
{
	BaseStation *st;

	FOR_ALL_BASE_STATIONS(st) {
		st->UpdateVirtCoord();
	}
}

/**
 * Get a mask of the cargo types that the station accepts.
 * @param st Station to query
 * @return the expected mask
 */
static uint GetAcceptanceMask(const Station *st)
{
	uint mask = 0;

	for (CargoID i = 0; i < NUM_CARGO; i++) {
		if (HasBit(st->goods[i].status, GoodsEntry::GES_ACCEPTANCE)) mask |= 1 << i;
	}
	return mask;
}

/**
 * Items contains the two cargo names that are to be accepted or rejected.
 * msg is the string id of the message to display.
 */
static void ShowRejectOrAcceptNews(const Station *st, uint num_items, CargoID *cargo, StringID msg)
{
	for (uint i = 0; i < num_items; i++) {
		SetDParam(i + 1, CargoSpec::Get(cargo[i])->name);
	}

	SetDParam(0, st->index);
	AddNewsItem(msg, NT_ACCEPTANCE, NF_INCOLOUR | NF_SMALL, NR_STATION, st->index);
}

/**
 * Get the cargo types being produced around the tile (in a rectangle).
 * @param tile Northtile of area
 * @param w X extent of the area
 * @param h Y extent of the area
 * @param rad Search radius in addition to the given area
 */
CargoArray GetProductionAroundTiles(TileIndex tile, int w, int h, int rad)
{
	CargoArray produced;

	int x = TileX(tile);
	int y = TileY(tile);

	/* expand the region by rad tiles on each side
	 * while making sure that we remain inside the board. */
	int x2 = min(x + w + rad, MapSizeX());
	int x1 = max(x - rad, 0);

	int y2 = min(y + h + rad, MapSizeY());
	int y1 = max(y - rad, 0);

	assert(x1 < x2);
	assert(y1 < y2);
	assert(w > 0);
	assert(h > 0);

	TileArea ta(TileXY(x1, y1), TileXY(x2 - 1, y2 - 1));

	/* Loop over all tiles to get the produced cargo of
	 * everything except industries */
	TILE_AREA_LOOP(tile, ta) AddProducedCargo(tile, produced);

	/* Loop over the industries. They produce cargo for
	 * anything that is within 'rad' from their bounding
	 * box. As such if you have e.g. a oil well the tile
	 * area loop might not hit an industry tile while
	 * the industry would produce cargo for the station.
	 */
	const Industry *i;
	FOR_ALL_INDUSTRIES(i) {
		if (!ta.Intersects(i->location)) continue;

		for (uint j = 0; j < lengthof(i->produced_cargo); j++) {
			CargoID cargo = i->produced_cargo[j];
			if (cargo != CT_INVALID) produced[cargo]++;
		}
	}

	return produced;
}

/**
 * Get the acceptance of cargoes around the tile in 1/8.
 * @param tile Center of the search area
 * @param w X extent of area
 * @param h Y extent of area
 * @param rad Search radius in addition to given area
 * @param always_accepted bitmask of cargo accepted by houses and headquarters; can be NULL
 */
CargoArray GetAcceptanceAroundTiles(TileIndex tile, int w, int h, int rad, uint32 *always_accepted)
{
	CargoArray acceptance;
	if (always_accepted != NULL) *always_accepted = 0;

	int x = TileX(tile);
	int y = TileY(tile);

	/* expand the region by rad tiles on each side
	 * while making sure that we remain inside the board. */
	int x2 = min(x + w + rad, MapSizeX());
	int y2 = min(y + h + rad, MapSizeY());
	int x1 = max(x - rad, 0);
	int y1 = max(y - rad, 0);

	assert(x1 < x2);
	assert(y1 < y2);
	assert(w > 0);
	assert(h > 0);

	for (int yc = y1; yc != y2; yc++) {
		for (int xc = x1; xc != x2; xc++) {
			TileIndex tile = TileXY(xc, yc);
			AddAcceptedCargo(tile, acceptance, always_accepted);
		}
	}

	return acceptance;
}

/**
 * Update the acceptance for a station.
 * @param st Station to update
 * @param show_msg controls whether to display a message that acceptance was changed.
 */
void UpdateStationAcceptance(Station *st, bool show_msg)
{
	/* old accepted goods types */
	uint old_acc = GetAcceptanceMask(st);

	/* And retrieve the acceptance. */
	CargoArray acceptance;
	if (!st->rect.IsEmpty()) {
		acceptance = GetAcceptanceAroundTiles(
			TileXY(st->rect.left, st->rect.top),
			st->rect.right  - st->rect.left + 1,
			st->rect.bottom - st->rect.top  + 1,
			st->GetCatchmentRadius(),
			&st->always_accepted
		);
	}

	/* Adjust in case our station only accepts fewer kinds of goods */
	for (CargoID i = 0; i < NUM_CARGO; i++) {
		uint amt = acceptance[i];

		/* Make sure the station can accept the goods type. */
		bool is_passengers = IsCargoInClass(i, CC_PASSENGERS);
		if ((!is_passengers && !(st->facilities & ~FACIL_BUS_STOP)) ||
				(is_passengers && !(st->facilities & ~FACIL_TRUCK_STOP))) {
			amt = 0;
		}

		GoodsEntry &ge = st->goods[i];
		SB(ge.status, GoodsEntry::GES_ACCEPTANCE, 1, amt >= 8);
		if (LinkGraph::IsValidID(ge.link_graph)) {
			(*LinkGraph::Get(ge.link_graph))[ge.node].SetDemand(amt / 8);
		}
	}

	/* Only show a message in case the acceptance was actually changed. */
	uint new_acc = GetAcceptanceMask(st);
	if (old_acc == new_acc) return;

	/* show a message to report that the acceptance was changed? */
	if (show_msg && st->owner == _local_company && st->IsInUse()) {
		/* List of accept and reject strings for different number of
		 * cargo types */
		static const StringID accept_msg[] = {
			STR_NEWS_STATION_NOW_ACCEPTS_CARGO,
			STR_NEWS_STATION_NOW_ACCEPTS_CARGO_AND_CARGO,
		};
		static const StringID reject_msg[] = {
			STR_NEWS_STATION_NO_LONGER_ACCEPTS_CARGO,
			STR_NEWS_STATION_NO_LONGER_ACCEPTS_CARGO_OR_CARGO,
		};

		/* Array of accepted and rejected cargo types */
		CargoID accepts[2] = { CT_INVALID, CT_INVALID };
		CargoID rejects[2] = { CT_INVALID, CT_INVALID };
		uint num_acc = 0;
		uint num_rej = 0;

		/* Test each cargo type to see if its acceptance has changed */
		for (CargoID i = 0; i < NUM_CARGO; i++) {
			if (HasBit(new_acc, i)) {
				if (!HasBit(old_acc, i) && num_acc < lengthof(accepts)) {
					/* New cargo is accepted */
					accepts[num_acc++] = i;
				}
			} else {
				if (HasBit(old_acc, i) && num_rej < lengthof(rejects)) {
					/* Old cargo is no longer accepted */
					rejects[num_rej++] = i;
				}
			}
		}

		/* Show news message if there are any changes */
		if (num_acc > 0) ShowRejectOrAcceptNews(st, num_acc, accepts, accept_msg[num_acc - 1]);
		if (num_rej > 0) ShowRejectOrAcceptNews(st, num_rej, rejects, reject_msg[num_rej - 1]);
	}

	/* redraw the station view since acceptance changed */
	SetWindowWidgetDirty(WC_STATION_VIEW, st->index, WID_SV_ACCEPT_RATING_LIST);
}

static void UpdateStationSignCoord(BaseStation *st)
{
	const StationRect *r = &st->rect;

	if (r->IsEmpty()) return; // no tiles belong to this station

	/* clamp sign coord to be inside the station rect */
	st->xy = TileXY(ClampU(TileX(st->xy), r->left, r->right), ClampU(TileY(st->xy), r->top, r->bottom));
	st->UpdateVirtCoord();

	if (!Station::IsExpected(st)) return;
	Station *full_station = Station::From(st);
	for (CargoID c = 0; c < NUM_CARGO; ++c) {
		LinkGraphID lg = full_station->goods[c].link_graph;
		if (!LinkGraph::IsValidID(lg)) continue;
		(*LinkGraph::Get(lg))[full_station->goods[c].node].UpdateLocation(st->xy);
	}
}

/**
 * Common part of building various station parts and possibly attaching them to an existing one.
 * @param [in,out] st Station to attach to
 * @param flags Command flags
 * @param reuse Whether to try to reuse a deleted station (gray sign) if possible
 * @param area Area occupied by the new part
 * @param name_class Station naming class to use to generate the new station's name
 * @return Command error that occurred, if any
 */
static CommandCost BuildStationPart(Station **st, DoCommandFlag flags, bool reuse, TileArea area, StationNaming name_class)
{
	/* Find a deleted station close to us */
	if (*st == NULL && reuse) *st = GetClosestDeletedStation(area.tile);

	if (*st != NULL) {
		if ((*st)->owner != _current_company) {
			return_cmd_error(STR_ERROR_TOO_CLOSE_TO_ANOTHER_STATION);
		}

		CommandCost ret = (*st)->rect.BeforeAddRect(area.tile, area.w, area.h, StationRect::ADD_TEST);
		if (ret.Failed()) return ret;
	} else {
		/* allocate and initialize new station */
		if (!Station::CanAllocateItem()) return_cmd_error(STR_ERROR_TOO_MANY_STATIONS_LOADING);

		if (flags & DC_EXEC) {
			*st = new Station(area.tile);

			(*st)->town = ClosestTownFromTile(area.tile, UINT_MAX);
			(*st)->string_id = GenerateStationName(*st, area.tile, name_class);

			if (Company::IsValidID(_current_company)) {
				SetBit((*st)->town->have_ratings, _current_company);
			}
		}
	}
	return CommandCost();
}

/**
 * This is called right after a station was deleted.
 * It checks if the whole station is free of substations, and if so, the station will be
 * deleted after a little while.
 * @param st Station
 */
static void DeleteStationIfEmpty(BaseStation *st)
{
	if (!st->IsInUse()) {
		st->delete_ctr = 0;
		InvalidateWindowData(WC_STATION_LIST, st->owner, 0);
	}
	/* station remains but it probably lost some parts - station sign should stay in the station boundaries */
	UpdateStationSignCoord(st);
}

CommandCost ClearTile_Station(TileIndex tile, DoCommandFlag flags);

/**
 * Checks if the given tile is buildable, flat and has a certain height.
 * @param tile TileIndex to check.
 * @param invalid_dirs Prohibited directions for slopes (set of #DiagDirection).
 * @param allowed_z Height allowed for the tile. If allowed_z is negative, it will be set to the height of this tile.
 * @param allow_steep Whether steep slopes are allowed.
 * @param check_bridge Check for the existence of a bridge.
 * @return The cost in case of success, or an error code if it failed.
 */
CommandCost CheckBuildableTile(TileIndex tile, uint invalid_dirs, int &allowed_z, bool allow_steep, bool check_bridge = true)
{
	if (check_bridge && IsBridgeAbove(tile)) {
		return_cmd_error(STR_ERROR_MUST_DEMOLISH_BRIDGE_FIRST);
	}

	CommandCost ret = EnsureNoVehicleOnGround(tile);
	if (ret.Failed()) return ret;

	int z;
	Slope tileh = GetTileSlope(tile, &z);

	/* Prohibit building if
	 *   1) The tile is "steep" (i.e. stretches two height levels).
	 *   2) The tile is non-flat and the build_on_slopes switch is disabled.
	 */
	if ((!allow_steep && IsSteepSlope(tileh)) ||
			((!_settings_game.construction.build_on_slopes) && tileh != SLOPE_FLAT)) {
		return_cmd_error(STR_ERROR_FLAT_LAND_REQUIRED);
	}

	CommandCost cost(EXPENSES_CONSTRUCTION);
	int flat_z = z + GetSlopeMaxZ(tileh);
	if (tileh != SLOPE_FLAT) {
		/* Forbid building if the tile faces a slope in a invalid direction. */
		for (DiagDirection dir = DIAGDIR_BEGIN; dir != DIAGDIR_END; dir++) {
			if (HasBit(invalid_dirs, dir) && !CanBuildDepotByTileh(dir, tileh)) {
				return_cmd_error(STR_ERROR_FLAT_LAND_REQUIRED);
			}
		}
		cost.AddCost(_price[PR_BUILD_FOUNDATION]);
	}

	/* The level of this tile must be equal to allowed_z. */
	if (allowed_z < 0) {
		/* First tile. */
		allowed_z = flat_z;
	} else if (allowed_z != flat_z) {
		return_cmd_error(STR_ERROR_FLAT_LAND_REQUIRED);
	}

	return cost;
}

/**
 * Tries to clear the given area.
 * @param tile_area Area to check.
 * @param flags Operation to perform.
 * @return The cost in case of success, or an error code if it failed.
 */
CommandCost CheckFlatLand(TileArea tile_area, DoCommandFlag flags)
{
	CommandCost cost(EXPENSES_CONSTRUCTION);
	int allowed_z = -1;

	TILE_AREA_LOOP(tile_cur, tile_area) {
		CommandCost ret = CheckBuildableTile(tile_cur, 0, allowed_z, true);
		if (ret.Failed()) return ret;
		cost.AddCost(ret);

		ret = DoCommand(tile_cur, 0, 0, flags, CMD_LANDSCAPE_CLEAR);
		if (ret.Failed()) return ret;
		cost.AddCost(ret);
	}

	return cost;
}

/**
 * Checks if a rail station can be built at the given area.
 * @param tile_area Area to check.
 * @param flags Operation to perform.
 * @param axis Rail station axis.
 * @param station StationID to be queried and returned if available.
 * @param rt The rail type to check for (overbuilding rail stations over rail).
 * @param affected_vehicles List of trains with PBS reservations on the tiles
 * @param spec_class Station class.
 * @param spec_index Index into the station class.
 * @param plat_len Platform length.
 * @param numtracks Number of platforms.
 * @return The cost in case of success, or an error code if it failed.
 */
static CommandCost CheckFlatLandRailStation(TileArea tile_area, DoCommandFlag flags, Axis axis, StationID *station, RailType rt, SmallVector<Train *, 4> &affected_vehicles, StationClassID spec_class, byte spec_index, byte plat_len, byte numtracks)
{
	CommandCost cost(EXPENSES_CONSTRUCTION);
	int allowed_z = -1;
	uint invalid_dirs = 5 << axis;

	const StationSpec *statspec = StationClass::Get(spec_class)->GetSpec(spec_index);
	bool slope_cb = statspec != NULL && HasBit(statspec->callback_mask, CBM_STATION_SLOPE_CHECK);

	TILE_AREA_LOOP(tile_cur, tile_area) {
		CommandCost ret = CheckBuildableTile(tile_cur, invalid_dirs, allowed_z, false);
		if (ret.Failed()) return ret;
		cost.AddCost(ret);

		if (slope_cb) {
			/* Do slope check if requested. */
			ret = PerformStationTileSlopeCheck(tile_area.tile, tile_cur, statspec, axis, plat_len, numtracks);
			if (ret.Failed()) return ret;
		}

		/* if station is set, then we have special handling to allow building on top of already existing stations.
		 * so station points to INVALID_STATION if we can build on any station.
		 * Or it points to a station if we're only allowed to build on exactly that station. */
		if (station != NULL && IsTileType(tile_cur, MP_STATION)) {
			if (!IsRailStation(tile_cur)) {
				return ClearTile_Station(tile_cur, DC_AUTO); // get error message
			} else {
				StationID st = GetStationIndex(tile_cur);
				if (*station == INVALID_STATION) {
					*station = st;
				} else if (*station != st) {
					return_cmd_error(STR_ERROR_ADJOINS_MORE_THAN_ONE_EXISTING);
				}
			}
		} else {
			/* Rail type is only valid when building a railway station; if station to
			 * build isn't a rail station it's INVALID_RAILTYPE. */
			if (rt != INVALID_RAILTYPE &&
					IsPlainRailTile(tile_cur) && !HasSignals(tile_cur) &&
					HasPowerOnRail(GetRailType(tile_cur), rt)) {
				/* Allow overbuilding if the tile:
				 *  - has rail, but no signals
				 *  - it has exactly one track
				 *  - the track is in line with the station
				 *  - the current rail type has power on the to-be-built type (e.g. convert normal rail to el rail)
				 */
				TrackBits tracks = GetTrackBits(tile_cur);
				Track track = RemoveFirstTrack(&tracks);
				Track expected_track = HasBit(invalid_dirs, DIAGDIR_NE) ? TRACK_X : TRACK_Y;

				if (tracks == TRACK_BIT_NONE && track == expected_track) {
					/* Check for trains having a reservation for this tile. */
					if (HasBit(GetRailReservationTrackBits(tile_cur), track)) {
						Train *v = GetTrainForReservation(tile_cur, track);
						if (v != NULL) {
							*affected_vehicles.Append() = v;
						}
					}
					CommandCost ret = DoCommand(tile_cur, 0, track, flags, CMD_REMOVE_SINGLE_RAIL);
					if (ret.Failed()) return ret;
					cost.AddCost(ret);
					/* With flags & ~DC_EXEC CmdLandscapeClear would fail since the rail still exists */
					continue;
				}
			}
			ret = DoCommand(tile_cur, 0, 0, flags, CMD_LANDSCAPE_CLEAR);
			if (ret.Failed()) return ret;
			cost.AddCost(ret);
		}
	}

	return cost;
}

/**
 * Checks if a road stop can be built at the given tile.
 * @param tile_area Area to check.
 * @param flags Operation to perform.
 * @param invalid_dirs Prohibited directions (set of DiagDirections).
 * @param is_drive_through True if trying to build a drive-through station.
 * @param is_truck_stop True when building a truck stop, false otherwise.
 * @param axis Axis of a drive-through road stop.
 * @param station StationID to be queried and returned if available.
 * @param rts Road types to build.
 * @return The cost in case of success, or an error code if it failed.
 */
static CommandCost CheckFlatLandRoadStop(TileArea tile_area, DoCommandFlag flags, uint invalid_dirs, bool is_drive_through, bool is_truck_stop, Axis axis, StationID *station, RoadTypes rts)
{
	CommandCost cost(EXPENSES_CONSTRUCTION);
	int allowed_z = -1;

	TILE_AREA_LOOP(cur_tile, tile_area) {
		CommandCost ret = CheckBuildableTile(cur_tile, invalid_dirs, allowed_z, !is_drive_through);
		if (ret.Failed()) return ret;
		cost.AddCost(ret);

		/* If station is set, then we have special handling to allow building on top of already existing stations.
		 * Station points to INVALID_STATION if we can build on any station.
		 * Or it points to a station if we're only allowed to build on exactly that station. */
		if (station != NULL && IsTileType(cur_tile, MP_STATION)) {
			if (!IsRoadStop(cur_tile)) {
				return ClearTile_Station(cur_tile, DC_AUTO); // Get error message.
			} else {
				if (is_truck_stop != IsTruckStop(cur_tile) ||
						is_drive_through != IsDriveThroughStopTile(cur_tile)) {
					return ClearTile_Station(cur_tile, DC_AUTO); // Get error message.
				}
				/* Drive-through station in the wrong direction. */
				if (is_drive_through && IsDriveThroughStopTile(cur_tile) && DiagDirToAxis(GetRoadStopDir(cur_tile)) != axis){
					return_cmd_error(STR_ERROR_DRIVE_THROUGH_DIRECTION);
				}
				StationID st = GetStationIndex(cur_tile);
				if (*station == INVALID_STATION) {
					*station = st;
				} else if (*station != st) {
					return_cmd_error(STR_ERROR_ADJOINS_MORE_THAN_ONE_EXISTING);
				}
			}
		} else {
			bool build_over_road = is_drive_through && IsNormalRoadTile(cur_tile);
			/* Road bits in the wrong direction. */
			RoadBits rb = IsNormalRoadTile(cur_tile) ? GetAllRoadBits(cur_tile) : ROAD_NONE;
			if (build_over_road && (rb & (axis == AXIS_X ? ROAD_Y : ROAD_X)) != 0) {
				/* Someone was pedantic and *NEEDED* three fracking different error messages. */
				switch (CountBits(rb)) {
					case 1:
						return_cmd_error(STR_ERROR_DRIVE_THROUGH_DIRECTION);

					case 2:
						if (rb == ROAD_X || rb == ROAD_Y) return_cmd_error(STR_ERROR_DRIVE_THROUGH_DIRECTION);
						return_cmd_error(STR_ERROR_DRIVE_THROUGH_CORNER);

					default: // 3 or 4
						return_cmd_error(STR_ERROR_DRIVE_THROUGH_JUNCTION);
				}
			}

			RoadTypes cur_rts = IsNormalRoadTile(cur_tile) ? GetRoadTypes(cur_tile) : ROADTYPES_NONE;
			uint num_roadbits = 0;
			if (build_over_road) {
				/* There is a road, check if we can build road+tram stop over it. */
				if (HasBit(cur_rts, ROADTYPE_ROAD)) {
					Owner road_owner = GetRoadOwner(cur_tile, ROADTYPE_ROAD);
					if (road_owner == OWNER_TOWN) {
						if (!_settings_game.construction.road_stop_on_town_road) return_cmd_error(STR_ERROR_DRIVE_THROUGH_ON_TOWN_ROAD);
					} else if (!_settings_game.construction.road_stop_on_competitor_road && road_owner != OWNER_NONE) {
						CommandCost ret = CheckOwnership(road_owner);
						if (ret.Failed()) return ret;
					}
					num_roadbits += CountBits(GetRoadBits(cur_tile, ROADTYPE_ROAD));
				}

				/* There is a tram, check if we can build road+tram stop over it. */
				if (HasBit(cur_rts, ROADTYPE_TRAM)) {
					Owner tram_owner = GetRoadOwner(cur_tile, ROADTYPE_TRAM);
					if (Company::IsValidID(tram_owner) &&
							(!_settings_game.construction.road_stop_on_competitor_road ||
							/* Disallow breaking end-of-line of someone else
							 * so trams can still reverse on this tile. */
							HasExactlyOneBit(GetRoadBits(cur_tile, ROADTYPE_TRAM)))) {
						CommandCost ret = CheckOwnership(tram_owner);
						if (ret.Failed()) return ret;
					}
					num_roadbits += CountBits(GetRoadBits(cur_tile, ROADTYPE_TRAM));
				}

				/* Take into account existing roadbits. */
				rts |= cur_rts;
			} else {
				ret = DoCommand(cur_tile, 0, 0, flags, CMD_LANDSCAPE_CLEAR);
				if (ret.Failed()) return ret;
				cost.AddCost(ret);
			}

			uint roadbits_to_build = CountBits(rts) * 2 - num_roadbits;
			cost.AddCost(_price[PR_BUILD_ROAD] * roadbits_to_build);
		}
	}

	return cost;
}

/**
 * Check whether we can expand the rail part of the given station.
 * @param st the station to expand
 * @param new_ta the current (and if all is fine new) tile area of the rail part of the station
 * @param axis the axis of the newly build rail
 * @return Succeeded or failed command.
 */
CommandCost CanExpandRailStation(const BaseStation *st, TileArea &new_ta, Axis axis)
{
	TileArea cur_ta = st->train_station;

	/* determine new size of train station region.. */
	int x = min(TileX(cur_ta.tile), TileX(new_ta.tile));
	int y = min(TileY(cur_ta.tile), TileY(new_ta.tile));
	new_ta.w = max(TileX(cur_ta.tile) + cur_ta.w, TileX(new_ta.tile) + new_ta.w) - x;
	new_ta.h = max(TileY(cur_ta.tile) + cur_ta.h, TileY(new_ta.tile) + new_ta.h) - y;
	new_ta.tile = TileXY(x, y);

	/* make sure the final size is not too big. */
	if (new_ta.w > _settings_game.station.station_spread || new_ta.h > _settings_game.station.station_spread) {
		return_cmd_error(STR_ERROR_STATION_TOO_SPREAD_OUT);
	}

	return CommandCost();
}

static inline byte *CreateSingle(byte *layout, int n)
{
	int i = n;
	do *layout++ = 0; while (--i);
	layout[((n - 1) >> 1) - n] = 2;
	return layout;
}

static inline byte *CreateMulti(byte *layout, int n, byte b)
{
	int i = n;
	do *layout++ = b; while (--i);
	if (n > 4) {
		layout[0 - n] = 0;
		layout[n - 1 - n] = 0;
	}
	return layout;
}

/**
 * Create the station layout for the given number of tracks and platform length.
 * @param layout    The layout to write to.
 * @param numtracks The number of tracks to write.
 * @param plat_len  The length of the platforms.
 * @param statspec  The specification of the station to (possibly) get the layout from.
 */
void GetStationLayout(byte *layout, int numtracks, int plat_len, const StationSpec *statspec)
{
	if (statspec != NULL && statspec->lengths >= plat_len &&
			statspec->platforms[plat_len - 1] >= numtracks &&
			statspec->layouts[plat_len - 1][numtracks - 1]) {
		/* Custom layout defined, follow it. */
		memcpy(layout, statspec->layouts[plat_len - 1][numtracks - 1],
			plat_len * numtracks);
		return;
	}

	if (plat_len == 1) {
		CreateSingle(layout, numtracks);
	} else {
		if (numtracks & 1) layout = CreateSingle(layout, plat_len);
		numtracks >>= 1;

		while (--numtracks >= 0) {
			layout = CreateMulti(layout, plat_len, 4);
			layout = CreateMulti(layout, plat_len, 6);
		}
	}
}

/**
 * Find a nearby station that joins this station.
 * @tparam T the class to find a station for
 * @tparam error_message the error message when building a station on top of others
 * @param existing_station an existing station we build over
 * @param station_to_join the station to join to
 * @param adjacent whether adjacent stations are allowed
 * @param ta the area of the newly build station
 * @param st 'return' pointer for the found station
 * @return command cost with the error or 'okay'
 */
template <class T, StringID error_message>
CommandCost FindJoiningBaseStation(StationID existing_station, StationID station_to_join, bool adjacent, TileArea ta, T **st)
{
	assert(*st == NULL);
	bool check_surrounding = true;

	if (_settings_game.station.adjacent_stations) {
		if (existing_station != INVALID_STATION) {
			if (adjacent && existing_station != station_to_join) {
				/* You can't build an adjacent station over the top of one that
				 * already exists. */
				return_cmd_error(error_message);
			} else {
				/* Extend the current station, and don't check whether it will
				 * be near any other stations. */
				*st = T::GetIfValid(existing_station);
				check_surrounding = (*st == NULL);
			}
		} else {
			/* There's no station here. Don't check the tiles surrounding this
			 * one if the company wanted to build an adjacent station. */
			if (adjacent) check_surrounding = false;
		}
	}

	if (check_surrounding) {
		/* Make sure there are no similar stations around us. */
		CommandCost ret = GetStationAround(ta, existing_station, st);
		if (ret.Failed()) return ret;
	}

	/* Distant join */
	if (*st == NULL && station_to_join != INVALID_STATION) *st = T::GetIfValid(station_to_join);

	return CommandCost();
}

/**
 * Find a nearby station that joins this station.
 * @param existing_station an existing station we build over
 * @param station_to_join the station to join to
 * @param adjacent whether adjacent stations are allowed
 * @param ta the area of the newly build station
 * @param st 'return' pointer for the found station
 * @return command cost with the error or 'okay'
 */
static CommandCost FindJoiningStation(StationID existing_station, StationID station_to_join, bool adjacent, TileArea ta, Station **st)
{
	return FindJoiningBaseStation<Station, STR_ERROR_MUST_REMOVE_RAILWAY_STATION_FIRST>(existing_station, station_to_join, adjacent, ta, st);
}

/**
 * Find a nearby waypoint that joins this waypoint.
 * @param existing_waypoint an existing waypoint we build over
 * @param waypoint_to_join the waypoint to join to
 * @param adjacent whether adjacent waypoints are allowed
 * @param ta the area of the newly build waypoint
 * @param wp 'return' pointer for the found waypoint
 * @return command cost with the error or 'okay'
 */
CommandCost FindJoiningWaypoint(StationID existing_waypoint, StationID waypoint_to_join, bool adjacent, TileArea ta, Waypoint **wp)
{
	return FindJoiningBaseStation<Waypoint, STR_ERROR_MUST_REMOVE_RAILWAYPOINT_FIRST>(existing_waypoint, waypoint_to_join, adjacent, ta, wp);
}

/**
 * Clear platform reservation during station building/removing.
 * @param v vehicle which holds reservation
 */
static void FreeTrainReservation(Train *v)
{
	FreeTrainTrackReservation(v);
	if (IsRailStationTile(v->tile)) SetRailStationPlatformReservation(v->tile, TrackdirToExitdir(v->GetVehicleTrackdir()), false);
	v = v->Last();
	if (IsRailStationTile(v->tile)) SetRailStationPlatformReservation(v->tile, TrackdirToExitdir(ReverseTrackdir(v->GetVehicleTrackdir())), false);
}

/**
 * Restore platform reservation during station building/removing.
 * @param v vehicle which held reservation
 */
static void RestoreTrainReservation(Train *v)
{
	if (IsRailStationTile(v->tile)) SetRailStationPlatformReservation(v->tile, TrackdirToExitdir(v->GetVehicleTrackdir()), true);
	TryPathReserve(v, true, true);
	v = v->Last();
	if (IsRailStationTile(v->tile)) SetRailStationPlatformReservation(v->tile, TrackdirToExitdir(ReverseTrackdir(v->GetVehicleTrackdir())), true);
}

/**
 * Build rail station
 * @param tile_org northern most position of station dragging/placement
 * @param flags operation to perform
 * @param p1 various bitstuffed elements
 * - p1 = (bit  0- 3) - railtype
 * - p1 = (bit  4)    - orientation (Axis)
 * - p1 = (bit  8-15) - number of tracks
 * - p1 = (bit 16-23) - platform length
 * - p1 = (bit 24)    - allow stations directly adjacent to other stations.
 * @param p2 various bitstuffed elements
 * - p2 = (bit  0- 7) - custom station class
 * - p2 = (bit  8-15) - custom station id
 * - p2 = (bit 16-31) - station ID to join (NEW_STATION if build new one)
 * @param text unused
 * @return the cost of this operation or an error
 */
CommandCost CmdBuildRailStation(TileIndex tile_org, DoCommandFlag flags, uint32 p1, uint32 p2, const char *text)
{
	/* Unpack parameters */
	RailType rt    = Extract<RailType, 0, 4>(p1);
	Axis axis      = Extract<Axis, 4, 1>(p1);
	byte numtracks = GB(p1,  8, 8);
	byte plat_len  = GB(p1, 16, 8);
	bool adjacent  = HasBit(p1, 24);

	StationClassID spec_class = Extract<StationClassID, 0, 8>(p2);
	byte spec_index           = GB(p2, 8, 8);
	StationID station_to_join = GB(p2, 16, 16);

	/* Does the authority allow this? */
	CommandCost ret = CheckIfAuthorityAllowsNewStation(tile_org, flags);
	if (ret.Failed()) return ret;

	if (!ValParamRailtype(rt)) return CMD_ERROR;

	/* Check if the given station class is valid */
	if ((uint)spec_class >= StationClass::GetClassCount() || spec_class == STAT_CLASS_WAYP) return CMD_ERROR;
	if (spec_index >= StationClass::Get(spec_class)->GetSpecCount()) return CMD_ERROR;
	if (plat_len == 0 || numtracks == 0) return CMD_ERROR;

	int w_org, h_org;
	if (axis == AXIS_X) {
		w_org = plat_len;
		h_org = numtracks;
	} else {
		h_org = plat_len;
		w_org = numtracks;
	}

	bool reuse = (station_to_join != NEW_STATION);
	if (!reuse) station_to_join = INVALID_STATION;
	bool distant_join = (station_to_join != INVALID_STATION);

	if (distant_join && (!_settings_game.station.distant_join_stations || !Station::IsValidID(station_to_join))) return CMD_ERROR;

	if (h_org > _settings_game.station.station_spread || w_org > _settings_game.station.station_spread) return CMD_ERROR;

	/* these values are those that will be stored in train_tile and station_platforms */
	TileArea new_location(tile_org, w_org, h_org);

	/* Make sure the area below consists of clear tiles. (OR tiles belonging to a certain rail station) */
	StationID est = INVALID_STATION;
	SmallVector<Train *, 4> affected_vehicles;
	/* Clear the land below the station. */
	CommandCost cost = CheckFlatLandRailStation(new_location, flags, axis, &est, rt, affected_vehicles, spec_class, spec_index, plat_len, numtracks);
	if (cost.Failed()) return cost;
	/* Add construction expenses. */
	cost.AddCost((numtracks * _price[PR_BUILD_STATION_RAIL] + _price[PR_BUILD_STATION_RAIL_LENGTH]) * plat_len);
	cost.AddCost(numtracks * plat_len * RailBuildCost(rt));

	Station *st = NULL;
	ret = FindJoiningStation(est, station_to_join, adjacent, new_location, &st);
	if (ret.Failed()) return ret;

	ret = BuildStationPart(&st, flags, reuse, new_location, STATIONNAMING_RAIL);
	if (ret.Failed()) return ret;

	if (st != NULL && st->train_station.tile != INVALID_TILE) {
		CommandCost ret = CanExpandRailStation(st, new_location, axis);
		if (ret.Failed()) return ret;
	}

	/* Check if we can allocate a custom stationspec to this station */
	const StationSpec *statspec = StationClass::Get(spec_class)->GetSpec(spec_index);
	int specindex = AllocateSpecToStation(statspec, st, (flags & DC_EXEC) != 0);
	if (specindex == -1) return_cmd_error(STR_ERROR_TOO_MANY_STATION_SPECS);

	if (statspec != NULL) {
		/* Perform NewStation checks */

		/* Check if the station size is permitted */
		if (HasBit(statspec->disallowed_platforms, min(numtracks - 1, 7)) || HasBit(statspec->disallowed_lengths, min(plat_len - 1, 7))) {
			return CMD_ERROR;
		}

		/* Check if the station is buildable */
		if (HasBit(statspec->callback_mask, CBM_STATION_AVAIL)) {
			uint16 cb_res = GetStationCallback(CBID_STATION_AVAILABILITY, 0, 0, statspec, NULL, INVALID_TILE);
			if (cb_res != CALLBACK_FAILED && !Convert8bitBooleanCallback(statspec->grf_prop.grffile, CBID_STATION_AVAILABILITY, cb_res)) return CMD_ERROR;
		}
	}

	if (flags & DC_EXEC) {
		TileIndexDiff tile_delta;
		byte *layout_ptr;
		byte numtracks_orig;
		Track track;

		st->train_station = new_location;
		st->AddFacility(FACIL_TRAIN, new_location.tile);

		st->rect.BeforeAddRect(tile_org, w_org, h_org, StationRect::ADD_TRY);

		if (statspec != NULL) {
			/* Include this station spec's animation trigger bitmask
			 * in the station's cached copy. */
			st->cached_anim_triggers |= statspec->animation.triggers;
		}

		tile_delta = (axis == AXIS_X ? TileDiffXY(1, 0) : TileDiffXY(0, 1));
		track = AxisToTrack(axis);

		layout_ptr = AllocaM(byte, numtracks * plat_len);
		GetStationLayout(layout_ptr, numtracks, plat_len, statspec);

		numtracks_orig = numtracks;

		Company *c = Company::Get(st->owner);
		TileIndex tile_track = tile_org;
		do {
			TileIndex tile = tile_track;
			int w = plat_len;
			do {
				byte layout = *layout_ptr++;
				if (IsRailStationTile(tile) && HasStationReservation(tile)) {
					/* Check for trains having a reservation for this tile. */
					Train *v = GetTrainForReservation(tile, AxisToTrack(GetRailStationAxis(tile)));
					if (v != NULL) {
						*affected_vehicles.Append() = v;
						FreeTrainReservation(v);
					}
				}

				/* Railtype can change when overbuilding. */
				if (IsRailStationTile(tile)) {
					if (!IsStationTileBlocked(tile)) c->infrastructure.rail[GetRailType(tile)]--;
					c->infrastructure.station--;
				}

				/* Remove animation if overbuilding */
				DeleteAnimatedTile(tile);
				byte old_specindex = HasStationTileRail(tile) ? GetCustomStationSpecIndex(tile) : 0;
				MakeRailStation(tile, st->owner, st->index, axis, layout & ~1, rt);
				/* Free the spec if we overbuild something */
				DeallocateSpecFromStation(st, old_specindex);

				SetCustomStationSpecIndex(tile, specindex);
				SetStationTileRandomBits(tile, GB(Random(), 0, 4));
				SetAnimationFrame(tile, 0);

				if (!IsStationTileBlocked(tile)) c->infrastructure.rail[rt]++;
				c->infrastructure.station++;

				if (statspec != NULL) {
					/* Use a fixed axis for GetPlatformInfo as our platforms / numtracks are always the right way around */
					uint32 platinfo = GetPlatformInfo(AXIS_X, GetStationGfx(tile), plat_len, numtracks_orig, plat_len - w, numtracks_orig - numtracks, false);

					/* As the station is not yet completely finished, the station does not yet exist. */
					uint16 callback = GetStationCallback(CBID_STATION_TILE_LAYOUT, platinfo, 0, statspec, NULL, tile);
					if (callback != CALLBACK_FAILED) {
						if (callback < 8) {
							SetStationGfx(tile, (callback & ~1) + axis);
						} else {
							ErrorUnknownCallbackResult(statspec->grf_prop.grffile->grfid, CBID_STATION_TILE_LAYOUT, callback);
						}
					}

					/* Trigger station animation -- after building? */
					TriggerStationAnimation(st, tile, SAT_BUILT);
				}

				tile += tile_delta;
			} while (--w);
			AddTrackToSignalBuffer(tile_track, track, _current_company);
			YapfNotifyTrackLayoutChange(tile_track, track);
			tile_track += tile_delta ^ TileDiffXY(1, 1); // perpendicular to tile_delta
		} while (--numtracks);

		for (uint i = 0; i < affected_vehicles.Length(); ++i) {
			/* Restore reservations of trains. */
			RestoreTrainReservation(affected_vehicles[i]);
		}

		/* Check whether we need to expand the reservation of trains already on the station. */
		TileArea update_reservation_area;
		if (axis == AXIS_X) {
			update_reservation_area = TileArea(tile_org, 1, numtracks_orig);
		} else {
			update_reservation_area = TileArea(tile_org, numtracks_orig, 1);
		}

		TILE_AREA_LOOP(tile, update_reservation_area) {
			/* Don't even try to make eye candy parts reserved. */
			if (IsStationTileBlocked(tile)) continue;

			DiagDirection dir = AxisToDiagDir(axis);
			TileIndexDiff tile_offset = TileOffsByDiagDir(dir);
			TileIndex platform_begin = tile;
			TileIndex platform_end = tile;

			/* We can only account for tiles that are reachable from this tile, so ignore primarily blocked tiles while finding the platform begin and end. */
			for (TileIndex next_tile = platform_begin - tile_offset; IsCompatibleTrainStationTile(next_tile, platform_begin); next_tile -= tile_offset) {
				platform_begin = next_tile;
			}
			for (TileIndex next_tile = platform_end + tile_offset; IsCompatibleTrainStationTile(next_tile, platform_end); next_tile += tile_offset) {
				platform_end = next_tile;
			}

			/* If there is at least on reservation on the platform, we reserve the whole platform. */
			bool reservation = false;
			for (TileIndex t = platform_begin; !reservation && t <= platform_end; t += tile_offset) {
				reservation = HasStationReservation(t);
			}

			if (reservation) {
				SetRailStationPlatformReservation(platform_begin, dir, true);
			}
		}

		st->MarkTilesDirty(false);
		st->UpdateVirtCoord();
		UpdateStationAcceptance(st, false);
		st->RecomputeIndustriesNear();
		ZoningMarkDirtyStationCoverageArea(st);
		InvalidateWindowData(WC_SELECT_STATION, 0, 0);
		InvalidateWindowData(WC_STATION_LIST, st->owner, 0);
		SetWindowWidgetDirty(WC_STATION_VIEW, st->index, WID_SV_TRAINS);
		DirtyCompanyInfrastructureWindows(st->owner);
	}

	return cost;
}

static void MakeRailStationAreaSmaller(BaseStation *st)
{
	TileArea ta = st->train_station;

restart:

	/* too small? */
	if (ta.w != 0 && ta.h != 0) {
		/* check the left side, x = constant, y changes */
		for (uint i = 0; !st->TileBelongsToRailStation(ta.tile + TileDiffXY(0, i));) {
			/* the left side is unused? */
			if (++i == ta.h) {
				ta.tile += TileDiffXY(1, 0);
				ta.w--;
				goto restart;
			}
		}

		/* check the right side, x = constant, y changes */
		for (uint i = 0; !st->TileBelongsToRailStation(ta.tile + TileDiffXY(ta.w - 1, i));) {
			/* the right side is unused? */
			if (++i == ta.h) {
				ta.w--;
				goto restart;
			}
		}

		/* check the upper side, y = constant, x changes */
		for (uint i = 0; !st->TileBelongsToRailStation(ta.tile + TileDiffXY(i, 0));) {
			/* the left side is unused? */
			if (++i == ta.w) {
				ta.tile += TileDiffXY(0, 1);
				ta.h--;
				goto restart;
			}
		}

		/* check the lower side, y = constant, x changes */
		for (uint i = 0; !st->TileBelongsToRailStation(ta.tile + TileDiffXY(i, ta.h - 1));) {
			/* the left side is unused? */
			if (++i == ta.w) {
				ta.h--;
				goto restart;
			}
		}
	} else {
		ta.Clear();
	}

	st->train_station = ta;
}

/**
 * Remove a number of tiles from any rail station within the area.
 * @param ta the area to clear station tile from.
 * @param affected_stations the stations affected.
 * @param flags the command flags.
 * @param removal_cost the cost for removing the tile, including the rail.
 * @param keep_rail whether to keep the rail of the station.
 * @tparam T the type of station to remove.
 * @return the number of cleared tiles or an error.
 */
template <class T>
CommandCost RemoveFromRailBaseStation(TileArea ta, SmallVector<T *, 4> &affected_stations, DoCommandFlag flags, Money removal_cost, bool keep_rail)
{
	/* Count of the number of tiles removed */
	int quantity = 0;
	CommandCost total_cost(EXPENSES_CONSTRUCTION);
	/* Accumulator for the errors seen during clearing. If no errors happen,
	 * and the quantity is 0 there is no station. Otherwise it will be one
	 * of the other error that got accumulated. */
	CommandCost error;

	/* Do the action for every tile into the area */
	TILE_AREA_LOOP(tile, ta) {
		/* Make sure the specified tile is a rail station */
		if (!HasStationTileRail(tile)) continue;

		/* If there is a vehicle on ground, do not allow to remove (flood) the tile */
		CommandCost ret = EnsureNoVehicleOnGround(tile);
		error.AddCost(ret);
		if (ret.Failed()) continue;

		/* Check ownership of station */
		T *st = T::GetByTile(tile);
		if (st == NULL) continue;

		if (_current_company != OWNER_WATER) {
			CommandCost ret = CheckOwnership(st->owner);
			error.AddCost(ret);
			if (ret.Failed()) continue;
		}

		/* If we reached here, the tile is valid so increase the quantity of tiles we will remove */
		quantity++;

		if (keep_rail || IsStationTileBlocked(tile)) {
			/* Don't refund the 'steel' of the track when we keep the
			 *  rail, or when the tile didn't have any rail at all. */
			total_cost.AddCost(-_price[PR_CLEAR_RAIL]);
		}

		if (flags & DC_EXEC) {
			bool already_affected = affected_stations.Include(st);
			if (!already_affected) ZoningMarkDirtyStationCoverageArea(st);

			/* read variables before the station tile is removed */
			uint specindex = GetCustomStationSpecIndex(tile);
			Track track = GetRailStationTrack(tile);
			Owner owner = GetTileOwner(tile);
			RailType rt = GetRailType(tile);
			Train *v = NULL;

			if (HasStationReservation(tile)) {
				v = GetTrainForReservation(tile, track);
				if (v != NULL) FreeTrainReservation(v);
			}

			bool build_rail = keep_rail && !IsStationTileBlocked(tile);
			if (!build_rail && !IsStationTileBlocked(tile)) Company::Get(owner)->infrastructure.rail[rt]--;

			DoClearSquare(tile);
			DeleteNewGRFInspectWindow(GSF_STATIONS, tile);
			if (build_rail) MakeRailNormal(tile, owner, TrackToTrackBits(track), rt);
			Company::Get(owner)->infrastructure.station--;
			DirtyCompanyInfrastructureWindows(owner);

			st->rect.AfterRemoveTile(st, tile);
			AddTrackToSignalBuffer(tile, track, owner);
			YapfNotifyTrackLayoutChange(tile, track);

			DeallocateSpecFromStation(st, specindex);

<<<<<<< HEAD
			if (v != NULL) {
				/* Restore station reservation. */
				if (IsRailStationTile(v->tile)) SetRailStationPlatformReservation(v->tile, TrackdirToExitdir(v->GetVehicleTrackdir()), true);
				TryPathReserve(v, true, true);
				for (; v->Next() != NULL; v = v->Next()) { }
				if (IsRailStationTile(v->tile)) SetRailStationPlatformReservation(v->tile, TrackdirToExitdir(ReverseTrackdir(v->GetVehicleTrackdir())), true);
			}
=======
			affected_stations.Include(st);

			if (v != NULL) RestoreTrainReservation(v);
>>>>>>> 5baf52b9
		}
	}

	if (quantity == 0) return error.Failed() ? error : CommandCost(STR_ERROR_THERE_IS_NO_STATION);

	for (T **stp = affected_stations.Begin(); stp != affected_stations.End(); stp++) {
		T *st = *stp;

		/* now we need to make the "spanned" area of the railway station smaller
		 * if we deleted something at the edges.
		 * we also need to adjust train_tile. */
		MakeRailStationAreaSmaller(st);
		UpdateStationSignCoord(st);

		/* if we deleted the whole station, delete the train facility. */
		if (st->train_station.tile == INVALID_TILE) {
			st->facilities &= ~FACIL_TRAIN;
			SetWindowWidgetDirty(WC_STATION_VIEW, st->index, WID_SV_TRAINS);
			st->UpdateVirtCoord();
			DeleteStationIfEmpty(st);
		}
	}

	total_cost.AddCost(quantity * removal_cost);
	return total_cost;
}

/**
 * Remove a single tile from a rail station.
 * This allows for custom-built station with holes and weird layouts
 * @param start tile of station piece to remove
 * @param flags operation to perform
 * @param p1 start_tile
 * @param p2 various bitstuffed elements
 * - p2 = bit 0 - if set keep the rail
 * @param text unused
 * @return the cost of this operation or an error
 */
CommandCost CmdRemoveFromRailStation(TileIndex start, DoCommandFlag flags, uint32 p1, uint32 p2, const char *text)
{
	TileIndex end = p1 == 0 ? start : p1;
	if (start >= MapSize() || end >= MapSize()) return CMD_ERROR;

	TileArea ta(start, end);
	SmallVector<Station *, 4> affected_stations;

	CommandCost ret = RemoveFromRailBaseStation(ta, affected_stations, flags, _price[PR_CLEAR_STATION_RAIL], HasBit(p2, 0));
	if (ret.Failed()) return ret;

	/* Do all station specific functions here. */
	for (Station **stp = affected_stations.Begin(); stp != affected_stations.End(); stp++) {
		Station *st = *stp;

		if (st->train_station.tile == INVALID_TILE) SetWindowWidgetDirty(WC_STATION_VIEW, st->index, WID_SV_TRAINS);
		st->MarkTilesDirty(false);
		st->RecomputeIndustriesNear();
	}

	/* Now apply the rail cost to the number that we deleted */
	return ret;
}

/**
 * Remove a single tile from a waypoint.
 * This allows for custom-built waypoint with holes and weird layouts
 * @param start tile of waypoint piece to remove
 * @param flags operation to perform
 * @param p1 start_tile
 * @param p2 various bitstuffed elements
 * - p2 = bit 0 - if set keep the rail
 * @param text unused
 * @return the cost of this operation or an error
 */
CommandCost CmdRemoveFromRailWaypoint(TileIndex start, DoCommandFlag flags, uint32 p1, uint32 p2, const char *text)
{
	TileIndex end = p1 == 0 ? start : p1;
	if (start >= MapSize() || end >= MapSize()) return CMD_ERROR;

	TileArea ta(start, end);
	SmallVector<Waypoint *, 4> affected_stations;

	return RemoveFromRailBaseStation(ta, affected_stations, flags, _price[PR_CLEAR_WAYPOINT_RAIL], HasBit(p2, 0));
}


/**
 * Remove a rail station/waypoint
 * @param st The station/waypoint to remove the rail part from
 * @param flags operation to perform
 * @param removal_cost the cost for removing a tile
 * @tparam T the type of station to remove
 * @return cost or failure of operation
 */
template <class T>
CommandCost RemoveRailStation(T *st, DoCommandFlag flags, Money removal_cost)
{
	/* Current company owns the station? */
	if (_current_company != OWNER_WATER) {
		CommandCost ret = CheckOwnership(st->owner);
		if (ret.Failed()) return ret;
	}

	/* determine width and height of platforms */
	TileArea ta = st->train_station;

	assert(ta.w != 0 && ta.h != 0);

	CommandCost cost(EXPENSES_CONSTRUCTION);
	/* clear all areas of the station */
	TILE_AREA_LOOP(tile, ta) {
		/* only remove tiles that are actually train station tiles */
		if (st->TileBelongsToRailStation(tile)) {
			SmallVector<T*, 4> affected_stations; // dummy
			CommandCost ret = RemoveFromRailBaseStation(TileArea(tile, 1, 1), affected_stations, flags, removal_cost, false);
			if (ret.Failed()) return ret;
			cost.AddCost(ret);
		}
	}

	return cost;
}

/**
 * Remove a rail station
 * @param tile Tile of the station.
 * @param flags operation to perform
 * @return cost or failure of operation
 */
static CommandCost RemoveRailStation(TileIndex tile, DoCommandFlag flags)
{
	/* if there is flooding, remove platforms tile by tile */
	if (_current_company == OWNER_WATER) {
		return DoCommand(tile, 0, 0, DC_EXEC, CMD_REMOVE_FROM_RAIL_STATION);
	}

	Station *st = Station::GetByTile(tile);

	if (flags & DC_EXEC) ZoningMarkDirtyStationCoverageArea(st);

	CommandCost cost = RemoveRailStation(st, flags, _price[PR_CLEAR_STATION_RAIL]);

	if (flags & DC_EXEC) st->RecomputeIndustriesNear();

	return cost;
}

/**
 * Remove a rail waypoint
 * @param tile Tile of the waypoint.
 * @param flags operation to perform
 * @return cost or failure of operation
 */
static CommandCost RemoveRailWaypoint(TileIndex tile, DoCommandFlag flags)
{
	/* if there is flooding, remove waypoints tile by tile */
	if (_current_company == OWNER_WATER) {
		return DoCommand(tile, 0, 0, DC_EXEC, CMD_REMOVE_FROM_RAIL_WAYPOINT);
	}

	return RemoveRailStation(Waypoint::GetByTile(tile), flags, _price[PR_CLEAR_WAYPOINT_RAIL]);
}


/**
 * @param truck_station Determines whether a stop is #ROADSTOP_BUS or #ROADSTOP_TRUCK
 * @param st The Station to do the whole procedure for
 * @return a pointer to where to link a new RoadStop*
 */
static RoadStop **FindRoadStopSpot(bool truck_station, Station *st)
{
	RoadStop **primary_stop = (truck_station) ? &st->truck_stops : &st->bus_stops;

	if (*primary_stop == NULL) {
		/* we have no roadstop of the type yet, so write a "primary stop" */
		return primary_stop;
	} else {
		/* there are stops already, so append to the end of the list */
		RoadStop *stop = *primary_stop;
		while (stop->next != NULL) stop = stop->next;
		return &stop->next;
	}
}

static CommandCost RemoveRoadStop(TileIndex tile, DoCommandFlag flags);

/**
 * Find a nearby station that joins this road stop.
 * @param existing_stop an existing road stop we build over
 * @param station_to_join the station to join to
 * @param adjacent whether adjacent stations are allowed
 * @param ta the area of the newly build station
 * @param st 'return' pointer for the found station
 * @return command cost with the error or 'okay'
 */
static CommandCost FindJoiningRoadStop(StationID existing_stop, StationID station_to_join, bool adjacent, TileArea ta, Station **st)
{
	return FindJoiningBaseStation<Station, STR_ERROR_MUST_REMOVE_ROAD_STOP_FIRST>(existing_stop, station_to_join, adjacent, ta, st);
}

/**
 * Build a bus or truck stop.
 * @param tile Northernmost tile of the stop.
 * @param flags Operation to perform.
 * @param p1 bit 0..7: Width of the road stop.
 *           bit 8..15: Length of the road stop.
 * @param p2 bit 0: 0 For bus stops, 1 for truck stops.
 *           bit 1: 0 For normal stops, 1 for drive-through.
 *           bit 2..3: The roadtypes.
 *           bit 5: Allow stations directly adjacent to other stations.
 *           bit 6..7: Entrance direction (#DiagDirection) for normal stops.
 *           bit 6: #Axis of the road for drive-through stops.
 *           bit 16..31: Station ID to join (NEW_STATION if build new one).
 * @param text Unused.
 * @return The cost of this operation or an error.
 */
CommandCost CmdBuildRoadStop(TileIndex tile, DoCommandFlag flags, uint32 p1, uint32 p2, const char *text)
{
	bool type = HasBit(p2, 0);
	bool is_drive_through = HasBit(p2, 1);
	RoadTypes rts = Extract<RoadTypes, 2, 2>(p2);
	StationID station_to_join = GB(p2, 16, 16);
	bool reuse = (station_to_join != NEW_STATION);
	if (!reuse) station_to_join = INVALID_STATION;
	bool distant_join = (station_to_join != INVALID_STATION);

	uint8 width = (uint8)GB(p1, 0, 8);
	uint8 lenght = (uint8)GB(p1, 8, 8);

	/* Check if the requested road stop is too big */
	if (width > _settings_game.station.station_spread || lenght > _settings_game.station.station_spread) return_cmd_error(STR_ERROR_STATION_TOO_SPREAD_OUT);
	/* Check for incorrect width / length. */
	if (width == 0 || lenght == 0) return CMD_ERROR;
	/* Check if the first tile and the last tile are valid */
	if (!IsValidTile(tile) || TileAddWrap(tile, width - 1, lenght - 1) == INVALID_TILE) return CMD_ERROR;

	TileArea roadstop_area(tile, width, lenght);

	if (distant_join && (!_settings_game.station.distant_join_stations || !Station::IsValidID(station_to_join))) return CMD_ERROR;

	if (!HasExactlyOneBit(rts) || !HasRoadTypesAvail(_current_company, rts)) return CMD_ERROR;

	/* Trams only have drive through stops */
	if (!is_drive_through && HasBit(rts, ROADTYPE_TRAM)) return CMD_ERROR;

	DiagDirection ddir;
	Axis axis;
	if (is_drive_through) {
		/* By definition axis is valid, due to there being 2 axes and reading 1 bit. */
		axis = Extract<Axis, 6, 1>(p2);
		ddir = AxisToDiagDir(axis);
	} else {
		/* By definition ddir is valid, due to there being 4 diagonal directions and reading 2 bits. */
		ddir = Extract<DiagDirection, 6, 2>(p2);
		axis = DiagDirToAxis(ddir);
	}

	CommandCost ret = CheckIfAuthorityAllowsNewStation(tile, flags);
	if (ret.Failed()) return ret;

	/* Total road stop cost. */
	CommandCost cost(EXPENSES_CONSTRUCTION, roadstop_area.w * roadstop_area.h * _price[type ? PR_BUILD_STATION_TRUCK : PR_BUILD_STATION_BUS]);
	StationID est = INVALID_STATION;
	ret = CheckFlatLandRoadStop(roadstop_area, flags, is_drive_through ? 5 << axis : 1 << ddir, is_drive_through, type, axis, &est, rts);
	if (ret.Failed()) return ret;
	cost.AddCost(ret);

	Station *st = NULL;
	ret = FindJoiningRoadStop(est, station_to_join, HasBit(p2, 5), roadstop_area, &st);
	if (ret.Failed()) return ret;

	/* Check if this number of road stops can be allocated. */
	if (!RoadStop::CanAllocateItem(roadstop_area.w * roadstop_area.h)) return_cmd_error(type ? STR_ERROR_TOO_MANY_TRUCK_STOPS : STR_ERROR_TOO_MANY_BUS_STOPS);

	ret = BuildStationPart(&st, flags, reuse, roadstop_area, STATIONNAMING_ROAD);
	if (ret.Failed()) return ret;

	if (flags & DC_EXEC) {
		/* Check every tile in the area. */
		TILE_AREA_LOOP(cur_tile, roadstop_area) {
			RoadTypes cur_rts = GetRoadTypes(cur_tile);
			Owner road_owner = HasBit(cur_rts, ROADTYPE_ROAD) ? GetRoadOwner(cur_tile, ROADTYPE_ROAD) : _current_company;
			Owner tram_owner = HasBit(cur_rts, ROADTYPE_TRAM) ? GetRoadOwner(cur_tile, ROADTYPE_TRAM) : _current_company;

			if (IsTileType(cur_tile, MP_STATION) && IsRoadStop(cur_tile)) {
				RemoveRoadStop(cur_tile, flags);
			}

			RoadStop *road_stop = new RoadStop(cur_tile);
			/* Insert into linked list of RoadStops. */
			RoadStop **currstop = FindRoadStopSpot(type, st);
			*currstop = road_stop;

			if (type) {
				st->truck_station.Add(cur_tile);
			} else {
				st->bus_station.Add(cur_tile);
			}

			/* Initialize an empty station. */
			st->AddFacility((type) ? FACIL_TRUCK_STOP : FACIL_BUS_STOP, cur_tile);

			st->rect.BeforeAddTile(cur_tile, StationRect::ADD_TRY);

			RoadStopType rs_type = type ? ROADSTOP_TRUCK : ROADSTOP_BUS;
			if (is_drive_through) {
				/* Update company infrastructure counts. If the current tile is a normal
				 * road tile, count only the new road bits needed to get a full diagonal road. */
				RoadType rt;
				FOR_EACH_SET_ROADTYPE(rt, cur_rts | rts) {
					Company *c = Company::GetIfValid(rt == ROADTYPE_ROAD ? road_owner : tram_owner);
					if (c != NULL) {
						c->infrastructure.road[rt] += 2 - (IsNormalRoadTile(cur_tile) && HasBit(cur_rts, rt) ? CountBits(GetRoadBits(cur_tile, rt)) : 0);
						DirtyCompanyInfrastructureWindows(c->index);
					}
				}

				MakeDriveThroughRoadStop(cur_tile, st->owner, road_owner, tram_owner, st->index, rs_type, rts | cur_rts, axis);
				road_stop->MakeDriveThrough();
			} else {
				/* Non-drive-through stop never overbuild and always count as two road bits. */
				Company::Get(st->owner)->infrastructure.road[FIND_FIRST_BIT(rts)] += 2;
				MakeRoadStop(cur_tile, st->owner, st->index, rs_type, rts, ddir);
			}
			Company::Get(st->owner)->infrastructure.station++;
			DirtyCompanyInfrastructureWindows(st->owner);

			MarkTileDirtyByTile(cur_tile);
		}
		ZoningMarkDirtyStationCoverageArea(st);
	}

	if (st != NULL) {
		st->UpdateVirtCoord();
		UpdateStationAcceptance(st, false);
		st->RecomputeIndustriesNear();
		InvalidateWindowData(WC_SELECT_STATION, 0, 0);
		InvalidateWindowData(WC_STATION_LIST, st->owner, 0);
		SetWindowWidgetDirty(WC_STATION_VIEW, st->index, WID_SV_ROADVEHS);
	}
	return cost;
}


static Vehicle *ClearRoadStopStatusEnum(Vehicle *v, void *)
{
	if (v->type == VEH_ROAD) {
		/* Okay... we are a road vehicle on a drive through road stop.
		 * But that road stop has just been removed, so we need to make
		 * sure we are in a valid state... however, vehicles can also
		 * turn on road stop tiles, so only clear the 'road stop' state
		 * bits and only when the state was 'in road stop', otherwise
		 * we'll end up clearing the turn around bits. */
		RoadVehicle *rv = RoadVehicle::From(v);
		if (HasBit(rv->state, RVS_IN_DT_ROAD_STOP)) rv->state &= RVSB_ROAD_STOP_TRACKDIR_MASK;
	}

	return NULL;
}


/**
 * Remove a bus station/truck stop
 * @param tile TileIndex been queried
 * @param flags operation to perform
 * @return cost or failure of operation
 */
static CommandCost RemoveRoadStop(TileIndex tile, DoCommandFlag flags)
{
	Station *st = Station::GetByTile(tile);

	if (_current_company != OWNER_WATER) {
		CommandCost ret = CheckOwnership(st->owner);
		if (ret.Failed()) return ret;
	}

	bool is_truck = IsTruckStop(tile);

	RoadStop **primary_stop;
	RoadStop *cur_stop;
	if (is_truck) { // truck stop
		primary_stop = &st->truck_stops;
		cur_stop = RoadStop::GetByTile(tile, ROADSTOP_TRUCK);
	} else {
		primary_stop = &st->bus_stops;
		cur_stop = RoadStop::GetByTile(tile, ROADSTOP_BUS);
	}

	assert(cur_stop != NULL);

	/* don't do the check for drive-through road stops when company bankrupts */
	if (IsDriveThroughStopTile(tile) && (flags & DC_BANKRUPT)) {
		/* remove the 'going through road stop' status from all vehicles on that tile */
		if (flags & DC_EXEC) FindVehicleOnPos(tile, NULL, &ClearRoadStopStatusEnum);
	} else {
		CommandCost ret = EnsureNoVehicleOnGround(tile);
		if (ret.Failed()) return ret;
	}

	if (flags & DC_EXEC) {
		ZoningMarkDirtyStationCoverageArea(st);
		if (*primary_stop == cur_stop) {
			/* removed the first stop in the list */
			*primary_stop = cur_stop->next;
			/* removed the only stop? */
			if (*primary_stop == NULL) {
				st->facilities &= (is_truck ? ~FACIL_TRUCK_STOP : ~FACIL_BUS_STOP);
			}
		} else {
			/* tell the predecessor in the list to skip this stop */
			RoadStop *pred = *primary_stop;
			while (pred->next != cur_stop) pred = pred->next;
			pred->next = cur_stop->next;
		}

		/* Update company infrastructure counts. */
		RoadType rt;
		FOR_EACH_SET_ROADTYPE(rt, GetRoadTypes(tile)) {
			Company *c = Company::GetIfValid(GetRoadOwner(tile, rt));
			if (c != NULL) {
				c->infrastructure.road[rt] -= 2;
				DirtyCompanyInfrastructureWindows(c->index);
			}
		}
		Company::Get(st->owner)->infrastructure.station--;
		DirtyCompanyInfrastructureWindows(st->owner);

		if (IsDriveThroughStopTile(tile)) {
			/* Clears the tile for us */
			cur_stop->ClearDriveThrough();
		} else {
			DoClearSquare(tile);
		}

		SetWindowWidgetDirty(WC_STATION_VIEW, st->index, WID_SV_ROADVEHS);
		delete cur_stop;

		/* Make sure no vehicle is going to the old roadstop */
		RoadVehicle *v;
		FOR_ALL_ROADVEHICLES(v) {
			if (v->First() == v && v->current_order.IsType(OT_GOTO_STATION) &&
					v->dest_tile == tile) {
				v->dest_tile = v->GetOrderStationLocation(st->index);
			}
		}

		st->rect.AfterRemoveTile(st, tile);

		st->UpdateVirtCoord();
		st->RecomputeIndustriesNear();
		DeleteStationIfEmpty(st);

		/* Update the tile area of the truck/bus stop */
		if (is_truck) {
			st->truck_station.Clear();
			for (const RoadStop *rs = st->truck_stops; rs != NULL; rs = rs->next) st->truck_station.Add(rs->xy);
		} else {
			st->bus_station.Clear();
			for (const RoadStop *rs = st->bus_stops; rs != NULL; rs = rs->next) st->bus_station.Add(rs->xy);
		}
	}

	return CommandCost(EXPENSES_CONSTRUCTION, _price[is_truck ? PR_CLEAR_STATION_TRUCK : PR_CLEAR_STATION_BUS]);
}

/**
 * Remove bus or truck stops.
 * @param tile Northernmost tile of the removal area.
 * @param flags Operation to perform.
 * @param p1 bit 0..7: Width of the removal area.
 *           bit 8..15: Height of the removal area.
 * @param p2 bit 0: 0 For bus stops, 1 for truck stops.
 * @param p2 bit 1: 0 to keep roads of all drive-through stops, 1 to remove them.
 * @param text Unused.
 * @return The cost of this operation or an error.
 */
CommandCost CmdRemoveRoadStop(TileIndex tile, DoCommandFlag flags, uint32 p1, uint32 p2, const char *text)
{
	uint8 width = (uint8)GB(p1, 0, 8);
	uint8 height = (uint8)GB(p1, 8, 8);
	bool keep_drive_through_roads = !HasBit(p2, 1);

	/* Check for incorrect width / height. */
	if (width == 0 || height == 0) return CMD_ERROR;
	/* Check if the first tile and the last tile are valid */
	if (!IsValidTile(tile) || TileAddWrap(tile, width - 1, height - 1) == INVALID_TILE) return CMD_ERROR;
	/* Bankrupting company is not supposed to remove roads, there may be road vehicles. */
	if (!keep_drive_through_roads && (flags & DC_BANKRUPT)) return CMD_ERROR;

	TileArea roadstop_area(tile, width, height);

	CommandCost cost(EXPENSES_CONSTRUCTION);
	CommandCost last_error(STR_ERROR_THERE_IS_NO_STATION);
	bool had_success = false;

	TILE_AREA_LOOP(cur_tile, roadstop_area) {
		/* Make sure the specified tile is a road stop of the correct type */
		if (!IsTileType(cur_tile, MP_STATION) || !IsRoadStop(cur_tile) || (uint32)GetRoadStopType(cur_tile) != GB(p2, 0, 1)) continue;

		/* Save information on to-be-restored roads before the stop is removed. */
		RoadTypes rts = ROADTYPES_NONE;
		RoadBits road_bits = ROAD_NONE;
		Owner road_owner[] = { OWNER_NONE, OWNER_NONE };
		assert_compile(lengthof(road_owner) == ROADTYPE_END);
		if (IsDriveThroughStopTile(cur_tile)) {
			RoadType rt;
			FOR_EACH_SET_ROADTYPE(rt, GetRoadTypes(cur_tile)) {
				road_owner[rt] = GetRoadOwner(cur_tile, rt);
				/* If we don't want to preserve our roads then restore only roads of others. */
				if (keep_drive_through_roads || road_owner[rt] != _current_company) SetBit(rts, rt);
			}
			road_bits = AxisToRoadBits(DiagDirToAxis(GetRoadStopDir(cur_tile)));
		}

		CommandCost ret = RemoveRoadStop(cur_tile, flags);
		if (ret.Failed()) {
			last_error = ret;
			continue;
		}
		cost.AddCost(ret);
		had_success = true;

		/* Restore roads. */
		if ((flags & DC_EXEC) && rts != ROADTYPES_NONE) {
			MakeRoadNormal(cur_tile, road_bits, rts, ClosestTownFromTile(cur_tile, UINT_MAX)->index,
					road_owner[ROADTYPE_ROAD], road_owner[ROADTYPE_TRAM]);

			/* Update company infrastructure counts. */
			RoadType rt;
			FOR_EACH_SET_ROADTYPE(rt, rts) {
				Company *c = Company::GetIfValid(GetRoadOwner(cur_tile, rt));
				if (c != NULL) {
					c->infrastructure.road[rt] += CountBits(road_bits);
					DirtyCompanyInfrastructureWindows(c->index);
				}
			}
		}
	}

	return had_success ? cost : last_error;
}

/**
 * Computes the minimal distance from town's xy to any airport's tile.
 * @param it An iterator over all airport tiles.
 * @param town_tile town's tile (t->xy)
 * @return minimal manhattan distance from town_tile to any airport's tile
 */
static uint GetMinimalAirportDistanceToTile(TileIterator &it, TileIndex town_tile)
{
	uint mindist = UINT_MAX;

	for (TileIndex cur_tile = it; cur_tile != INVALID_TILE; cur_tile = ++it) {
		mindist = min(mindist, DistanceManhattan(town_tile, cur_tile));
	}

	return mindist;
}

/**
 * Get a possible noise reduction factor based on distance from town center.
 * The further you get, the less noise you generate.
 * So all those folks at city council can now happily slee...  work in their offices
 * @param as airport information
 * @param it An iterator over all airport tiles.
 * @param town_tile TileIndex of town's center, the one who will receive the airport's candidature
 * @return the noise that will be generated, according to distance
 */
uint8 GetAirportNoiseLevelForTown(const AirportSpec *as, TileIterator &it, TileIndex town_tile)
{
	/* 0 cannot be accounted, and 1 is the lowest that can be reduced from town.
	 * So no need to go any further*/
	if (as->noise_level < 2) return as->noise_level;

	uint distance = GetMinimalAirportDistanceToTile(it, town_tile);

	/* The steps for measuring noise reduction are based on the "magical" (and arbitrary) 8 base distance
	 * adding the town_council_tolerance 4 times, as a way to graduate, depending of the tolerance.
	 * Basically, it says that the less tolerant a town is, the bigger the distance before
	 * an actual decrease can be granted */
	uint8 town_tolerance_distance = 8 + (_settings_game.difficulty.town_council_tolerance * 4);

	/* now, we want to have the distance segmented using the distance judged bareable by town
	 * This will give us the coefficient of reduction the distance provides. */
	uint noise_reduction = distance / town_tolerance_distance;

	/* If the noise reduction equals the airport noise itself, don't give it for free.
	 * Otherwise, simply reduce the airport's level. */
	return noise_reduction >= as->noise_level ? 1 : as->noise_level - noise_reduction;
}

/**
 * Finds the town nearest to given airport. Based on minimal manhattan distance to any airport's tile.
 * If two towns have the same distance, town with lower index is returned.
 * @param as airport's description
 * @param it An iterator over all airport tiles
 * @return nearest town to airport
 */
Town *AirportGetNearestTown(const AirportSpec *as, const TileIterator &it)
{
	Town *t, *nearest = NULL;
	uint add = as->size_x + as->size_y - 2; // GetMinimalAirportDistanceToTile can differ from DistanceManhattan by this much
	uint mindist = UINT_MAX - add; // prevent overflow
	FOR_ALL_TOWNS(t) {
		if (DistanceManhattan(t->xy, it) < mindist + add) { // avoid calling GetMinimalAirportDistanceToTile too often
			TileIterator *copy = it.Clone();
			uint dist = GetMinimalAirportDistanceToTile(*copy, t->xy);
			delete copy;
			if (dist < mindist) {
				nearest = t;
				mindist = dist;
			}
		}
	}

	return nearest;
}


/** Recalculate the noise generated by the airports of each town */
void UpdateAirportsNoise()
{
	Town *t;
	const Station *st;

	FOR_ALL_TOWNS(t) t->noise_reached = 0;

	FOR_ALL_STATIONS(st) {
		if (st->airport.tile != INVALID_TILE && st->airport.type != AT_OILRIG) {
			const AirportSpec *as = st->airport.GetSpec();
			AirportTileIterator it(st);
			Town *nearest = AirportGetNearestTown(as, it);
			nearest->noise_reached += GetAirportNoiseLevelForTown(as, it, nearest->xy);
		}
	}
}

/**
 * Place an Airport.
 * @param tile tile where airport will be built
 * @param flags operation to perform
 * @param p1
 * - p1 = (bit  0- 7) - airport type, @see airport.h
 * - p1 = (bit  8-15) - airport layout
 * @param p2 various bitstuffed elements
 * - p2 = (bit     0) - allow airports directly adjacent to other airports.
 * - p2 = (bit 16-31) - station ID to join (NEW_STATION if build new one)
 * @param text unused
 * @return the cost of this operation or an error
 */
CommandCost CmdBuildAirport(TileIndex tile, DoCommandFlag flags, uint32 p1, uint32 p2, const char *text)
{
	StationID station_to_join = GB(p2, 16, 16);
	bool reuse = (station_to_join != NEW_STATION);
	if (!reuse) station_to_join = INVALID_STATION;
	bool distant_join = (station_to_join != INVALID_STATION);
	byte airport_type = GB(p1, 0, 8);
	byte layout = GB(p1, 8, 8);

	if (distant_join && (!_settings_game.station.distant_join_stations || !Station::IsValidID(station_to_join))) return CMD_ERROR;

	if (airport_type >= NUM_AIRPORTS) return CMD_ERROR;

	CommandCost ret = CheckIfAuthorityAllowsNewStation(tile, flags);
	if (ret.Failed()) return ret;

	/* Check if a valid, buildable airport was chosen for construction */
	const AirportSpec *as = AirportSpec::Get(airport_type);
	if (!as->IsAvailable() || layout >= as->num_table) return CMD_ERROR;

	Direction rotation = as->rotation[layout];
	int w = as->size_x;
	int h = as->size_y;
	if (rotation == DIR_E || rotation == DIR_W) Swap(w, h);
	TileArea airport_area = TileArea(tile, w, h);

	if (w > _settings_game.station.station_spread || h > _settings_game.station.station_spread) {
		return_cmd_error(STR_ERROR_STATION_TOO_SPREAD_OUT);
	}

	CommandCost cost = CheckFlatLand(airport_area, flags);
	if (cost.Failed()) return cost;

	/* The noise level is the noise from the airport and reduce it to account for the distance to the town center. */
	AirportTileTableIterator iter(as->table[layout], tile);
	Town *nearest = AirportGetNearestTown(as, iter);
	uint newnoise_level = GetAirportNoiseLevelForTown(as, iter, nearest->xy);

	/* Check if local auth would allow a new airport */
	StringID authority_refuse_message = STR_NULL;
	Town *authority_refuse_town = NULL;

	if (_settings_game.economy.station_noise_level) {
		/* do not allow to build a new airport if this raise the town noise over the maximum allowed by town */
		if ((nearest->noise_reached + newnoise_level) > nearest->MaxTownNoise()) {
			authority_refuse_message = STR_ERROR_LOCAL_AUTHORITY_REFUSES_NOISE;
			authority_refuse_town = nearest;
		}
	} else {
		Town *t = ClosestTownFromTile(tile, UINT_MAX);
		uint num = 0;
		const Station *st;
		FOR_ALL_STATIONS(st) {
			if (st->town == t && (st->facilities & FACIL_AIRPORT) && st->airport.type != AT_OILRIG) num++;
		}
		if (num >= 2) {
			authority_refuse_message = STR_ERROR_LOCAL_AUTHORITY_REFUSES_AIRPORT;
			authority_refuse_town = t;
		}
	}

	if (authority_refuse_message != STR_NULL) {
		SetDParam(0, authority_refuse_town->index);
		return_cmd_error(authority_refuse_message);
	}

	Station *st = NULL;
	ret = FindJoiningStation(INVALID_STATION, station_to_join, HasBit(p2, 0), airport_area, &st);
	if (ret.Failed()) return ret;

	/* Distant join */
	if (st == NULL && distant_join) st = Station::GetIfValid(station_to_join);

	ret = BuildStationPart(&st, flags, reuse, airport_area, (GetAirport(airport_type)->flags & AirportFTAClass::AIRPLANES) ? STATIONNAMING_AIRPORT : STATIONNAMING_HELIPORT);
	if (ret.Failed()) return ret;

	if (st != NULL && st->airport.tile != INVALID_TILE) {
		return_cmd_error(STR_ERROR_TOO_CLOSE_TO_ANOTHER_AIRPORT);
	}

	for (AirportTileTableIterator iter(as->table[layout], tile); iter != INVALID_TILE; ++iter) {
		cost.AddCost(_price[PR_BUILD_STATION_AIRPORT]);
	}

	if (flags & DC_EXEC) {
		/* Always add the noise, so there will be no need to recalculate when option toggles */
		nearest->noise_reached += newnoise_level;

		st->AddFacility(FACIL_AIRPORT, tile);
		st->airport.type = airport_type;
		st->airport.layout = layout;
		st->airport.flags = 0;
		st->airport.rotation = rotation;

		st->rect.BeforeAddRect(tile, w, h, StationRect::ADD_TRY);

		for (AirportTileTableIterator iter(as->table[layout], tile); iter != INVALID_TILE; ++iter) {
			MakeAirport(iter, st->owner, st->index, iter.GetStationGfx(), WATER_CLASS_INVALID);
			SetStationTileRandomBits(iter, GB(Random(), 0, 4));
			st->airport.Add(iter);

			if (AirportTileSpec::Get(GetTranslatedAirportTileID(iter.GetStationGfx()))->animation.status != ANIM_STATUS_NO_ANIMATION) AddAnimatedTile(iter);
		}

		/* Only call the animation trigger after all tiles have been built */
		for (AirportTileTableIterator iter(as->table[layout], tile); iter != INVALID_TILE; ++iter) {
			AirportTileAnimationTrigger(st, iter, AAT_BUILT);
		}

		UpdateAirplanesOnNewStation(st);

		Company::Get(st->owner)->infrastructure.airport++;
		DirtyCompanyInfrastructureWindows(st->owner);

		st->UpdateVirtCoord();
		UpdateStationAcceptance(st, false);
		st->RecomputeIndustriesNear();
		ZoningMarkDirtyStationCoverageArea(st);
		InvalidateWindowData(WC_SELECT_STATION, 0, 0);
		InvalidateWindowData(WC_STATION_LIST, st->owner, 0);
		InvalidateWindowData(WC_STATION_VIEW, st->index, -1);

		if (_settings_game.economy.station_noise_level) {
			SetWindowDirty(WC_TOWN_VIEW, st->town->index);
		}
	}

	return cost;
}

/**
 * Remove an airport
 * @param tile TileIndex been queried
 * @param flags operation to perform
 * @return cost or failure of operation
 */
static CommandCost RemoveAirport(TileIndex tile, DoCommandFlag flags)
{
	Station *st = Station::GetByTile(tile);

	if (_current_company != OWNER_WATER) {
		CommandCost ret = CheckOwnership(st->owner);
		if (ret.Failed()) return ret;
	}

	tile = st->airport.tile;

	CommandCost cost(EXPENSES_CONSTRUCTION);

	const Aircraft *a;
	FOR_ALL_AIRCRAFT(a) {
		if (!a->IsNormalAircraft()) continue;
		if (a->targetairport == st->index && a->state != FLYING) return CMD_ERROR;
	}

	if (flags & DC_EXEC) {
		ZoningMarkDirtyStationCoverageArea(st);
		const AirportSpec *as = st->airport.GetSpec();
		/* The noise level is the noise from the airport and reduce it to account for the distance to the town center.
		 * And as for construction, always remove it, even if the setting is not set, in order to avoid the
		 * need of recalculation */
		AirportTileIterator it(st);
		Town *nearest = AirportGetNearestTown(as, it);
		nearest->noise_reached -= GetAirportNoiseLevelForTown(as, it, nearest->xy);
	}

	TILE_AREA_LOOP(tile_cur, st->airport) {
		if (!st->TileBelongsToAirport(tile_cur)) continue;

		CommandCost ret = EnsureNoVehicleOnGround(tile_cur);
		if (ret.Failed()) return ret;

		cost.AddCost(_price[PR_CLEAR_STATION_AIRPORT]);

		if (flags & DC_EXEC) {
			if (IsHangarTile(tile_cur)) OrderBackup::Reset(tile_cur, false);
			DeleteAnimatedTile(tile_cur);
			DoClearSquare(tile_cur);
			DeleteNewGRFInspectWindow(GSF_AIRPORTTILES, tile_cur);
		}
	}

	if (flags & DC_EXEC) {
		/* Clear the persistent storage. */
		delete st->airport.psa;

		for (uint i = 0; i < st->airport.GetNumHangars(); ++i) {
			DeleteWindowById(
				WC_VEHICLE_DEPOT, st->airport.GetHangarTile(i)
			);
		}

		st->rect.AfterRemoveRect(st, st->airport);

		st->airport.Clear();
		st->facilities &= ~FACIL_AIRPORT;

		InvalidateWindowData(WC_STATION_VIEW, st->index, -1);

		if (_settings_game.economy.station_noise_level) {
			SetWindowDirty(WC_TOWN_VIEW, st->town->index);
		}

		Company::Get(st->owner)->infrastructure.airport--;
		DirtyCompanyInfrastructureWindows(st->owner);

		st->UpdateVirtCoord();
		st->RecomputeIndustriesNear();
		DeleteStationIfEmpty(st);
		DeleteNewGRFInspectWindow(GSF_AIRPORTS, st->index);
	}

	return cost;
}

/**
 * Open/close an airport to incoming aircraft.
 * @param tile Unused.
 * @param flags Operation to perform.
 * @param p1 Station ID of the airport.
 * @param p2 Unused.
 * @param text unused
 * @return the cost of this operation or an error
 */
CommandCost CmdOpenCloseAirport(TileIndex tile, DoCommandFlag flags, uint32 p1, uint32 p2, const char *text)
{
	if (!Station::IsValidID(p1)) return CMD_ERROR;
	Station *st = Station::Get(p1);

	if (!(st->facilities & FACIL_AIRPORT) || st->owner == OWNER_NONE) return CMD_ERROR;

	CommandCost ret = CheckOwnership(st->owner);
	if (ret.Failed()) return ret;

	if (flags & DC_EXEC) {
		st->airport.flags ^= AIRPORT_CLOSED_block;
		SetWindowWidgetDirty(WC_STATION_VIEW, st->index, WID_SV_CLOSE_AIRPORT);
	}
	return CommandCost();
}

/**
 * Tests whether the company's vehicles have this station in orders
 * @param station station ID
 * @param include_company If true only check vehicles of \a company, if false only check vehicles of other companies
 * @param company company ID
 */
bool HasStationInUse(StationID station, bool include_company, CompanyID company)
{
	const Vehicle *v;
	FOR_ALL_VEHICLES(v) {
		if ((v->owner == company) == include_company) {
			const Order *order;
			FOR_VEHICLE_ORDERS(v, order) {
				if ((order->IsType(OT_GOTO_STATION) || order->IsType(OT_GOTO_WAYPOINT)) && order->GetDestination() == station) {
					return true;
				}
			}
		}
	}
	return false;
}

static const TileIndexDiffC _dock_tileoffs_chkaround[] = {
	{-1,  0},
	{ 0,  0},
	{ 0,  0},
	{ 0, -1}
};
static const byte _dock_w_chk[4] = { 2, 1, 2, 1 };
static const byte _dock_h_chk[4] = { 1, 2, 1, 2 };

/**
 * Build a dock/haven.
 * @param tile tile where dock will be built
 * @param flags operation to perform
 * @param p1 (bit 0) - allow docks directly adjacent to other docks.
 * @param p2 bit 16-31: station ID to join (NEW_STATION if build new one)
 * @param text unused
 * @return the cost of this operation or an error
 */
CommandCost CmdBuildDock(TileIndex tile, DoCommandFlag flags, uint32 p1, uint32 p2, const char *text)
{
	StationID station_to_join = GB(p2, 16, 16);
	bool reuse = (station_to_join != NEW_STATION);
	if (!reuse) station_to_join = INVALID_STATION;
	bool distant_join = (station_to_join != INVALID_STATION);

	if (distant_join && (!_settings_game.station.distant_join_stations || !Station::IsValidID(station_to_join))) return CMD_ERROR;

	DiagDirection direction = GetInclinedSlopeDirection(GetTileSlope(tile));
	if (direction == INVALID_DIAGDIR) return_cmd_error(STR_ERROR_SITE_UNSUITABLE);
	direction = ReverseDiagDir(direction);

	/* Docks cannot be placed on rapids */
	if (HasTileWaterGround(tile)) return_cmd_error(STR_ERROR_SITE_UNSUITABLE);

	CommandCost ret = CheckIfAuthorityAllowsNewStation(tile, flags);
	if (ret.Failed()) return ret;

	if (IsBridgeAbove(tile)) return_cmd_error(STR_ERROR_MUST_DEMOLISH_BRIDGE_FIRST);

	ret = DoCommand(tile, 0, 0, flags, CMD_LANDSCAPE_CLEAR);
	if (ret.Failed()) return ret;

	TileIndex tile_cur = tile + TileOffsByDiagDir(direction);

	if (!IsTileType(tile_cur, MP_WATER) || !IsTileFlat(tile_cur)) {
		return_cmd_error(STR_ERROR_SITE_UNSUITABLE);
	}

	if (IsBridgeAbove(tile_cur)) return_cmd_error(STR_ERROR_MUST_DEMOLISH_BRIDGE_FIRST);

	/* Get the water class of the water tile before it is cleared.*/
	WaterClass wc = GetWaterClass(tile_cur);

	ret = DoCommand(tile_cur, 0, 0, flags, CMD_LANDSCAPE_CLEAR);
	if (ret.Failed()) return ret;

	tile_cur += TileOffsByDiagDir(direction);
	if (!IsTileType(tile_cur, MP_WATER) || !IsTileFlat(tile_cur)) {
		return_cmd_error(STR_ERROR_SITE_UNSUITABLE);
	}

	TileArea dock_area = TileArea(tile + ToTileIndexDiff(_dock_tileoffs_chkaround[direction]),
			_dock_w_chk[direction], _dock_h_chk[direction]);

	/* middle */
	Station *st = NULL;
	ret = FindJoiningStation(INVALID_STATION, station_to_join, HasBit(p1, 0), dock_area, &st);
	if (ret.Failed()) return ret;

	/* Distant join */
	if (st == NULL && distant_join) st = Station::GetIfValid(station_to_join);

	ret = BuildStationPart(&st, flags, reuse, dock_area, STATIONNAMING_DOCK);
	if (ret.Failed()) return ret;

	if (st != NULL && st->dock_tile != INVALID_TILE) return_cmd_error(STR_ERROR_TOO_CLOSE_TO_ANOTHER_DOCK);

	if (flags & DC_EXEC) {
		st->dock_tile = tile;
		st->AddFacility(FACIL_DOCK, tile);

		st->rect.BeforeAddRect(dock_area.tile, dock_area.w, dock_area.h, StationRect::ADD_TRY);

		/* If the water part of the dock is on a canal, update infrastructure counts.
		 * This is needed as we've unconditionally cleared that tile before. */
		if (wc == WATER_CLASS_CANAL) {
			Company::Get(st->owner)->infrastructure.water++;
		}
		Company::Get(st->owner)->infrastructure.station += 2;
		DirtyCompanyInfrastructureWindows(st->owner);

		MakeDock(tile, st->owner, st->index, direction, wc);

		st->UpdateVirtCoord();
		UpdateStationAcceptance(st, false);
		st->RecomputeIndustriesNear();
		ZoningMarkDirtyStationCoverageArea(st);
		InvalidateWindowData(WC_SELECT_STATION, 0, 0);
		InvalidateWindowData(WC_STATION_LIST, st->owner, 0);
		SetWindowWidgetDirty(WC_STATION_VIEW, st->index, WID_SV_SHIPS);
	}

	return CommandCost(EXPENSES_CONSTRUCTION, _price[PR_BUILD_STATION_DOCK]);
}

/**
 * Remove a dock
 * @param tile TileIndex been queried
 * @param flags operation to perform
 * @return cost or failure of operation
 */
static CommandCost RemoveDock(TileIndex tile, DoCommandFlag flags)
{
	Station *st = Station::GetByTile(tile);
	CommandCost ret = CheckOwnership(st->owner);
	if (ret.Failed()) return ret;

	TileIndex docking_location = TILE_ADD(st->dock_tile, ToTileIndexDiff(GetDockOffset(st->dock_tile)));

	TileIndex tile1 = st->dock_tile;
	TileIndex tile2 = tile1 + TileOffsByDiagDir(GetDockDirection(tile1));

	ret = EnsureNoVehicleOnGround(tile1);
	if (ret.Succeeded()) ret = EnsureNoVehicleOnGround(tile2);
	if (ret.Failed()) return ret;

	if (flags & DC_EXEC) {
		ZoningMarkDirtyStationCoverageArea(st);
		DoClearSquare(tile1);
		MarkTileDirtyByTile(tile1);
		MakeWaterKeepingClass(tile2, st->owner);

		st->rect.AfterRemoveTile(st, tile1);
		st->rect.AfterRemoveTile(st, tile2);

		st->dock_tile = INVALID_TILE;
		st->facilities &= ~FACIL_DOCK;

		Company::Get(st->owner)->infrastructure.station -= 2;
		DirtyCompanyInfrastructureWindows(st->owner);

		SetWindowWidgetDirty(WC_STATION_VIEW, st->index, WID_SV_SHIPS);
		st->UpdateVirtCoord();
		st->RecomputeIndustriesNear();
		DeleteStationIfEmpty(st);

		/* All ships that were going to our station, can't go to it anymore.
		 * Just clear the order, then automatically the next appropriate order
		 * will be selected and in case of no appropriate order it will just
		 * wander around the world. */
		Ship *s;
		FOR_ALL_SHIPS(s) {
			if (s->current_order.IsType(OT_LOADING) && s->tile == docking_location) {
				s->LeaveStation();
			}

			if (s->dest_tile == docking_location) {
				s->dest_tile = 0;
				s->current_order.Free();
			}
		}
	}

	return CommandCost(EXPENSES_CONSTRUCTION, _price[PR_CLEAR_STATION_DOCK]);
}

#include "table/station_land.h"

const DrawTileSprites *GetStationTileLayout(StationType st, byte gfx)
{
	return &_station_display_datas[st][gfx];
}

/**
 * Check whether a sprite is a track sprite, which can be replaced by a non-track ground sprite and a rail overlay.
 * If the ground sprite is suitable, \a ground is replaced with the new non-track ground sprite, and \a overlay_offset
 * is set to the overlay to draw.
 * @param          ti             Positional info for the tile to decide snowyness etc. May be NULL.
 * @param [in,out] ground         Groundsprite to draw.
 * @param [out]    overlay_offset Overlay to draw.
 * @return true if overlay can be drawn.
 */
bool SplitGroundSpriteForOverlay(const TileInfo *ti, SpriteID *ground, RailTrackOffset *overlay_offset)
{
	bool snow_desert;
	switch (*ground) {
		case SPR_RAIL_TRACK_X:
			snow_desert = false;
			*overlay_offset = RTO_X;
			break;

		case SPR_RAIL_TRACK_Y:
			snow_desert = false;
			*overlay_offset = RTO_Y;
			break;

		case SPR_RAIL_TRACK_X_SNOW:
			snow_desert = true;
			*overlay_offset = RTO_X;
			break;

		case SPR_RAIL_TRACK_Y_SNOW:
			snow_desert = true;
			*overlay_offset = RTO_Y;
			break;

		default:
			return false;
	}

	if (ti != NULL) {
		/* Decide snow/desert from tile */
		switch (_settings_game.game_creation.landscape) {
			case LT_ARCTIC:
				snow_desert = (uint)ti->z > GetSnowLine() * TILE_HEIGHT;
				break;

			case LT_TROPIC:
				snow_desert = GetTropicZone(ti->tile) == TROPICZONE_DESERT;
				break;

			default:
				break;
		}
	}

	*ground = snow_desert ? SPR_FLAT_SNOW_DESERT_TILE : SPR_FLAT_GRASS_TILE;
	return true;
}

static void DrawTile_Station(TileInfo *ti)
{
	const NewGRFSpriteLayout *layout = NULL;
	DrawTileSprites tmp_rail_layout;
	const DrawTileSprites *t = NULL;
	RoadTypes roadtypes;
	int32 total_offset;
	const RailtypeInfo *rti = NULL;
	uint32 relocation = 0;
	uint32 ground_relocation = 0;
	BaseStation *st = NULL;
	const StationSpec *statspec = NULL;
	uint tile_layout = 0;

	if (HasStationRail(ti->tile)) {
		rti = GetRailTypeInfo(GetRailType(ti->tile));
		roadtypes = ROADTYPES_NONE;
		total_offset = rti->GetRailtypeSpriteOffset();

		if (IsCustomStationSpecIndex(ti->tile)) {
			/* look for customization */
			st = BaseStation::GetByTile(ti->tile);
			statspec = st->speclist[GetCustomStationSpecIndex(ti->tile)].spec;

			if (statspec != NULL) {
				tile_layout = GetStationGfx(ti->tile);

				if (HasBit(statspec->callback_mask, CBM_STATION_SPRITE_LAYOUT)) {
					uint16 callback = GetStationCallback(CBID_STATION_SPRITE_LAYOUT, 0, 0, statspec, st, ti->tile);
					if (callback != CALLBACK_FAILED) tile_layout = (callback & ~1) + GetRailStationAxis(ti->tile);
				}

				/* Ensure the chosen tile layout is valid for this custom station */
				if (statspec->renderdata != NULL) {
					layout = &statspec->renderdata[tile_layout < statspec->tiles ? tile_layout : (uint)GetRailStationAxis(ti->tile)];
					if (!layout->NeedsPreprocessing()) {
						t = layout;
						layout = NULL;
					}
				}
			}
		}
	} else {
		roadtypes = IsRoadStop(ti->tile) ? GetRoadTypes(ti->tile) : ROADTYPES_NONE;
		total_offset = 0;
	}

	StationGfx gfx = GetStationGfx(ti->tile);
	if (IsAirport(ti->tile)) {
		gfx = GetAirportGfx(ti->tile);
		if (gfx >= NEW_AIRPORTTILE_OFFSET) {
			const AirportTileSpec *ats = AirportTileSpec::Get(gfx);
			if (ats->grf_prop.spritegroup[0] != NULL && DrawNewAirportTile(ti, Station::GetByTile(ti->tile), gfx, ats)) {
				return;
			}
			/* No sprite group (or no valid one) found, meaning no graphics associated.
			 * Use the substitute one instead */
			assert(ats->grf_prop.subst_id != INVALID_AIRPORTTILE);
			gfx = ats->grf_prop.subst_id;
		}
		switch (gfx) {
			case APT_RADAR_GRASS_FENCE_SW:
				t = &_station_display_datas_airport_radar_grass_fence_sw[GetAnimationFrame(ti->tile)];
				break;
			case APT_GRASS_FENCE_NE_FLAG:
				t = &_station_display_datas_airport_flag_grass_fence_ne[GetAnimationFrame(ti->tile)];
				break;
			case APT_RADAR_FENCE_SW:
				t = &_station_display_datas_airport_radar_fence_sw[GetAnimationFrame(ti->tile)];
				break;
			case APT_RADAR_FENCE_NE:
				t = &_station_display_datas_airport_radar_fence_ne[GetAnimationFrame(ti->tile)];
				break;
			case APT_GRASS_FENCE_NE_FLAG_2:
				t = &_station_display_datas_airport_flag_grass_fence_ne_2[GetAnimationFrame(ti->tile)];
				break;
		}
	}

	Owner owner = GetTileOwner(ti->tile);

	PaletteID palette;
	if (Company::IsValidID(owner)) {
		palette = COMPANY_SPRITE_COLOUR(owner);
	} else {
		/* Some stations are not owner by a company, namely oil rigs */
		palette = PALETTE_TO_GREY;
	}

	if (layout == NULL && (t == NULL || t->seq == NULL)) t = GetStationTileLayout(GetStationType(ti->tile), gfx);

	/* don't show foundation for docks */
	if (ti->tileh != SLOPE_FLAT && !IsDock(ti->tile)) {
		if (statspec != NULL && HasBit(statspec->flags, SSF_CUSTOM_FOUNDATIONS)) {
			/* Station has custom foundations.
			 * Check whether the foundation continues beyond the tile's upper sides. */
			uint edge_info = 0;
			int z;
			Slope slope = GetFoundationPixelSlope(ti->tile, &z);
			if (!HasFoundationNW(ti->tile, slope, z)) SetBit(edge_info, 0);
			if (!HasFoundationNE(ti->tile, slope, z)) SetBit(edge_info, 1);
			SpriteID image = GetCustomStationFoundationRelocation(statspec, st, ti->tile, tile_layout, edge_info);
			if (image == 0) goto draw_default_foundation;

			if (HasBit(statspec->flags, SSF_EXTENDED_FOUNDATIONS)) {
				/* Station provides extended foundations. */

				static const uint8 foundation_parts[] = {
					0, 0, 0, 0, // Invalid,  Invalid,   Invalid,   SLOPE_SW
					0, 1, 2, 3, // Invalid,  SLOPE_EW,  SLOPE_SE,  SLOPE_WSE
					0, 4, 5, 6, // Invalid,  SLOPE_NW,  SLOPE_NS,  SLOPE_NWS
					7, 8, 9     // SLOPE_NE, SLOPE_ENW, SLOPE_SEN
				};

				AddSortableSpriteToDraw(image + foundation_parts[ti->tileh], PAL_NONE, ti->x, ti->y, 16, 16, 7, ti->z);
			} else {
				/* Draw simple foundations, built up from 8 possible foundation sprites. */

				/* Each set bit represents one of the eight composite sprites to be drawn.
				 * 'Invalid' entries will not drawn but are included for completeness. */
				static const uint8 composite_foundation_parts[] = {
					/* Invalid  (00000000), Invalid   (11010001), Invalid   (11100100), SLOPE_SW  (11100000) */
					   0x00,                0xD1,                 0xE4,                 0xE0,
					/* Invalid  (11001010), SLOPE_EW  (11001001), SLOPE_SE  (11000100), SLOPE_WSE (11000000) */
					   0xCA,                0xC9,                 0xC4,                 0xC0,
					/* Invalid  (11010010), SLOPE_NW  (10010001), SLOPE_NS  (11100100), SLOPE_NWS (10100000) */
					   0xD2,                0x91,                 0xE4,                 0xA0,
					/* SLOPE_NE (01001010), SLOPE_ENW (00001001), SLOPE_SEN (01000100) */
					   0x4A,                0x09,                 0x44
				};

				uint8 parts = composite_foundation_parts[ti->tileh];

				/* If foundations continue beyond the tile's upper sides then
				 * mask out the last two pieces. */
				if (HasBit(edge_info, 0)) ClrBit(parts, 6);
				if (HasBit(edge_info, 1)) ClrBit(parts, 7);

				if (parts == 0) {
					/* We always have to draw at least one sprite to make sure there is a boundingbox and a sprite with the
					 * correct offset for the childsprites.
					 * So, draw the (completely empty) sprite of the default foundations. */
					goto draw_default_foundation;
				}

				StartSpriteCombine();
				for (int i = 0; i < 8; i++) {
					if (HasBit(parts, i)) {
						AddSortableSpriteToDraw(image + i, PAL_NONE, ti->x, ti->y, 16, 16, 7, ti->z);
					}
				}
				EndSpriteCombine();
			}

			OffsetGroundSprite(31, 1);
			ti->z += ApplyPixelFoundationToSlope(FOUNDATION_LEVELED, &ti->tileh);
		} else {
draw_default_foundation:
			DrawFoundation(ti, FOUNDATION_LEVELED);
		}
	}

	if (IsBuoy(ti->tile)) {
		DrawWaterClassGround(ti);
		SpriteID sprite = GetCanalSprite(CF_BUOY, ti->tile);
		if (sprite != 0) total_offset = sprite - SPR_IMG_BUOY;
	} else if (IsDock(ti->tile) || (IsOilRig(ti->tile) && IsTileOnWater(ti->tile))) {
		if (ti->tileh == SLOPE_FLAT) {
			DrawWaterClassGround(ti);
		} else {
			assert(IsDock(ti->tile));
			TileIndex water_tile = ti->tile + TileOffsByDiagDir(GetDockDirection(ti->tile));
			WaterClass wc = GetWaterClass(water_tile);
			if (wc == WATER_CLASS_SEA) {
				DrawShoreTile(ti->tileh);
			} else {
				DrawClearLandTile(ti, 3);
			}
		}
	} else {
		if (layout != NULL) {
			/* Sprite layout which needs preprocessing */
			bool separate_ground = HasBit(statspec->flags, SSF_SEPARATE_GROUND);
			uint32 var10_values = layout->PrepareLayout(total_offset, rti->fallback_railtype, 0, 0, separate_ground);
			uint8 var10;
			FOR_EACH_SET_BIT(var10, var10_values) {
				uint32 var10_relocation = GetCustomStationRelocation(statspec, st, ti->tile, var10);
				layout->ProcessRegisters(var10, var10_relocation, separate_ground);
			}
			tmp_rail_layout.seq = layout->GetLayout(&tmp_rail_layout.ground);
			t = &tmp_rail_layout;
			total_offset = 0;
		} else if (statspec != NULL) {
			/* Simple sprite layout */
			ground_relocation = relocation = GetCustomStationRelocation(statspec, st, ti->tile, 0);
			if (HasBit(statspec->flags, SSF_SEPARATE_GROUND)) {
				ground_relocation = GetCustomStationRelocation(statspec, st, ti->tile, 1);
			}
			ground_relocation += rti->fallback_railtype;
		}

		SpriteID image = t->ground.sprite;
		PaletteID pal  = t->ground.pal;
		RailTrackOffset overlay_offset;
		if (rti != NULL && rti->UsesOverlay() && SplitGroundSpriteForOverlay(ti, &image, &overlay_offset)) {
			SpriteID ground = GetCustomRailSprite(rti, ti->tile, RTSG_GROUND);
			DrawGroundSprite(image, PAL_NONE);
			DrawGroundSprite(ground + overlay_offset, PAL_NONE);

			if (_game_mode != GM_MENU && _settings_client.gui.show_track_reservation && HasStationReservation(ti->tile)) {
				SpriteID overlay = GetCustomRailSprite(rti, ti->tile, RTSG_OVERLAY);
				DrawGroundSprite(overlay + overlay_offset, PALETTE_CRASH);
			}
		} else {
			image += HasBit(image, SPRITE_MODIFIER_CUSTOM_SPRITE) ? ground_relocation : total_offset;
			if (HasBit(pal, SPRITE_MODIFIER_CUSTOM_SPRITE)) pal += ground_relocation;
			DrawGroundSprite(image, GroundSpritePaletteTransform(image, pal, palette));

			/* PBS debugging, draw reserved tracks darker */
			if (_game_mode != GM_MENU && _settings_client.gui.show_track_reservation && HasStationRail(ti->tile) && HasStationReservation(ti->tile)) {
				const RailtypeInfo *rti = GetRailTypeInfo(GetRailType(ti->tile));
				DrawGroundSprite(GetRailStationAxis(ti->tile) == AXIS_X ? rti->base_sprites.single_x : rti->base_sprites.single_y, PALETTE_CRASH);
			}
		}
	}

	if (HasStationRail(ti->tile) && HasRailCatenaryDrawn(GetRailType(ti->tile))) DrawRailCatenary(ti);

	if (HasBit(roadtypes, ROADTYPE_TRAM)) {
		Axis axis = GetRoadStopDir(ti->tile) == DIAGDIR_NE ? AXIS_X : AXIS_Y;
		DrawGroundSprite((HasBit(roadtypes, ROADTYPE_ROAD) ? SPR_TRAMWAY_OVERLAY : SPR_TRAMWAY_TRAM) + (axis ^ 1), PAL_NONE);
		DrawRoadCatenary(ti, axis == AXIS_X ? ROAD_X : ROAD_Y);
	}

	if (IsRailWaypoint(ti->tile)) {
		/* Don't offset the waypoint graphics; they're always the same. */
		total_offset = 0;
	}

	DrawRailTileSeq(ti, t, TO_BUILDINGS, total_offset, relocation, palette);
}

void StationPickerDrawSprite(int x, int y, StationType st, RailType railtype, RoadType roadtype, int image)
{
	int32 total_offset = 0;
	PaletteID pal = COMPANY_SPRITE_COLOUR(_local_company);
	const DrawTileSprites *t = GetStationTileLayout(st, image);
	const RailtypeInfo *rti = NULL;

	if (railtype != INVALID_RAILTYPE) {
		rti = GetRailTypeInfo(railtype);
		total_offset = rti->GetRailtypeSpriteOffset();
	}

	SpriteID img = t->ground.sprite;
	RailTrackOffset overlay_offset;
	if (rti != NULL && rti->UsesOverlay() && SplitGroundSpriteForOverlay(NULL, &img, &overlay_offset)) {
		SpriteID ground = GetCustomRailSprite(rti, INVALID_TILE, RTSG_GROUND);
		DrawSprite(img, PAL_NONE, x, y);
		DrawSprite(ground + overlay_offset, PAL_NONE, x, y);
	} else {
		DrawSprite(img + total_offset, HasBit(img, PALETTE_MODIFIER_COLOUR) ? pal : PAL_NONE, x, y);
	}

	if (roadtype == ROADTYPE_TRAM) {
		DrawSprite(SPR_TRAMWAY_TRAM + (t->ground.sprite == SPR_ROAD_PAVED_STRAIGHT_X ? 1 : 0), PAL_NONE, x, y);
	}

	/* Default waypoint has no railtype specific sprites */
	DrawRailTileSeqInGUI(x, y, t, st == STATION_WAYPOINT ? 0 : total_offset, 0, pal);
}

static int GetSlopePixelZ_Station(TileIndex tile, uint x, uint y)
{
	return GetTileMaxPixelZ(tile);
}

static Foundation GetFoundation_Station(TileIndex tile, Slope tileh)
{
	return FlatteningFoundation(tileh);
}

static void GetTileDesc_Station(TileIndex tile, TileDesc *td)
{
	td->owner[0] = GetTileOwner(tile);
	if (IsDriveThroughStopTile(tile)) {
		Owner road_owner = INVALID_OWNER;
		Owner tram_owner = INVALID_OWNER;
		RoadTypes rts = GetRoadTypes(tile);
		if (HasBit(rts, ROADTYPE_ROAD)) road_owner = GetRoadOwner(tile, ROADTYPE_ROAD);
		if (HasBit(rts, ROADTYPE_TRAM)) tram_owner = GetRoadOwner(tile, ROADTYPE_TRAM);

		/* Is there a mix of owners? */
		if ((tram_owner != INVALID_OWNER && tram_owner != td->owner[0]) ||
				(road_owner != INVALID_OWNER && road_owner != td->owner[0])) {
			uint i = 1;
			if (road_owner != INVALID_OWNER) {
				td->owner_type[i] = STR_LAND_AREA_INFORMATION_ROAD_OWNER;
				td->owner[i] = road_owner;
				i++;
			}
			if (tram_owner != INVALID_OWNER) {
				td->owner_type[i] = STR_LAND_AREA_INFORMATION_TRAM_OWNER;
				td->owner[i] = tram_owner;
			}
		}
	}
	td->build_date = BaseStation::GetByTile(tile)->build_date;

	if (HasStationTileRail(tile)) {
		const StationSpec *spec = GetStationSpec(tile);

		if (spec != NULL) {
			td->station_class = StationClass::Get(spec->cls_id)->name;
			td->station_name  = spec->name;

			if (spec->grf_prop.grffile != NULL) {
				const GRFConfig *gc = GetGRFConfig(spec->grf_prop.grffile->grfid);
				td->grf = gc->GetName();
			}
		}

		const RailtypeInfo *rti = GetRailTypeInfo(GetRailType(tile));
		td->rail_speed = rti->max_speed;
		td->railtype = rti->strings.name;
	}

	if (IsAirport(tile)) {
		const AirportSpec *as = Station::GetByTile(tile)->airport.GetSpec();
		td->airport_class = AirportClass::Get(as->cls_id)->name;
		td->airport_name = as->name;

		const AirportTileSpec *ats = AirportTileSpec::GetByTile(tile);
		td->airport_tile_name = ats->name;

		if (as->grf_prop.grffile != NULL) {
			const GRFConfig *gc = GetGRFConfig(as->grf_prop.grffile->grfid);
			td->grf = gc->GetName();
		} else if (ats->grf_prop.grffile != NULL) {
			const GRFConfig *gc = GetGRFConfig(ats->grf_prop.grffile->grfid);
			td->grf = gc->GetName();
		}
	}

	StringID str;
	switch (GetStationType(tile)) {
		default: NOT_REACHED();
		case STATION_RAIL:     str = STR_LAI_STATION_DESCRIPTION_RAILROAD_STATION; break;
		case STATION_AIRPORT:
			str = (IsHangar(tile) ? STR_LAI_STATION_DESCRIPTION_AIRCRAFT_HANGAR : STR_LAI_STATION_DESCRIPTION_AIRPORT);
			break;
		case STATION_TRUCK:    str = STR_LAI_STATION_DESCRIPTION_TRUCK_LOADING_AREA; break;
		case STATION_BUS:      str = STR_LAI_STATION_DESCRIPTION_BUS_STATION; break;
		case STATION_OILRIG:   str = STR_INDUSTRY_NAME_OIL_RIG; break;
		case STATION_DOCK:     str = STR_LAI_STATION_DESCRIPTION_SHIP_DOCK; break;
		case STATION_BUOY:     str = STR_LAI_STATION_DESCRIPTION_BUOY; break;
		case STATION_WAYPOINT: str = STR_LAI_STATION_DESCRIPTION_WAYPOINT; break;
	}
	td->str = str;
}


static TrackStatus GetTileTrackStatus_Station(TileIndex tile, TransportType mode, uint sub_mode, DiagDirection side)
{
	TrackBits trackbits = TRACK_BIT_NONE;

	switch (mode) {
		case TRANSPORT_RAIL:
			if (HasStationRail(tile) && !IsStationTileBlocked(tile)) {
				trackbits = TrackToTrackBits(GetRailStationTrack(tile));
			}
			break;

		case TRANSPORT_WATER:
			/* buoy is coded as a station, it is always on open water */
			if (IsBuoy(tile)) {
				trackbits = TRACK_BIT_ALL;
				/* remove tracks that connect NE map edge */
				if (TileX(tile) == 0) trackbits &= ~(TRACK_BIT_X | TRACK_BIT_UPPER | TRACK_BIT_RIGHT);
				/* remove tracks that connect NW map edge */
				if (TileY(tile) == 0) trackbits &= ~(TRACK_BIT_Y | TRACK_BIT_LEFT | TRACK_BIT_UPPER);
			}
			break;

		case TRANSPORT_ROAD:
			if ((GetRoadTypes(tile) & sub_mode) != 0 && IsRoadStop(tile)) {
				DiagDirection dir = GetRoadStopDir(tile);
				Axis axis = DiagDirToAxis(dir);

				if (side != INVALID_DIAGDIR) {
					if (axis != DiagDirToAxis(side) || (IsStandardRoadStopTile(tile) && dir != side)) break;
				}

				trackbits = AxisToTrackBits(axis);
			}
			break;

		default:
			break;
	}

	return CombineTrackStatus(TrackBitsToTrackdirBits(trackbits), TRACKDIR_BIT_NONE);
}


static void TileLoop_Station(TileIndex tile)
{
	/* FIXME -- GetTileTrackStatus_Station -> animated stationtiles
	 * hardcoded.....not good */
	switch (GetStationType(tile)) {
		case STATION_AIRPORT:
			AirportTileAnimationTrigger(Station::GetByTile(tile), tile, AAT_TILELOOP);
			break;

		case STATION_DOCK:
			if (!IsTileFlat(tile)) break; // only handle water part
			/* FALL THROUGH */
		case STATION_OILRIG: //(station part)
		case STATION_BUOY:
			TileLoop_Water(tile);
			break;

		default: break;
	}
}


static void AnimateTile_Station(TileIndex tile)
{
	if (HasStationRail(tile)) {
		AnimateStationTile(tile);
		return;
	}

	if (IsAirport(tile)) {
		AnimateAirportTile(tile);
	}
}


static bool ClickTile_Station(TileIndex tile)
{
	const BaseStation *bst = BaseStation::GetByTile(tile);

	if (bst->facilities & FACIL_WAYPOINT) {
		ShowWaypointWindow(Waypoint::From(bst));
	} else if (IsHangar(tile)) {
		const Station *st = Station::From(bst);
		ShowDepotWindow(st->airport.GetHangarTile(st->airport.GetHangarNum(tile)), VEH_AIRCRAFT);
	} else {
		ShowStationViewWindow(bst->index);
	}
	return true;
}

static VehicleEnterTileStatus VehicleEnter_Station(Vehicle *v, TileIndex tile, int x, int y)
{
	if (v->type == VEH_TRAIN) {
		StationID station_id = GetStationIndex(tile);
		if (!v->current_order.ShouldStopAtStation(v, station_id)) return VETSB_CONTINUE;
		if (!IsRailStation(tile) || !v->IsFrontEngine()) return VETSB_CONTINUE;

		int station_ahead;
		int station_length;
		int stop = GetTrainStopLocation(station_id, tile, Train::From(v), &station_ahead, &station_length);

		/* Stop whenever that amount of station ahead + the distance from the
		 * begin of the platform to the stop location is longer than the length
		 * of the platform. Station ahead 'includes' the current tile where the
		 * vehicle is on, so we need to subtract that. */
		if (stop + station_ahead - (int)TILE_SIZE >= station_length) return VETSB_CONTINUE;

		DiagDirection dir = DirToDiagDir(v->direction);

		x &= 0xF;
		y &= 0xF;

		if (DiagDirToAxis(dir) != AXIS_X) Swap(x, y);
		if (y == TILE_SIZE / 2) {
			if (dir != DIAGDIR_SE && dir != DIAGDIR_SW) x = TILE_SIZE - 1 - x;
			stop &= TILE_SIZE - 1;

			if (x == stop) {
				return VETSB_ENTERED_STATION | (VehicleEnterTileStatus)(station_id << VETS_STATION_ID_OFFSET); // enter station
			} else if (x < stop) {
				v->vehstatus |= VS_TRAIN_SLOWING;
				uint16 spd = max(0, (stop - x) * 20 - 15);
				if (spd < v->cur_speed) v->cur_speed = spd;
			}
		}
	} else if (v->type == VEH_ROAD) {
		RoadVehicle *rv = RoadVehicle::From(v);
		if (rv->state < RVSB_IN_ROAD_STOP && !IsReversingRoadTrackdir((Trackdir)rv->state) && rv->frame == 0) {
			if (IsRoadStop(tile) && rv->IsFrontEngine()) {
				/* Attempt to allocate a parking bay in a road stop */
				return RoadStop::GetByTile(tile, GetRoadStopType(tile))->Enter(rv) ? VETSB_CONTINUE : VETSB_CANNOT_ENTER;
			}
		}
	}

	return VETSB_CONTINUE;
}

/**
 * Run the watched cargo callback for all houses in the catchment area.
 * @param st Station.
 */
void TriggerWatchedCargoCallbacks(Station *st)
{
	/* Collect cargoes accepted since the last big tick. */
	uint cargoes = 0;
	for (CargoID cid = 0; cid < NUM_CARGO; cid++) {
		if (HasBit(st->goods[cid].status, GoodsEntry::GES_ACCEPTED_BIGTICK)) SetBit(cargoes, cid);
	}

	/* Anything to do? */
	if (cargoes == 0) return;

	/* Loop over all houses in the catchment. */
	Rect r = st->GetCatchmentRect();
	TileArea ta(TileXY(r.left, r.top), TileXY(r.right, r.bottom));
	TILE_AREA_LOOP(tile, ta) {
		if (IsTileType(tile, MP_HOUSE)) {
			WatchedCargoCallback(tile, cargoes);
		}
	}
}

/**
 * This function is called for each station once every 250 ticks.
 * Not all stations will get the tick at the same time.
 * @param st the station receiving the tick.
 * @return true if the station is still valid (wasn't deleted)
 */
static bool StationHandleBigTick(BaseStation *st)
{
	if (!st->IsInUse()) {
		if (++st->delete_ctr >= 8) delete st;
		return false;
	}

	if (Station::IsExpected(st)) {
		TriggerWatchedCargoCallbacks(Station::From(st));

		for (CargoID i = 0; i < NUM_CARGO; i++) {
			ClrBit(Station::From(st)->goods[i].status, GoodsEntry::GES_ACCEPTED_BIGTICK);
		}
	}


	if ((st->facilities & FACIL_WAYPOINT) == 0) UpdateStationAcceptance(Station::From(st), true);

	return true;
}

static inline void byte_inc_sat(byte *p)
{
	byte b = *p + 1;
	if (b != 0) *p = b;
}

/**
 * Truncate the cargo by a specific amount.
 * @param cs The type of cargo to perform the truncation for.
 * @param ge The goods entry, of the station, to truncate.
 * @param amount The amount to truncate the cargo by.
 */
static void TruncateCargo(const CargoSpec *cs, GoodsEntry *ge, uint amount = UINT_MAX)
{
	/* If truncating also punish the source stations' ratings to
	 * decrease the flow of incoming cargo. */

	StationCargoAmountMap waiting_per_source;
	ge->cargo.Truncate(amount, &waiting_per_source);
	for (StationCargoAmountMap::iterator i(waiting_per_source.begin()); i != waiting_per_source.end(); ++i) {
		Station *source_station = Station::GetIfValid(i->first);
		if (source_station == NULL) continue;

		GoodsEntry &source_ge = source_station->goods[cs->Index()];
		source_ge.max_waiting_cargo = max(source_ge.max_waiting_cargo, i->second);
	}
}

static void UpdateStationRating(Station *st)
{
	bool waiting_changed = false;

	byte_inc_sat(&st->time_since_load);
	byte_inc_sat(&st->time_since_unload);

	const CargoSpec *cs;
	FOR_ALL_CARGOSPECS(cs) {
		GoodsEntry *ge = &st->goods[cs->Index()];
		/* Slowly increase the rating back to his original level in the case we
		 *  didn't deliver cargo yet to this station. This happens when a bribe
		 *  failed while you didn't moved that cargo yet to a station. */
		if (!ge->HasRating() && ge->rating < INITIAL_STATION_RATING) {
			ge->rating++;
		}

		/* Only change the rating if we are moving this cargo */
		if (ge->HasRating()) {
			byte_inc_sat(&ge->time_since_pickup);
			if (ge->time_since_pickup == 255 && _settings_game.order.selectgoods) {
				ClrBit(ge->status, GoodsEntry::GES_RATING);
				ge->last_speed = 0;
				TruncateCargo(cs, ge);
				waiting_changed = true;
				continue;
			}

			bool skip = false;
			int rating = 0;
			uint waiting = ge->cargo.AvailableCount();

			/* num_dests is at least 1 if there is any cargo as
			 * INVALID_STATION is also a destination.
			 */
			uint num_dests = (uint)ge->cargo.Packets()->MapSize();

			/* Average amount of cargo per next hop, but prefer solitary stations
			 * with only one or two next hops. They are allowed to have more
			 * cargo waiting per next hop.
			 * With manual cargo distribution waiting_avg = waiting / 2 as then
			 * INVALID_STATION is the only destination.
			 */
			uint waiting_avg = waiting / (num_dests + 1);

			if (HasBit(cs->callback_mask, CBM_CARGO_STATION_RATING_CALC)) {
				/* Perform custom station rating. If it succeeds the speed, days in transit and
				 * waiting cargo ratings must not be executed. */

				/* NewGRFs expect last speed to be 0xFF when no vehicle has arrived yet. */
				uint last_speed = ge->HasVehicleEverTriedLoading() ? ge->last_speed : 0xFF;

				uint32 var18 = min(ge->time_since_pickup, 0xFF) | (min(ge->max_waiting_cargo, 0xFFFF) << 8) | (min(last_speed, 0xFF) << 24);
				/* Convert to the 'old' vehicle types */
				uint32 var10 = (st->last_vehicle_type == VEH_INVALID) ? 0x0 : (st->last_vehicle_type + 0x10);
				uint16 callback = GetCargoCallback(CBID_CARGO_STATION_RATING_CALC, var10, var18, cs);
				if (callback != CALLBACK_FAILED) {
					skip = true;
					rating = GB(callback, 0, 14);

					/* Simulate a 15 bit signed value */
					if (HasBit(callback, 14)) rating -= 0x4000;
				}
			}

			if (!skip) {
				int b = ge->last_speed - 85;
				if (b >= 0) rating += b >> 2;

				byte waittime = ge->time_since_pickup;
				if (st->last_vehicle_type == VEH_SHIP) waittime >>= 2;
				(waittime > 21) ||
				(rating += 25, waittime > 12) ||
				(rating += 25, waittime > 6) ||
				(rating += 45, waittime > 3) ||
				(rating += 35, true);

				(rating -= 90, ge->max_waiting_cargo > 1500) ||
				(rating += 55, ge->max_waiting_cargo > 1000) ||
				(rating += 35, ge->max_waiting_cargo > 600) ||
				(rating += 10, ge->max_waiting_cargo > 300) ||
				(rating += 20, ge->max_waiting_cargo > 100) ||
				(rating += 10, true);
			}

			if (Company::IsValidID(st->owner) && HasBit(st->town->statues, st->owner)) rating += 26;

			byte age = ge->last_age;
			(age >= 3) ||
			(rating += 10, age >= 2) ||
			(rating += 10, age >= 1) ||
			(rating += 13, true);

			{
				int or_ = ge->rating; // old rating

				/* only modify rating in steps of -2, -1, 0, 1 or 2 */
				ge->rating = rating = or_ + Clamp(Clamp(rating, 0, 255) - or_, -2, 2);

				/* if rating is <= 64 and more than 100 items waiting on average per destination,
				 * remove some random amount of goods from the station */
				if (rating <= 64 && waiting_avg >= 100) {
					int dec = Random() & 0x1F;
					if (waiting_avg < 200) dec &= 7;
					waiting -= (dec + 1) * num_dests;
					waiting_changed = true;
				}

				/* if rating is <= 127 and there are any items waiting, maybe remove some goods. */
				if (rating <= 127 && waiting != 0) {
					uint32 r = Random();
					if (rating <= (int)GB(r, 0, 7)) {
						/* Need to have int, otherwise it will just overflow etc. */
						waiting = max((int)waiting - (int)((GB(r, 8, 2) - 1) * num_dests), 0);
						waiting_changed = true;
					}
				}

				/* At some point we really must cap the cargo. Previously this
				 * was a strict 4095, but now we'll have a less strict, but
				 * increasingly aggressive truncation of the amount of cargo. */
				static const uint WAITING_CARGO_THRESHOLD  = 1 << 12;
				static const uint WAITING_CARGO_CUT_FACTOR = 1 <<  6;
				static const uint MAX_WAITING_CARGO        = 1 << 15;

				if (waiting > WAITING_CARGO_THRESHOLD) {
					uint difference = waiting - WAITING_CARGO_THRESHOLD;
					waiting -= (difference / WAITING_CARGO_CUT_FACTOR);

					waiting = min(waiting, MAX_WAITING_CARGO);
					waiting_changed = true;
				}

				/* We can't truncate cargo that's already reserved for loading.
				 * Thus StoredCount() here. */
				if (waiting_changed && waiting < ge->cargo.AvailableCount()) {
					/* Feed back the exact own waiting cargo at this station for the
					 * next rating calculation. */
					ge->max_waiting_cargo = 0;

					TruncateCargo(cs, ge, ge->cargo.AvailableCount() - waiting);
				} else {
					/* If the average number per next hop is low, be more forgiving. */
					ge->max_waiting_cargo = waiting_avg;
				}
			}
		}
	}

	StationID index = st->index;
	if (waiting_changed) {
		SetWindowDirty(WC_STATION_VIEW, index); // update whole window
	} else {
		SetWindowWidgetDirty(WC_STATION_VIEW, index, WID_SV_ACCEPT_RATING_LIST); // update only ratings list
	}
}

/**
 * Reroute cargo of type c at station st or in any vehicles unloading there.
 * Make sure the cargo's new next hop is neither "avoid" nor "avoid2".
 * @param st Station to be rerouted at.
 * @param c Type of cargo.
 * @param avoid Original next hop of cargo, avoid this.
 * @param avoid2 Another station to be avoided when rerouting.
 */
void RerouteCargo(Station *st, CargoID c, StationID avoid, StationID avoid2)
{
	GoodsEntry &ge = st->goods[c];

	/* Reroute cargo in station. */
	ge.cargo.Reroute(UINT_MAX, &ge.cargo, avoid, avoid2, &ge);

	/* Reroute cargo staged to be transfered. */
	for (std::list<Vehicle *>::iterator it(st->loading_vehicles.begin()); it != st->loading_vehicles.end(); ++it) {
		for (Vehicle *v = *it; v != NULL; v = v->Next()) {
			if (v->cargo_type != c) continue;
			v->cargo.Reroute(UINT_MAX, &v->cargo, avoid, avoid2, &ge);
		}
	}
}

/**
 * Check all next hops of cargo packets in this station for existance of a
 * a valid link they may use to travel on. Reroute any cargo not having a valid
 * link and remove timed out links found like this from the linkgraph. We're
 * not all links here as that is expensive and useless. A link no one is using
 * doesn't hurt either.
 * @param from Station to check.
 */
void DeleteStaleLinks(Station *from)
{
	for (CargoID c = 0; c < NUM_CARGO; ++c) {
		const bool auto_distributed = (_settings_game.linkgraph.GetDistributionType(c) != DT_MANUAL);
		GoodsEntry &ge = from->goods[c];
		LinkGraph *lg = LinkGraph::GetIfValid(ge.link_graph);
		if (lg == NULL) continue;
		Node node = (*lg)[ge.node];
		for (EdgeIterator it(node.Begin()); it != node.End();) {
			Edge edge = it->second;
			Station *to = Station::Get((*lg)[it->first].Station());
			assert(to->goods[c].node == it->first);
			++it; // Do that before removing the edge. Anything else may crash.
			assert(_date >= edge.LastUpdate());
			uint timeout = LinkGraph::MIN_TIMEOUT_DISTANCE + (DistanceManhattan(from->xy, to->xy) >> 3);
			if ((uint)(_date - edge.LastUpdate()) > timeout) {
				bool updated = false;

				if (auto_distributed) {
					/* Have all vehicles refresh their next hops before deciding to
					 * remove the node. */
					OrderList *l;
					SmallVector<Vehicle *, 32> vehicles;
					FOR_ALL_ORDER_LISTS(l) {
						bool found_from = false;
						bool found_to = false;
						for (Order *order = l->GetFirstOrder(); order != NULL; order = order->next) {
							if (!order->IsType(OT_GOTO_STATION) && !order->IsType(OT_IMPLICIT)) continue;
							if (order->GetDestination() == from->index) {
								found_from = true;
								if (found_to) break;
							} else if (order->GetDestination() == to->index) {
								found_to = true;
								if (found_from) break;
							}
						}
						if (!found_to || !found_from) continue;
						*(vehicles.Append()) = l->GetFirstSharedVehicle();
					}

					Vehicle **iter = vehicles.Begin();
					while (iter != vehicles.End()) {
						Vehicle *v = *iter;

						LinkRefresher::Run(v, false); // Don't allow merging. Otherwise lg might get deleted.
						if (edge.LastUpdate() == _date) {
							updated = true;
							break;
						}

						Vehicle *next_shared = v->NextShared();
						if (next_shared) {
							*iter = next_shared;
							++iter;
						} else {
							vehicles.Erase(iter);
						}

						if (iter == vehicles.End()) iter = vehicles.Begin();
					}
				}

				if (!updated) {
					/* If it's still considered dead remove it. */
					node.RemoveEdge(to->goods[c].node);
					ge.flows.DeleteFlows(to->index);
					RerouteCargo(from, c, to->index, from->index);
				}
			} else if (edge.LastUnrestrictedUpdate() != INVALID_DATE && (uint)(_date - edge.LastUnrestrictedUpdate()) > timeout) {
				edge.Restrict();
				ge.flows.RestrictFlows(to->index);
				RerouteCargo(from, c, to->index, from->index);
			} else if (edge.LastRestrictedUpdate() != INVALID_DATE && (uint)(_date - edge.LastRestrictedUpdate()) > timeout) {
				edge.Release();
			}
		}
		assert(_date >= lg->LastCompression());
		if ((uint)(_date - lg->LastCompression()) > LinkGraph::COMPRESSION_INTERVAL) {
			lg->Compress();
		}
	}
}

/**
 * Increase capacity for a link stat given by station cargo and next hop.
 * @param st Station to get the link stats from.
 * @param cargo Cargo to increase stat for.
 * @param next_station_id Station the consist will be travelling to next.
 * @param capacity Capacity to add to link stat.
 * @param usage Usage to add to link stat.
 * @param mode Update mode to be applied.
 */
void IncreaseStats(Station *st, CargoID cargo, StationID next_station_id, uint capacity, uint usage, EdgeUpdateMode mode)
{
	GoodsEntry &ge1 = st->goods[cargo];
	Station *st2 = Station::Get(next_station_id);
	GoodsEntry &ge2 = st2->goods[cargo];
	LinkGraph *lg = NULL;
	if (ge1.link_graph == INVALID_LINK_GRAPH) {
		if (ge2.link_graph == INVALID_LINK_GRAPH) {
			if (LinkGraph::CanAllocateItem()) {
				lg = new LinkGraph(cargo);
				LinkGraphSchedule::instance.Queue(lg);
				ge2.link_graph = lg->index;
				ge2.node = lg->AddNode(st2);
			} else {
				DEBUG(misc, 0, "Can't allocate link graph");
			}
		} else {
			lg = LinkGraph::Get(ge2.link_graph);
		}
		if (lg) {
			ge1.link_graph = lg->index;
			ge1.node = lg->AddNode(st);
		}
	} else if (ge2.link_graph == INVALID_LINK_GRAPH) {
		lg = LinkGraph::Get(ge1.link_graph);
		ge2.link_graph = lg->index;
		ge2.node = lg->AddNode(st2);
	} else {
		lg = LinkGraph::Get(ge1.link_graph);
		if (ge1.link_graph != ge2.link_graph) {
			LinkGraph *lg2 = LinkGraph::Get(ge2.link_graph);
			if (lg->Size() < lg2->Size()) {
				LinkGraphSchedule::instance.Unqueue(lg);
				lg2->Merge(lg); // Updates GoodsEntries of lg
				lg = lg2;
			} else {
				LinkGraphSchedule::instance.Unqueue(lg2);
				lg->Merge(lg2); // Updates GoodsEntries of lg2
			}
		}
	}
	if (lg != NULL) {
		(*lg)[ge1.node].UpdateEdge(ge2.node, capacity, usage, mode);
	}
}

/**
 * Increase capacity for all link stats associated with vehicles in the given consist.
 * @param st Station to get the link stats from.
 * @param front First vehicle in the consist.
 * @param next_station_id Station the consist will be travelling to next.
 */
void IncreaseStats(Station *st, const Vehicle *front, StationID next_station_id)
{
	for (const Vehicle *v = front; v != NULL; v = v->Next()) {
		if (v->refit_cap > 0) {
			/* The cargo count can indeed be higher than the refit_cap if
			 * wagons have been auto-replaced and subsequently auto-
			 * refitted to a higher capacity. The cargo gets redistributed
			 * among the wagons in that case.
			 * As usage is not such an important figure anyway we just
			 * ignore the additional cargo then.*/
			IncreaseStats(st, v->cargo_type, next_station_id, v->refit_cap,
				min(v->refit_cap, v->cargo.StoredCount()), EUM_INCREASE);
		}
	}
}

/* called for every station each tick */
static void StationHandleSmallTick(BaseStation *st)
{
	if ((st->facilities & FACIL_WAYPOINT) != 0 || !st->IsInUse()) return;

	byte b = st->delete_ctr + 1;
	if (b >= STATION_RATING_TICKS) b = 0;
	st->delete_ctr = b;

	if (b == 0) UpdateStationRating(Station::From(st));
}

void OnTick_Station()
{
	if (_game_mode == GM_EDITOR) return;

	BaseStation *st;
	FOR_ALL_BASE_STATIONS(st) {
		StationHandleSmallTick(st);

		/* Clean up the link graph about once a week. */
		if (Station::IsExpected(st) && (_tick_counter + st->index) % STATION_LINKGRAPH_TICKS == 0) {
			DeleteStaleLinks(Station::From(st));
		};

		/* Run STATION_ACCEPTANCE_TICKS = 250 tick interval trigger for station animation.
		 * Station index is included so that triggers are not all done
		 * at the same time. */
		if ((_tick_counter + st->index) % STATION_ACCEPTANCE_TICKS == 0) {
			/* Stop processing this station if it was deleted */
			if (!StationHandleBigTick(st)) continue;
			TriggerStationAnimation(st, st->xy, SAT_250_TICKS);
			if (Station::IsExpected(st)) AirportAnimationTrigger(Station::From(st), AAT_STATION_250_TICKS);
		}
	}
}

/** Monthly loop for stations. */
void StationMonthlyLoop()
{
	Station *st;

	FOR_ALL_STATIONS(st) {
		for (CargoID i = 0; i < NUM_CARGO; i++) {
			GoodsEntry *ge = &st->goods[i];
			SB(ge->status, GoodsEntry::GES_LAST_MONTH, 1, GB(ge->status, GoodsEntry::GES_CURRENT_MONTH, 1));
			ClrBit(ge->status, GoodsEntry::GES_CURRENT_MONTH);
		}
	}
}


void ModifyStationRatingAround(TileIndex tile, Owner owner, int amount, uint radius)
{
	Station *st;

	FOR_ALL_STATIONS(st) {
		if (st->owner == owner &&
				DistanceManhattan(tile, st->xy) <= radius) {
			for (CargoID i = 0; i < NUM_CARGO; i++) {
				GoodsEntry *ge = &st->goods[i];

				if (ge->status != 0) {
					ge->rating = Clamp(ge->rating + amount, 0, 255);
				}
			}
		}
	}
}

static uint UpdateStationWaiting(Station *st, CargoID type, uint amount, SourceType source_type, SourceID source_id)
{
	/* We can't allocate a CargoPacket? Then don't do anything
	 * at all; i.e. just discard the incoming cargo. */
	if (!CargoPacket::CanAllocateItem()) return 0;

	GoodsEntry &ge = st->goods[type];
	amount += ge.amount_fract;
	ge.amount_fract = GB(amount, 0, 8);

	amount >>= 8;
	/* No new "real" cargo item yet. */
	if (amount == 0) return 0;

	StationID next = ge.GetVia(st->index);
	ge.cargo.Append(new CargoPacket(st->index, st->xy, amount, source_type, source_id), next);
	LinkGraph *lg = NULL;
	if (ge.link_graph == INVALID_LINK_GRAPH) {
		if (LinkGraph::CanAllocateItem()) {
			lg = new LinkGraph(type);
			LinkGraphSchedule::instance.Queue(lg);
			ge.link_graph = lg->index;
			ge.node = lg->AddNode(st);
		} else {
			DEBUG(misc, 0, "Can't allocate link graph");
		}
	} else {
		lg = LinkGraph::Get(ge.link_graph);
	}
	if (lg != NULL) (*lg)[ge.node].UpdateSupply(amount);

	if (!ge.HasRating()) {
		InvalidateWindowData(WC_STATION_LIST, st->index);
		SetBit(ge.status, GoodsEntry::GES_RATING);
	}

	TriggerStationRandomisation(st, st->xy, SRT_NEW_CARGO, type);
	TriggerStationAnimation(st, st->xy, SAT_NEW_CARGO, type);
	AirportAnimationTrigger(st, AAT_STATION_NEW_CARGO, type);

	SetWindowDirty(WC_STATION_VIEW, st->index);
	st->MarkTilesDirty(true);
	return amount;
}

static bool IsUniqueStationName(const char *name)
{
	const Station *st;

	FOR_ALL_STATIONS(st) {
		if (st->name != NULL && strcmp(st->name, name) == 0) return false;
	}

	return true;
}

/**
 * Rename a station
 * @param tile unused
 * @param flags operation to perform
 * @param p1 station ID that is to be renamed
 * @param p2 unused
 * @param text the new name or an empty string when resetting to the default
 * @return the cost of this operation or an error
 */
CommandCost CmdRenameStation(TileIndex tile, DoCommandFlag flags, uint32 p1, uint32 p2, const char *text)
{
	Station *st = Station::GetIfValid(p1);
	if (st == NULL) return CMD_ERROR;

	CommandCost ret = CheckOwnership(st->owner);
	if (ret.Failed()) return ret;

	bool reset = StrEmpty(text);

	if (!reset) {
		if (Utf8StringLength(text) >= MAX_LENGTH_STATION_NAME_CHARS) return CMD_ERROR;
		if (!IsUniqueStationName(text)) return_cmd_error(STR_ERROR_NAME_MUST_BE_UNIQUE);
	}

	if (flags & DC_EXEC) {
		free(st->name);
		st->name = reset ? NULL : stredup(text);

		st->UpdateVirtCoord();
		InvalidateWindowData(WC_STATION_LIST, st->owner, 1);
	}

	return CommandCost();
}

/**
 * Find all stations around a rectangular producer (industry, house, headquarter, ...)
 *
 * @param location The location/area of the producer
 * @param stations The list to store the stations in
 */
void FindStationsAroundTiles(const TileArea &location, StationList *stations)
{
	/* area to search = producer plus station catchment radius */
	uint max_rad = (_settings_game.station.modified_catchment ? MAX_CATCHMENT : CA_UNMODIFIED);

	uint x = TileX(location.tile);
	uint y = TileY(location.tile);

	uint min_x = (x > max_rad) ? x - max_rad : 0;
	uint max_x = x + location.w + max_rad;
	uint min_y = (y > max_rad) ? y - max_rad : 0;
	uint max_y = y + location.h + max_rad;

	if (min_x == 0 && _settings_game.construction.freeform_edges) min_x = 1;
	if (min_y == 0 && _settings_game.construction.freeform_edges) min_y = 1;
	if (max_x >= MapSizeX()) max_x = MapSizeX() - 1;
	if (max_y >= MapSizeY()) max_y = MapSizeY() - 1;

	for (uint cy = min_y; cy < max_y; cy++) {
		for (uint cx = min_x; cx < max_x; cx++) {
			TileIndex cur_tile = TileXY(cx, cy);
			if (!IsTileType(cur_tile, MP_STATION)) continue;

			Station *st = Station::GetByTile(cur_tile);
			/* st can be NULL in case of waypoints */
			if (st == NULL) continue;

			if (_settings_game.station.modified_catchment) {
				int rad = st->GetCatchmentRadius();
				int rad_x = cx - x;
				int rad_y = cy - y;

				if (rad_x < -rad || rad_x >= rad + location.w) continue;
				if (rad_y < -rad || rad_y >= rad + location.h) continue;
			}

			/* Insert the station in the set. This will fail if it has
			 * already been added.
			 */
			stations->Include(st);
		}
	}
}

/**
 * Run a tile loop to find stations around a tile, on demand. Cache the result for further requests
 * @return pointer to a StationList containing all stations found
 */
const StationList *StationFinder::GetStations()
{
	if (this->tile != INVALID_TILE) {
		FindStationsAroundTiles(*this, &this->stations);
		this->tile = INVALID_TILE;
	}
	return &this->stations;
}

uint MoveGoodsToStation(CargoID type, uint amount, SourceType source_type, SourceID source_id, const StationList *all_stations)
{
	/* Return if nothing to do. Also the rounding below fails for 0. */
	if (amount == 0) return 0;

	Station *st1 = NULL;   // Station with best rating
	Station *st2 = NULL;   // Second best station
	uint best_rating1 = 0; // rating of st1
	uint best_rating2 = 0; // rating of st2

	for (Station * const *st_iter = all_stations->Begin(); st_iter != all_stations->End(); ++st_iter) {
		Station *st = *st_iter;

		/* Is the station reserved exclusively for somebody else? */
		if (st->town->exclusive_counter > 0 && st->town->exclusivity != st->owner) continue;

		if (st->goods[type].rating == 0) continue; // Lowest possible rating, better not to give cargo anymore

		if (_settings_game.order.selectgoods && !st->goods[type].HasVehicleEverTriedLoading()) continue; // Selectively servicing stations, and not this one

		if (IsCargoInClass(type, CC_PASSENGERS)) {
			if (st->facilities == FACIL_TRUCK_STOP) continue; // passengers are never served by just a truck stop
		} else {
			if (st->facilities == FACIL_BUS_STOP) continue; // non-passengers are never served by just a bus stop
		}

		/* This station can be used, add it to st1/st2 */
		if (st1 == NULL || st->goods[type].rating >= best_rating1) {
			st2 = st1; best_rating2 = best_rating1; st1 = st; best_rating1 = st->goods[type].rating;
		} else if (st2 == NULL || st->goods[type].rating >= best_rating2) {
			st2 = st; best_rating2 = st->goods[type].rating;
		}
	}

	/* no stations around at all? */
	if (st1 == NULL) return 0;

	/* From now we'll calculate with fractal cargo amounts.
	 * First determine how much cargo we really have. */
	amount *= best_rating1 + 1;

	if (st2 == NULL) {
		/* only one station around */
		return UpdateStationWaiting(st1, type, amount, source_type, source_id);
	}

	/* several stations around, the best two (highest rating) are in st1 and st2 */
	assert(st1 != NULL);
	assert(st2 != NULL);
	assert(best_rating1 != 0 || best_rating2 != 0);

	/* Then determine the amount the worst station gets. We do it this way as the
	 * best should get a bonus, which in this case is the rounding difference from
	 * this calculation. In reality that will mean the bonus will be pretty low.
	 * Nevertheless, the best station should always get the most cargo regardless
	 * of rounding issues. */
	uint worst_cargo = amount * best_rating2 / (best_rating1 + best_rating2);
	assert(worst_cargo <= (amount - worst_cargo));

	/* And then send the cargo to the stations! */
	uint moved = UpdateStationWaiting(st1, type, amount - worst_cargo, source_type, source_id);
	/* These two UpdateStationWaiting's can't be in the statement as then the order
	 * of execution would be undefined and that could cause desyncs with callbacks. */
	return moved + UpdateStationWaiting(st2, type, worst_cargo, source_type, source_id);
}

void BuildOilRig(TileIndex tile)
{
	if (!Station::CanAllocateItem()) {
		DEBUG(misc, 0, "Can't allocate station for oilrig at 0x%X, reverting to oilrig only", tile);
		return;
	}

	Station *st = new Station(tile);
	st->town = ClosestTownFromTile(tile, UINT_MAX);

	st->string_id = GenerateStationName(st, tile, STATIONNAMING_OILRIG);

	assert(IsTileType(tile, MP_INDUSTRY));
	DeleteAnimatedTile(tile);
	MakeOilrig(tile, st->index, GetWaterClass(tile));

	st->owner = OWNER_NONE;
	st->airport.type = AT_OILRIG;
	st->airport.Add(tile);
	st->dock_tile = tile;
	st->facilities = FACIL_AIRPORT | FACIL_DOCK;
	st->build_date = _date;

	st->rect.BeforeAddTile(tile, StationRect::ADD_FORCE);

	st->UpdateVirtCoord();
	UpdateStationAcceptance(st, false);
	st->RecomputeIndustriesNear();
	ZoningMarkDirtyStationCoverageArea(st);
}

void DeleteOilRig(TileIndex tile)
{
	Station *st = Station::GetByTile(tile);
	ZoningMarkDirtyStationCoverageArea(st);

	MakeWaterKeepingClass(tile, OWNER_NONE);

	st->dock_tile = INVALID_TILE;
	st->airport.Clear();
	st->facilities &= ~(FACIL_AIRPORT | FACIL_DOCK);
	st->airport.flags = 0;

	st->rect.AfterRemoveTile(st, tile);

	st->UpdateVirtCoord();
	st->RecomputeIndustriesNear();
	if (!st->IsInUse()) delete st;
}

static void ChangeTileOwner_Station(TileIndex tile, Owner old_owner, Owner new_owner)
{
	if (IsRoadStopTile(tile)) {
		for (RoadType rt = ROADTYPE_ROAD; rt < ROADTYPE_END; rt++) {
			/* Update all roadtypes, no matter if they are present */
			if (GetRoadOwner(tile, rt) == old_owner) {
				if (HasTileRoadType(tile, rt)) {
					/* A drive-through road-stop has always two road bits. No need to dirty windows here, we'll redraw the whole screen anyway. */
					Company::Get(old_owner)->infrastructure.road[rt] -= 2;
					if (new_owner != INVALID_OWNER) Company::Get(new_owner)->infrastructure.road[rt] += 2;
				}
				SetRoadOwner(tile, rt, new_owner == INVALID_OWNER ? OWNER_NONE : new_owner);
			}
		}
	}

	if (!IsTileOwner(tile, old_owner)) return;

	if (new_owner != INVALID_OWNER) {
		/* Update company infrastructure counts. Only do it here
		 * if the new owner is valid as otherwise the clear
		 * command will do it for us. No need to dirty windows
		 * here, we'll redraw the whole screen anyway.*/
		Company *old_company = Company::Get(old_owner);
		Company *new_company = Company::Get(new_owner);

		/* Update counts for underlying infrastructure. */
		switch (GetStationType(tile)) {
			case STATION_RAIL:
			case STATION_WAYPOINT:
				if (!IsStationTileBlocked(tile)) {
					old_company->infrastructure.rail[GetRailType(tile)]--;
					new_company->infrastructure.rail[GetRailType(tile)]++;
				}
				break;

			case STATION_BUS:
			case STATION_TRUCK:
				/* Road stops were already handled above. */
				break;

			case STATION_BUOY:
			case STATION_DOCK:
				if (GetWaterClass(tile) == WATER_CLASS_CANAL) {
					old_company->infrastructure.water--;
					new_company->infrastructure.water++;
				}
				break;

			default:
				break;
		}

		/* Update station tile count. */
		if (!IsBuoy(tile) && !IsAirport(tile)) {
			old_company->infrastructure.station--;
			new_company->infrastructure.station++;
		}

		/* for buoys, owner of tile is owner of water, st->owner == OWNER_NONE */
		SetTileOwner(tile, new_owner);
		InvalidateWindowClassesData(WC_STATION_LIST, 0);
	} else {
		if (IsDriveThroughStopTile(tile)) {
			/* Remove the drive-through road stop */
			DoCommand(tile, 1 | 1 << 8, (GetStationType(tile) == STATION_TRUCK) ? ROADSTOP_TRUCK : ROADSTOP_BUS, DC_EXEC | DC_BANKRUPT, CMD_REMOVE_ROAD_STOP);
			assert(IsTileType(tile, MP_ROAD));
			/* Change owner of tile and all roadtypes */
			ChangeTileOwner(tile, old_owner, new_owner);
		} else {
			DoCommand(tile, 0, 0, DC_EXEC | DC_BANKRUPT, CMD_LANDSCAPE_CLEAR);
			/* Set tile owner of water under (now removed) buoy and dock to OWNER_NONE.
			 * Update owner of buoy if it was not removed (was in orders).
			 * Do not update when owned by OWNER_WATER (sea and rivers). */
			if ((IsTileType(tile, MP_WATER) || IsBuoyTile(tile)) && IsTileOwner(tile, old_owner)) SetTileOwner(tile, OWNER_NONE);
		}
	}
}

/**
 * Check if a drive-through road stop tile can be cleared.
 * Road stops built on town-owned roads check the conditions
 * that would allow clearing of the original road.
 * @param tile road stop tile to check
 * @param flags command flags
 * @return true if the road can be cleared
 */
static bool CanRemoveRoadWithStop(TileIndex tile, DoCommandFlag flags)
{
	/* Yeah... water can always remove stops, right? */
	if (_current_company == OWNER_WATER) return true;

	RoadTypes rts = GetRoadTypes(tile);
	if (HasBit(rts, ROADTYPE_TRAM)) {
		Owner tram_owner = GetRoadOwner(tile, ROADTYPE_TRAM);
		if (tram_owner != OWNER_NONE && CheckOwnership(tram_owner).Failed()) return false;
	}
	if (HasBit(rts, ROADTYPE_ROAD)) {
		Owner road_owner = GetRoadOwner(tile, ROADTYPE_ROAD);
		if (road_owner != OWNER_TOWN) {
			if (road_owner != OWNER_NONE && CheckOwnership(road_owner).Failed()) return false;
		} else {
			if (CheckAllowRemoveRoad(tile, GetAnyRoadBits(tile, ROADTYPE_ROAD), OWNER_TOWN, ROADTYPE_ROAD, flags).Failed()) return false;
		}
	}

	return true;
}

/**
 * Clear a single tile of a station.
 * @param tile The tile to clear.
 * @param flags The DoCommand flags related to the "command".
 * @return The cost, or error of clearing.
 */
CommandCost ClearTile_Station(TileIndex tile, DoCommandFlag flags)
{
	if (flags & DC_AUTO) {
		switch (GetStationType(tile)) {
			default: break;
			case STATION_RAIL:     return_cmd_error(STR_ERROR_MUST_DEMOLISH_RAILROAD);
			case STATION_WAYPOINT: return_cmd_error(STR_ERROR_BUILDING_MUST_BE_DEMOLISHED);
			case STATION_AIRPORT:  return_cmd_error(STR_ERROR_MUST_DEMOLISH_AIRPORT_FIRST);
			case STATION_TRUCK:    return_cmd_error(HasTileRoadType(tile, ROADTYPE_TRAM) ? STR_ERROR_MUST_DEMOLISH_CARGO_TRAM_STATION_FIRST : STR_ERROR_MUST_DEMOLISH_TRUCK_STATION_FIRST);
			case STATION_BUS:      return_cmd_error(HasTileRoadType(tile, ROADTYPE_TRAM) ? STR_ERROR_MUST_DEMOLISH_PASSENGER_TRAM_STATION_FIRST : STR_ERROR_MUST_DEMOLISH_BUS_STATION_FIRST);
			case STATION_BUOY:     return_cmd_error(STR_ERROR_BUOY_IN_THE_WAY);
			case STATION_DOCK:     return_cmd_error(STR_ERROR_MUST_DEMOLISH_DOCK_FIRST);
			case STATION_OILRIG:
				SetDParam(1, STR_INDUSTRY_NAME_OIL_RIG);
				return_cmd_error(STR_ERROR_GENERIC_OBJECT_IN_THE_WAY);
		}
	}

	switch (GetStationType(tile)) {
		case STATION_RAIL:     return RemoveRailStation(tile, flags);
		case STATION_WAYPOINT: return RemoveRailWaypoint(tile, flags);
		case STATION_AIRPORT:  return RemoveAirport(tile, flags);
		case STATION_TRUCK:
			if (IsDriveThroughStopTile(tile) && !CanRemoveRoadWithStop(tile, flags)) {
				return_cmd_error(STR_ERROR_MUST_DEMOLISH_TRUCK_STATION_FIRST);
			}
			return RemoveRoadStop(tile, flags);
		case STATION_BUS:
			if (IsDriveThroughStopTile(tile) && !CanRemoveRoadWithStop(tile, flags)) {
				return_cmd_error(STR_ERROR_MUST_DEMOLISH_BUS_STATION_FIRST);
			}
			return RemoveRoadStop(tile, flags);
		case STATION_BUOY:     return RemoveBuoy(tile, flags);
		case STATION_DOCK:     return RemoveDock(tile, flags);
		default: break;
	}

	return CMD_ERROR;
}

static CommandCost TerraformTile_Station(TileIndex tile, DoCommandFlag flags, int z_new, Slope tileh_new)
{
	if (_settings_game.construction.build_on_slopes && AutoslopeEnabled()) {
		/* TODO: If you implement newgrf callback 149 'land slope check', you have to decide what to do with it here.
		 *       TTDP does not call it.
		 */
		if (GetTileMaxZ(tile) == z_new + GetSlopeMaxZ(tileh_new)) {
			switch (GetStationType(tile)) {
				case STATION_WAYPOINT:
				case STATION_RAIL: {
					DiagDirection direction = AxisToDiagDir(GetRailStationAxis(tile));
					if (!AutoslopeCheckForEntranceEdge(tile, z_new, tileh_new, direction)) break;
					if (!AutoslopeCheckForEntranceEdge(tile, z_new, tileh_new, ReverseDiagDir(direction))) break;
					return CommandCost(EXPENSES_CONSTRUCTION, _price[PR_BUILD_FOUNDATION]);
				}

				case STATION_AIRPORT:
					return CommandCost(EXPENSES_CONSTRUCTION, _price[PR_BUILD_FOUNDATION]);

				case STATION_TRUCK:
				case STATION_BUS: {
					DiagDirection direction = GetRoadStopDir(tile);
					if (!AutoslopeCheckForEntranceEdge(tile, z_new, tileh_new, direction)) break;
					if (IsDriveThroughStopTile(tile)) {
						if (!AutoslopeCheckForEntranceEdge(tile, z_new, tileh_new, ReverseDiagDir(direction))) break;
					}
					return CommandCost(EXPENSES_CONSTRUCTION, _price[PR_BUILD_FOUNDATION]);
				}

				default: break;
			}
		}
	}
	return DoCommand(tile, 0, 0, flags, CMD_LANDSCAPE_CLEAR);
}

/**
 * Get flow for a station.
 * @param st Station to get flow for.
 * @return Flow for st.
 */
uint FlowStat::GetShare(StationID st) const
{
	uint32 prev = 0;
	for (SharesMap::const_iterator it = this->shares.begin(); it != this->shares.end(); ++it) {
		if (it->second == st) {
			return it->first - prev;
		} else {
			prev = it->first;
		}
	}
	return 0;
}

/**
 * Get a station a package can be routed to, but exclude the given ones.
 * @param excluded StationID not to be selected.
 * @param excluded2 Another StationID not to be selected.
 * @return A station ID from the shares map.
 */
StationID FlowStat::GetVia(StationID excluded, StationID excluded2) const
{
	if (this->unrestricted == 0) return INVALID_STATION;
	assert(!this->shares.empty());
	SharesMap::const_iterator it = this->shares.upper_bound(RandomRange(this->unrestricted));
	assert(it != this->shares.end() && it->first <= this->unrestricted);
	if (it->second != excluded && it->second != excluded2) return it->second;

	/* We've hit one of the excluded stations.
	 * Draw another share, from outside its range. */

	uint end = it->first;
	uint begin = (it == this->shares.begin() ? 0 : (--it)->first);
	uint interval = end - begin;
	if (interval >= this->unrestricted) return INVALID_STATION; // Only one station in the map.
	uint new_max = this->unrestricted - interval;
	uint rand = RandomRange(new_max);
	SharesMap::const_iterator it2 = (rand < begin) ? this->shares.upper_bound(rand) :
			this->shares.upper_bound(rand + interval);
	assert(it2 != this->shares.end() && it2->first <= this->unrestricted);
	if (it2->second != excluded && it2->second != excluded2) return it2->second;

	/* We've hit the second excluded station.
	 * Same as before, only a bit more complicated. */

	uint end2 = it2->first;
	uint begin2 = (it2 == this->shares.begin() ? 0 : (--it2)->first);
	uint interval2 = end2 - begin2;
	if (interval2 >= new_max) return INVALID_STATION; // Only the two excluded stations in the map.
	new_max -= interval2;
	if (begin > begin2) {
		Swap(begin, begin2);
		Swap(end, end2);
		Swap(interval, interval2);
	}
	rand = RandomRange(new_max);
	SharesMap::const_iterator it3 = this->shares.upper_bound(this->unrestricted);
	if (rand < begin) {
		it3 = this->shares.upper_bound(rand);
	} else if (rand < begin2 - interval) {
		it3 = this->shares.upper_bound(rand + interval);
	} else {
		it3 = this->shares.upper_bound(rand + interval + interval2);
	}
	assert(it3 != this->shares.end() && it3->first <= this->unrestricted);
	return it3->second;
}

/**
 * Reduce all flows to minimum capacity so that they don't get in the way of
 * link usage statistics too much. Keep them around, though, to continue
 * routing any remaining cargo.
 */
void FlowStat::Invalidate()
{
	assert(!this->shares.empty());
	SharesMap new_shares;
	uint i = 0;
	for (SharesMap::iterator it(this->shares.begin()); it != this->shares.end(); ++it) {
		new_shares[++i] = it->second;
		if (it->first == this->unrestricted) this->unrestricted = i;
	}
	this->shares.swap(new_shares);
	assert(!this->shares.empty() && this->unrestricted <= (--this->shares.end())->first);
}

/**
 * Change share for specified station. By specifing INT_MIN as parameter you
 * can erase a share. Newly added flows will be unrestricted.
 * @param st Next Hop to be removed.
 * @param flow Share to be added or removed.
 */
void FlowStat::ChangeShare(StationID st, int flow)
{
	/* We assert only before changing as afterwards the shares can actually
	 * be empty. In that case the whole flow stat must be deleted then. */
	assert(!this->shares.empty());

	uint removed_shares = 0;
	uint added_shares = 0;
	uint last_share = 0;
	SharesMap new_shares;
	for (SharesMap::iterator it(this->shares.begin()); it != this->shares.end(); ++it) {
		if (it->second == st) {
			if (flow < 0) {
				uint share = it->first - last_share;
				if (flow == INT_MIN || (uint)(-flow) >= share) {
					removed_shares += share;
					if (it->first <= this->unrestricted) this->unrestricted -= share;
					if (flow != INT_MIN) flow += share;
					last_share = it->first;
					continue; // remove the whole share
				}
				removed_shares += (uint)(-flow);
			} else {
				added_shares += (uint)(flow);
			}
			if (it->first <= this->unrestricted) this->unrestricted += flow;

			/* If we don't continue above the whole flow has been added or
			 * removed. */
			flow = 0;
		}
		new_shares[it->first + added_shares - removed_shares] = it->second;
		last_share = it->first;
	}
	if (flow > 0) {
		new_shares[last_share + (uint)flow] = st;
		if (this->unrestricted < last_share) {
			this->ReleaseShare(st);
		} else {
			this->unrestricted += flow;
		}
	}
	this->shares.swap(new_shares);
}

/**
 * Restrict a flow by moving it to the end of the map and decreasing the amount
 * of unrestricted flow.
 * @param st Station of flow to be restricted.
 */
void FlowStat::RestrictShare(StationID st)
{
	assert(!this->shares.empty());
	uint flow = 0;
	uint last_share = 0;
	SharesMap new_shares;
	for (SharesMap::iterator it(this->shares.begin()); it != this->shares.end(); ++it) {
		if (flow == 0) {
			if (it->first > this->unrestricted) return; // Not present or already restricted.
			if (it->second == st) {
				flow = it->first - last_share;
				this->unrestricted -= flow;
			} else {
				new_shares[it->first] = it->second;
			}
		} else {
			new_shares[it->first - flow] = it->second;
		}
		last_share = it->first;
	}
	if (flow == 0) return;
	new_shares[last_share + flow] = st;
	this->shares.swap(new_shares);
	assert(!this->shares.empty());
}

/**
 * Release ("unrestrict") a flow by moving it to the begin of the map and
 * increasing the amount of unrestricted flow.
 * @param st Station of flow to be released.
 */
void FlowStat::ReleaseShare(StationID st)
{
	assert(!this->shares.empty());
	uint flow = 0;
	uint next_share = 0;
	bool found = false;
	for (SharesMap::reverse_iterator it(this->shares.rbegin()); it != this->shares.rend(); ++it) {
		if (it->first < this->unrestricted) return; // Note: not <= as the share may hit the limit.
		if (found) {
			flow = next_share - it->first;
			this->unrestricted += flow;
			break;
		} else {
			if (it->first == this->unrestricted) return; // !found -> Limit not hit.
			if (it->second == st) found = true;
		}
		next_share = it->first;
	}
	if (flow == 0) return;
	SharesMap new_shares;
	new_shares[flow] = st;
	for (SharesMap::iterator it(this->shares.begin()); it != this->shares.end(); ++it) {
		if (it->second != st) {
			new_shares[flow + it->first] = it->second;
		} else {
			flow = 0;
		}
	}
	this->shares.swap(new_shares);
	assert(!this->shares.empty());
}

/**
 * Scale all shares from link graph's runtime to monthly values.
 * @param runtime Time the link graph has been running without compression.
 * @pre runtime must be greater than 0 as we don't want infinite flow values.
 */
void FlowStat::ScaleToMonthly(uint runtime)
{
	assert(runtime > 0);
	SharesMap new_shares;
	uint share = 0;
	for (SharesMap::iterator i = this->shares.begin(); i != this->shares.end(); ++i) {
		share = max(share + 1, i->first * 30 / runtime);
		new_shares[share] = i->second;
		if (this->unrestricted == i->first) this->unrestricted = share;
	}
	this->shares.swap(new_shares);
}

/**
 * Add some flow from "origin", going via "via".
 * @param origin Origin of the flow.
 * @param via Next hop.
 * @param flow Amount of flow to be added.
 */
void FlowStatMap::AddFlow(StationID origin, StationID via, uint flow)
{
	FlowStatMap::iterator origin_it = this->find(origin);
	if (origin_it == this->end()) {
		this->insert(std::make_pair(origin, FlowStat(via, flow)));
	} else {
		origin_it->second.ChangeShare(via, flow);
		assert(!origin_it->second.GetShares()->empty());
	}
}

/**
 * Pass on some flow, remembering it as invalid, for later subtraction from
 * locally consumed flow. This is necessary because we can't have negative
 * flows and we don't want to sort the flows before adding them up.
 * @param origin Origin of the flow.
 * @param via Next hop.
 * @param flow Amount of flow to be passed.
 */
void FlowStatMap::PassOnFlow(StationID origin, StationID via, uint flow)
{
	FlowStatMap::iterator prev_it = this->find(origin);
	if (prev_it == this->end()) {
		FlowStat fs(via, flow);
		fs.AppendShare(INVALID_STATION, flow);
		this->insert(std::make_pair(origin, fs));
	} else {
		prev_it->second.ChangeShare(via, flow);
		prev_it->second.ChangeShare(INVALID_STATION, flow);
		assert(!prev_it->second.GetShares()->empty());
	}
}

/**
 * Subtract invalid flows from locally consumed flow.
 * @param self ID of own station.
 */
void FlowStatMap::FinalizeLocalConsumption(StationID self)
{
	for (FlowStatMap::iterator i = this->begin(); i != this->end(); ++i) {
		FlowStat &fs = i->second;
		uint local = fs.GetShare(INVALID_STATION);
		if (local > INT_MAX) { // make sure it fits in an int
			fs.ChangeShare(self, -INT_MAX);
			fs.ChangeShare(INVALID_STATION, -INT_MAX);
			local -= INT_MAX;
		}
		fs.ChangeShare(self, -(int)local);
		fs.ChangeShare(INVALID_STATION, -(int)local);

		/* If the local share is used up there must be a share for some
		 * remote station. */
		assert(!fs.GetShares()->empty());
	}
}

/**
 * Delete all flows at a station for specific cargo and destination.
 * @param via Remote station of flows to be deleted.
 * @return IDs of source stations for which the complete FlowStat, not only a
 *         share, has been erased.
 */
StationIDStack FlowStatMap::DeleteFlows(StationID via)
{
	StationIDStack ret;
	for (FlowStatMap::iterator f_it = this->begin(); f_it != this->end();) {
		FlowStat &s_flows = f_it->second;
		s_flows.ChangeShare(via, INT_MIN);
		if (s_flows.GetShares()->empty()) {
			ret.Push(f_it->first);
			this->erase(f_it++);
		} else {
			++f_it;
		}
	}
	return ret;
}

/**
 * Restrict all flows at a station for specific cargo and destination.
 * @param via Remote station of flows to be restricted.
 */
void FlowStatMap::RestrictFlows(StationID via)
{
	for (FlowStatMap::iterator it = this->begin(); it != this->end(); ++it) {
		it->second.RestrictShare(via);
	}
}

/**
 * Release all flows at a station for specific cargo and destination.
 * @param via Remote station of flows to be released.
 */
void FlowStatMap::ReleaseFlows(StationID via)
{
	for (FlowStatMap::iterator it = this->begin(); it != this->end(); ++it) {
		it->second.ReleaseShare(via);
	}
}

/**
 * Get the sum of all flows from this FlowStatMap.
 * @return sum of all flows.
 */
uint FlowStatMap::GetFlow() const
{
	uint ret = 0;
	for (FlowStatMap::const_iterator i = this->begin(); i != this->end(); ++i) {
		ret += (--(i->second.GetShares()->end()))->first;
	}
	return ret;
}

/**
 * Get the sum of flows via a specific station from this FlowStatMap.
 * @param via Remote station to look for.
 * @return all flows for 'via' added up.
 */
uint FlowStatMap::GetFlowVia(StationID via) const
{
	uint ret = 0;
	for (FlowStatMap::const_iterator i = this->begin(); i != this->end(); ++i) {
		ret += i->second.GetShare(via);
	}
	return ret;
}

/**
 * Get the sum of flows from a specific station from this FlowStatMap.
 * @param from Origin station to look for.
 * @return all flows from 'from' added up.
 */
uint FlowStatMap::GetFlowFrom(StationID from) const
{
	FlowStatMap::const_iterator i = this->find(from);
	if (i == this->end()) return 0;
	return (--(i->second.GetShares()->end()))->first;
}

/**
 * Get the flow from a specific station via a specific other station.
 * @param from Origin station to look for.
 * @param via Remote station to look for.
 * @return flow share originating at 'from' and going to 'via'.
 */
uint FlowStatMap::GetFlowFromVia(StationID from, StationID via) const
{
	FlowStatMap::const_iterator i = this->find(from);
	if (i == this->end()) return 0;
	return i->second.GetShare(via);
}

extern const TileTypeProcs _tile_type_station_procs = {
	DrawTile_Station,           // draw_tile_proc
	GetSlopePixelZ_Station,     // get_slope_z_proc
	ClearTile_Station,          // clear_tile_proc
	NULL,                       // add_accepted_cargo_proc
	GetTileDesc_Station,        // get_tile_desc_proc
	GetTileTrackStatus_Station, // get_tile_track_status_proc
	ClickTile_Station,          // click_tile_proc
	AnimateTile_Station,        // animate_tile_proc
	TileLoop_Station,           // tile_loop_proc
	ChangeTileOwner_Station,    // change_tile_owner_proc
	NULL,                       // add_produced_cargo_proc
	VehicleEnter_Station,       // vehicle_enter_tile_proc
	GetFoundation_Station,      // get_foundation_proc
	TerraformTile_Station,      // terraform_tile_proc
};<|MERGE_RESOLUTION|>--- conflicted
+++ resolved
@@ -1544,19 +1544,7 @@
 
 			DeallocateSpecFromStation(st, specindex);
 
-<<<<<<< HEAD
-			if (v != NULL) {
-				/* Restore station reservation. */
-				if (IsRailStationTile(v->tile)) SetRailStationPlatformReservation(v->tile, TrackdirToExitdir(v->GetVehicleTrackdir()), true);
-				TryPathReserve(v, true, true);
-				for (; v->Next() != NULL; v = v->Next()) { }
-				if (IsRailStationTile(v->tile)) SetRailStationPlatformReservation(v->tile, TrackdirToExitdir(ReverseTrackdir(v->GetVehicleTrackdir())), true);
-			}
-=======
-			affected_stations.Include(st);
-
 			if (v != NULL) RestoreTrainReservation(v);
->>>>>>> 5baf52b9
 		}
 	}
 
