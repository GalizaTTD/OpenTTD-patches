/*
 * This file is part of OpenTTD.
 * OpenTTD is free software; you can redistribute it and/or modify it under the terms of the GNU General Public License as published by the Free Software Foundation, version 2.
 * OpenTTD is distributed in the hope that it will be useful, but WITHOUT ANY WARRANTY; without even the implied warranty of MERCHANTABILITY or FITNESS FOR A PARTICULAR PURPOSE.
 * See the GNU General Public License for more details. You should have received a copy of the GNU General Public License along with OpenTTD. If not, see <http://www.gnu.org/licenses/>.
 */

/** @file town_gui.cpp GUI for towns. */

#include "stdafx.h"
#include "town.h"
#include "viewport_func.h"
#include "error.h"
#include "gui.h"
#include "command_func.h"
#include "company_func.h"
#include "company_base.h"
#include "company_gui.h"
#include "network/network.h"
#include "string_func.h"
#include "strings_func.h"
#include "sound_func.h"
#include "tilehighlight_func.h"
#include "sortlist_type.h"
#include "road_cmd.h"
#include "landscape.h"
#include "querystring_gui.h"
#include "window_func.h"
#include "townname_func.h"
#include "core/backup_type.hpp"
#include "core/geometry_func.hpp"
#include "genworld.h"
#include "stringfilter_type.h"
#include "widgets/dropdown_func.h"
#include "newgrf_config.h"
#include "newgrf_house.h"
#include "date_func.h"
#include "core/random_func.hpp"
#include "town_kdtree.h"
#include "zoom_func.h"

#include "widgets/town_widget.h"
#include "table/strings.h"
#include "newgrf_debug.h"
#include <algorithm>

#include "safeguards.h"

TownKdtree _town_local_authority_kdtree(&Kdtree_TownXYFunc);

typedef GUIList<const Town*> GUITownList;

static void PlaceProc_House(TileIndex tile);

static const NWidgetPart _nested_town_authority_widgets[] = {
	NWidget(NWID_HORIZONTAL),
		NWidget(WWT_CLOSEBOX, COLOUR_BROWN),
		NWidget(WWT_CAPTION, COLOUR_BROWN, WID_TA_CAPTION), SetDataTip(STR_LOCAL_AUTHORITY_CAPTION, STR_TOOLTIP_WINDOW_TITLE_DRAG_THIS),
		NWidget(WWT_TEXTBTN, COLOUR_BROWN, WID_TA_ZONE_BUTTON), SetMinimalSize(50, 0), SetMinimalTextLines(1, WidgetDimensions::unscaled.framerect.Vertical() + 2), SetDataTip(STR_LOCAL_AUTHORITY_ZONE, STR_LOCAL_AUTHORITY_ZONE_TOOLTIP),
		NWidget(WWT_SHADEBOX, COLOUR_BROWN),
		NWidget(WWT_DEFSIZEBOX, COLOUR_BROWN),
		NWidget(WWT_STICKYBOX, COLOUR_BROWN),
	EndContainer(),
	NWidget(WWT_PANEL, COLOUR_BROWN, WID_TA_RATING_INFO), SetMinimalSize(317, 92), SetResize(1, 1), EndContainer(),
	NWidget(NWID_HORIZONTAL),
		NWidget(WWT_PANEL, COLOUR_BROWN, WID_TA_COMMAND_LIST), SetMinimalSize(305, 52), SetResize(1, 0), SetDataTip(0x0, STR_LOCAL_AUTHORITY_ACTIONS_TOOLTIP), SetScrollbar(WID_TA_SCROLLBAR), EndContainer(),
		NWidget(NWID_VSCROLLBAR, COLOUR_BROWN, WID_TA_SCROLLBAR),
	EndContainer(),
	NWidget(WWT_PANEL, COLOUR_BROWN, WID_TA_ACTION_INFO), SetMinimalSize(317, 52), SetResize(1, 0), EndContainer(),
	NWidget(NWID_HORIZONTAL),
		NWidget(NWID_SELECTION, INVALID_COLOUR, WID_TA_BTN_SEL),
			NWidget(WWT_PUSHTXTBTN, COLOUR_BROWN, WID_TA_EXECUTE),  SetMinimalSize(317, 12), SetResize(1, 0), SetFill(1, 0), SetDataTip(STR_LOCAL_AUTHORITY_DO_IT_BUTTON, STR_LOCAL_AUTHORITY_DO_IT_TOOLTIP),
			NWidget(WWT_DROPDOWN, COLOUR_BROWN, WID_TA_SETTING),  SetMinimalSize(317, 12), SetResize(1, 0), SetFill(1, 0), SetDataTip(STR_JUST_STRING1, STR_LOCAL_AUTHORITY_SETTING_OVERRIDE_TOOLTIP),
		EndContainer(),
		NWidget(WWT_RESIZEBOX, COLOUR_BROWN),
	EndContainer()
};

/** Town authority window. */
struct TownAuthorityWindow : Window {
private:
	Town *town;    ///< Town being displayed.
	int sel_index; ///< Currently selected town action, \c 0 to \c TACT_COUNT-1, \c -1 means no action selected.
	Scrollbar *vscroll;
	uint displayed_actions_on_previous_painting; ///< Actions that were available on the previous call to OnPaint()

	Dimension icon_size;      ///< Dimensions of company icon
	Dimension exclusive_size; ///< Dimensions of exlusive icon

	/**
	 * Get the position of the Nth set bit.
	 *
	 * If there is no Nth bit set return -1
	 *
	 * @param bits The value to search in
	 * @param n The Nth set bit from which we want to know the position
	 * @return The position of the Nth set bit
	 */
	static int GetNthSetBit(uint32 bits, int n)
	{
		if (n >= 0) {
			for (uint i : SetBitIterator(bits)) {
				n--;
				if (n < 0) return i;
			}
		}
		return -1;
	}

	static bool ChangeSettingsDisabled()
	{
		return _networking && !(_network_server || _network_settings_access) &&
				!(_local_company != COMPANY_SPECTATOR && _settings_game.difficulty.override_town_settings_in_multiplayer);
	}

	static const uint SETTING_OVERRIDE_COUNT = 6;

public:
	TownAuthorityWindow(WindowDesc *desc, WindowNumber window_number) : Window(desc), sel_index(-1), displayed_actions_on_previous_painting(0)
	{
		this->town = Town::Get(window_number);
		this->InitNested(window_number);
		this->vscroll = this->GetScrollbar(WID_TA_SCROLLBAR);
		this->vscroll->SetCapacity((this->GetWidget<NWidgetBase>(WID_TA_COMMAND_LIST)->current_y - WidgetDimensions::scaled.framerect.Vertical()) / FONT_HEIGHT_NORMAL);
	}

	void OnInit() override
	{
		this->icon_size      = GetSpriteSize(SPR_COMPANY_ICON);
		this->exclusive_size = GetSpriteSize(SPR_EXCLUSIVE_TRANSPORT);
	}

	void OnPaint() override
	{
		int numact;
		uint buttons = GetMaskOfTownActions(&numact, _local_company, this->town);
		numact += SETTING_OVERRIDE_COUNT;
		if (buttons != displayed_actions_on_previous_painting) this->SetDirty();
		displayed_actions_on_previous_painting = buttons;

		this->vscroll->SetCount(numact + 1);

		if (this->sel_index != -1 && this->sel_index < 0x100 && !HasBit(buttons, this->sel_index)) {
			this->sel_index = -1;
		}

		this->SetWidgetLoweredState(WID_TA_ZONE_BUTTON, this->town->show_zone);
		this->SetWidgetDisabledState(WID_TA_EXECUTE, this->sel_index == -1 || this->sel_index >= 0x100);
		this->SetWidgetDisabledState(WID_TA_SETTING, ChangeSettingsDisabled());
		this->GetWidget<NWidgetStacked>(WID_TA_BTN_SEL)->SetDisplayedPlane(this->sel_index >= 0x100 ? 1 : 0);

		this->DrawWidgets();
		if (!this->IsShaded()) this->DrawRatings();
	}

	/** Draw the contents of the ratings panel. May request a resize of the window if the contents does not fit. */
	void DrawRatings()
	{
		Rect r = this->GetWidget<NWidgetBase>(WID_TA_RATING_INFO)->GetCurrentRect().Shrink(WidgetDimensions::scaled.framerect);

		int text_y_offset      = (this->resize.step_height - FONT_HEIGHT_NORMAL) / 2;
		int icon_y_offset      = (this->resize.step_height - this->icon_size.height) / 2;
		int exclusive_y_offset = (this->resize.step_height - this->exclusive_size.height) / 2;

		DrawString(r.left, r.right, r.top + text_y_offset, STR_LOCAL_AUTHORITY_COMPANY_RATINGS);
		r.top += this->resize.step_height;

		bool rtl = _current_text_dir == TD_RTL;
		Rect icon      = r.WithWidth(this->icon_size.width, rtl);
		Rect exclusive = r.Indent(this->icon_size.width + WidgetDimensions::scaled.hsep_normal, rtl).WithWidth(this->exclusive_size.width, rtl);
		Rect text      = r.Indent(this->icon_size.width + WidgetDimensions::scaled.hsep_normal + this->exclusive_size.width + WidgetDimensions::scaled.hsep_normal, rtl);

		/* Draw list of companies */
		for (const Company *c : Company::Iterate()) {
			if ((HasBit(this->town->have_ratings, c->index) || this->town->exclusivity == c->index)) {
				DrawCompanyIcon(c->index, icon.left, text.top + icon_y_offset);

				SetDParam(0, c->index);
				SetDParam(1, c->index);

				int rating = this->town->ratings[c->index];
				StringID str = STR_CARGO_RATING_APPALLING;
				if (rating > RATING_APPALLING) str++;
				if (rating > RATING_VERYPOOR)  str++;
				if (rating > RATING_POOR)      str++;
				if (rating > RATING_MEDIOCRE)  str++;
				if (rating > RATING_GOOD)      str++;
				if (rating > RATING_VERYGOOD)  str++;
				if (rating > RATING_EXCELLENT) str++;

				SetDParam(2, str);
				if (this->town->exclusivity == c->index) {
					DrawSprite(SPR_EXCLUSIVE_TRANSPORT, COMPANY_SPRITE_COLOUR(c->index), exclusive.left, text.top + exclusive_y_offset);
				}

				DrawString(text.left, text.right, text.top + text_y_offset, STR_LOCAL_AUTHORITY_COMPANY_RATING);
				text.top += this->resize.step_height;
			}
		}

		text.bottom = text.top - 1;
		if (text.bottom > r.bottom) {
			/* If the company list is too big to fit, mark ourself dirty and draw again. */
			ResizeWindow(this, 0, text.bottom - r.bottom, false);
		}
	}

	void SetStringParameters(int widget) const override
	{
		if (widget == WID_TA_CAPTION) {
			SetDParam(0, this->window_number);
		} else if (widget == WID_TA_SETTING) {
			SetDParam(0, STR_EMPTY);
			if (this->sel_index >= 0x100 && this->sel_index < (int)(0x100 + SETTING_OVERRIDE_COUNT)) {
				if (!HasBit(this->town->override_flags, this->sel_index - 0x100)) {
					SetDParam(0, STR_COLOUR_DEFAULT);
				} else {
					int idx = this->sel_index - 0x100;
					switch (idx) {
						case TSOF_OVERRIDE_BUILD_ROADS:
						case TSOF_OVERRIDE_BUILD_LEVEL_CROSSINGS:
						case TSOF_OVERRIDE_BUILD_BRIDGES:
							SetDParam(0, HasBit(this->town->override_values, idx) ? STR_CONFIG_SETTING_ON : STR_CONFIG_SETTING_OFF);
							break;
						case TSOF_OVERRIDE_BUILD_TUNNELS:
							SetDParam(0, STR_CONFIG_SETTING_TOWN_TUNNELS_FORBIDDEN + this->town->build_tunnels);
							break;
						case TSOF_OVERRIDE_BUILD_INCLINED_ROADS:
							SetDParam(0, STR_CONFIG_SETTING_TOWN_MAX_ROAD_SLOPE_VALUE + ((this->town->max_road_slope == 0) ? 1 : 0));
							SetDParam(1, this->town->max_road_slope);
							break;
						case TSOF_OVERRIDE_GROWTH:
							SetDParam(0, STR_CONFIG_SETTING_TOWN_GROWTH_NONE);
							break;
					}
				}
			}
		}
	}

	void DrawWidget(const Rect &r, int widget) const override
	{
		switch (widget) {
			case WID_TA_ACTION_INFO:
				if (this->sel_index != -1) {
					TextColour colour = TC_FROMSTRING;
					StringID text = STR_NULL;
					if (this->sel_index >= 0x100) {
						SetDParam(1, STR_EMPTY);
						switch (this->sel_index - 0x100) {
							case TSOF_OVERRIDE_BUILD_ROADS:
								SetDParam(1, STR_CONFIG_SETTING_ALLOW_TOWN_ROADS_HELPTEXT);
								break;
							case TSOF_OVERRIDE_BUILD_LEVEL_CROSSINGS:
								SetDParam(1, STR_CONFIG_SETTING_ALLOW_TOWN_LEVEL_CROSSINGS_HELPTEXT);
								break;
							case TSOF_OVERRIDE_BUILD_TUNNELS:
								SetDParam(1, STR_CONFIG_SETTING_TOWN_TUNNELS_HELPTEXT);
								break;
							case TSOF_OVERRIDE_BUILD_INCLINED_ROADS:
								SetDParam(1, STR_CONFIG_SETTING_TOWN_MAX_ROAD_SLOPE_HELPTEXT);
								break;
							case TSOF_OVERRIDE_GROWTH:
								SetDParam(1, STR_CONFIG_SETTING_TOWN_GROWTH_HELPTEXT);
								break;
							case TSOF_OVERRIDE_BUILD_BRIDGES:
								SetDParam(1, STR_CONFIG_SETTING_ALLOW_TOWN_BRIDGES_HELPTEXT);
								break;
						}
						text = STR_LOCAL_AUTHORITY_SETTING_OVERRIDE_TEXT;
						SetDParam(0, STR_LOCAL_AUTHORITY_SETTING_OVERRIDE_ALLOW_ROADS + this->sel_index - 0x100);
					} else {
						colour = TC_YELLOW;
						text = STR_LOCAL_AUTHORITY_ACTION_TOOLTIP_SMALL_ADVERTISING + this->sel_index;
						SetDParam(0, _price[PR_TOWN_ACTION] * _town_action_costs[this->sel_index] >> 8);
					}
					DrawStringMultiLine(r.Shrink(WidgetDimensions::scaled.framerect), text, colour);
				}
				break;
			case WID_TA_COMMAND_LIST: {
				int numact;
				uint buttons = GetMaskOfTownActions(&numact, _local_company, this->town);
				numact += SETTING_OVERRIDE_COUNT;
				Rect ir = r.Shrink(WidgetDimensions::scaled.framerect);
				int y = ir.top;
				int pos = this->vscroll->GetPosition();

				if (--pos < 0) {
					DrawString(ir.left, ir.right, y, STR_LOCAL_AUTHORITY_ACTIONS_TITLE);
					y += FONT_HEIGHT_NORMAL;
				}

				for (int i = 0; buttons; i++, buttons >>= 1) {
					if ((buttons & 1) && --pos < 0) {
						DrawString(ir.left, ir.right, y,
								STR_LOCAL_AUTHORITY_ACTION_SMALL_ADVERTISING_CAMPAIGN + i, this->sel_index == i ? TC_WHITE : TC_ORANGE);
						y += FONT_HEIGHT_NORMAL;
					}
				}
				for (int i = 0; i < (int)SETTING_OVERRIDE_COUNT; i++) {
					if (--pos < 0) {
						const bool disabled = ChangeSettingsDisabled();
						const bool selected = (this->sel_index == (0x100 + i));
						const TextColour tc = disabled ? (TC_NO_SHADE | (selected ? TC_SILVER : TC_GREY)) : (selected ? TC_WHITE : TC_ORANGE);
						const bool overriden = HasBit(this->town->override_flags, i);
						SetDParam(0, STR_LOCAL_AUTHORITY_SETTING_OVERRIDE_ALLOW_ROADS + i);
						SetDParam(1, overriden ? STR_JUST_STRING1 : STR_LOCAL_AUTHORITY_SETTING_OVERRIDE_DEFAULT);
						switch (i) {
							case TSOF_OVERRIDE_BUILD_ROADS:
								SetDParam(2, this->town->GetAllowBuildRoads() ? STR_CONFIG_SETTING_ON : STR_CONFIG_SETTING_OFF);
								break;

							case TSOF_OVERRIDE_BUILD_LEVEL_CROSSINGS:
								SetDParam(2, this->town->GetAllowBuildLevelCrossings() ? STR_CONFIG_SETTING_ON : STR_CONFIG_SETTING_OFF);
								break;

							case TSOF_OVERRIDE_BUILD_TUNNELS: {
								TownTunnelMode tunnel_mode = this->town->GetBuildTunnelMode();
								SetDParam(2, STR_CONFIG_SETTING_TOWN_TUNNELS_FORBIDDEN + tunnel_mode);
								break;
							}

							case TSOF_OVERRIDE_BUILD_INCLINED_ROADS: {
								uint8 max_slope = this->town->GetBuildMaxRoadSlope();
								SetDParam(2, STR_CONFIG_SETTING_TOWN_MAX_ROAD_SLOPE_VALUE + ((max_slope == 0) ? 1 : 0));
								SetDParam(3, max_slope);
								break;
							}

							case TSOF_OVERRIDE_GROWTH:
								SetDParam(1, overriden ? STR_CONFIG_SETTING_TOWN_GROWTH_NONE : STR_COLOUR_DEFAULT);
								break;

							case TSOF_OVERRIDE_BUILD_BRIDGES:
								SetDParam(2, this->town->GetAllowBuildBridges() ? STR_CONFIG_SETTING_ON : STR_CONFIG_SETTING_OFF);
								break;
						}
						DrawString(ir.left, ir.right, y,
								STR_LOCAL_AUTHORITY_SETTING_OVERRIDE_STR, tc);
						y += FONT_HEIGHT_NORMAL;
					}
				}
				break;
			}
		}
	}

	void UpdateWidgetSize(int widget, Dimension *size, [[maybe_unused]] const Dimension &padding, [[maybe_unused]] Dimension *fill, [[maybe_unused]] Dimension *resize) override
	{
		switch (widget) {
			case WID_TA_ACTION_INFO: {
				assert(size->width > padding.width && size->height > padding.height);
				Dimension d = {0, 0};
				for (int i = 0; i < TACT_COUNT; i++) {
					SetDParam(0, _price[PR_TOWN_ACTION] * _town_action_costs[i] >> 8);
					d = maxdim(d, GetStringMultiLineBoundingBox(STR_LOCAL_AUTHORITY_ACTION_TOOLTIP_SMALL_ADVERTISING + i, *size));
				}
				d.width += padding.width;
				d.height += padding.height;
				*size = maxdim(*size, d);
				break;
			}

			case WID_TA_COMMAND_LIST:
				size->height = (5 + SETTING_OVERRIDE_COUNT) * FONT_HEIGHT_NORMAL + padding.height;
				size->width = GetStringBoundingBox(STR_LOCAL_AUTHORITY_ACTIONS_TITLE).width;
				for (uint i = 0; i < TACT_COUNT; i++ ) {
					size->width = std::max(size->width, GetStringBoundingBox(STR_LOCAL_AUTHORITY_ACTION_SMALL_ADVERTISING_CAMPAIGN + i).width + padding.width);
				}
				size->width += padding.width;
				break;

			case WID_TA_RATING_INFO:
				resize->height = std::max({this->icon_size.height + WidgetDimensions::scaled.vsep_normal, this->exclusive_size.height + WidgetDimensions::scaled.vsep_normal, (uint)FONT_HEIGHT_NORMAL});
				size->height = 9 * resize->height + padding.height;
				break;
		}
	}

	void OnClick([[maybe_unused]] Point pt, int widget, [[maybe_unused]] int click_count) override
	{
		switch (widget) {
			case WID_TA_ZONE_BUTTON: {
				bool new_show_state = !this->town->show_zone;
				TownID index = this->town->index;

				new_show_state ? _town_local_authority_kdtree.Insert(index) : _town_local_authority_kdtree.Remove(index);

				this->town->show_zone = new_show_state;
				this->SetWidgetLoweredState(widget, new_show_state);
				this->SetWidgetDirty(widget);
				MarkWholeNonMapViewportsDirty();
				break;
			}

			case WID_TA_COMMAND_LIST: {
				int y = this->GetRowFromWidget(pt.y, WID_TA_COMMAND_LIST, 1, FONT_HEIGHT_NORMAL);
				if (!IsInsideMM(y, 0, 5 + SETTING_OVERRIDE_COUNT)) return;

				const uint setting_override_offset = 32 - SETTING_OVERRIDE_COUNT;

				y = GetNthSetBit(GetMaskOfTownActions(nullptr, _local_company, this->town) | (UINT32_MAX << setting_override_offset), y + this->vscroll->GetPosition() - 1);
				if (y >= (int)setting_override_offset) {
					this->sel_index = y + 0x100 - setting_override_offset;
					this->SetDirty();
					break;
				} else if (y >= 0) {
					this->sel_index = y;
					this->SetDirty();
				}
				/* When double-clicking, continue */
				if (click_count == 1 || y < 0) break;
				FALLTHROUGH;
			}

			case WID_TA_EXECUTE:
				DoCommandP(this->town->xy, this->window_number, this->sel_index, CMD_DO_TOWN_ACTION | CMD_MSG(STR_ERROR_CAN_T_DO_THIS));
				break;

			case WID_TA_SETTING: {
				uint8 idx = this->sel_index - 0x100;
				switch (idx) {
					case TSOF_OVERRIDE_BUILD_ROADS:
					case TSOF_OVERRIDE_BUILD_LEVEL_CROSSINGS:
					case TSOF_OVERRIDE_BUILD_BRIDGES: {
						int value = HasBit(this->town->override_flags, idx) ? (HasBit(this->town->override_values, idx) ? 2 : 1) : 0;
						const StringID names[] = {
							STR_COLOUR_DEFAULT,
							STR_CONFIG_SETTING_OFF,
							STR_CONFIG_SETTING_ON,
							INVALID_STRING_ID
						};
						ShowDropDownMenu(this, names, value, WID_TA_SETTING, 0, 0);
						break;
					}
					case TSOF_OVERRIDE_BUILD_TUNNELS: {
						const StringID names[] = {
							STR_COLOUR_DEFAULT,
							STR_CONFIG_SETTING_TOWN_TUNNELS_FORBIDDEN,
							STR_CONFIG_SETTING_TOWN_TUNNELS_ALLOWED_OBSTRUCTION,
							STR_CONFIG_SETTING_TOWN_TUNNELS_ALLOWED,
							INVALID_STRING_ID
						};
						ShowDropDownMenu(this, names, HasBit(this->town->override_flags, idx) ? this->town->build_tunnels + 1 : 0, WID_TA_SETTING, 0, 0);
						break;
					}
					case TSOF_OVERRIDE_BUILD_INCLINED_ROADS: {
						DropDownList dlist;
						dlist.emplace_back(new DropDownListStringItem(STR_COLOUR_DEFAULT, 0, false));
						dlist.emplace_back(new DropDownListStringItem(STR_CONFIG_SETTING_TOWN_MAX_ROAD_SLOPE_ZERO, 1, false));
						for (int i = 1; i <= 8; i++) {
							SetDParam(0, i);
							dlist.emplace_back(new DropDownListStringItem(STR_CONFIG_SETTING_TOWN_MAX_ROAD_SLOPE_VALUE, i + 1, false));
						}
						ShowDropDownList(this, std::move(dlist), HasBit(this->town->override_flags, idx) ? this->town->max_road_slope + 1 : 0, WID_TA_SETTING);
						break;
					}
					case TSOF_OVERRIDE_GROWTH: {
						int value = HasBit(this->town->override_flags, idx) ? 1 : 0;
						const StringID names[] = {
							STR_COLOUR_DEFAULT,
							STR_CONFIG_SETTING_TOWN_GROWTH_NONE,
							INVALID_STRING_ID
						};
						ShowDropDownMenu(this, names, value, WID_TA_SETTING, 0, 0);
						break;
					}
				}
				break;
			}
		}
	}


<<<<<<< HEAD
	virtual void OnDropdownSelect(int widget, int index) override
=======
	void OnInvalidateData([[maybe_unused]] int data = 0, [[maybe_unused]] bool gui_scope = true) override
>>>>>>> 077b08bb
	{
		switch (widget) {
			case WID_TA_SETTING: {
				if (index < 0) break;
				uint32 p2 = this->sel_index - 0x100;
				if (index > 0) {
					SetBit(p2, 16);
					p2 |= (index - 1) << 8;
				}
				Commands cmd = (_networking && !(_network_server || _network_settings_access)) ? CMD_TOWN_SETTING_OVERRIDE_NON_ADMIN : CMD_TOWN_SETTING_OVERRIDE;
				DoCommandP(this->town->xy, this->window_number, p2, cmd | CMD_MSG(STR_ERROR_CAN_T_DO_THIS));
				break;
			}

			default: NOT_REACHED();
		}

		this->SetDirty();
	}

	void OnHundredthTick() override
	{
		this->SetDirty();
	}
};

static WindowDesc _town_authority_desc(
	WDP_AUTO, "view_town_authority", 317, 222,
	WC_TOWN_AUTHORITY, WC_NONE,
	0,
	std::begin(_nested_town_authority_widgets), std::end(_nested_town_authority_widgets)
);

static void ShowTownAuthorityWindow(uint town)
{
	AllocateWindowDescFront<TownAuthorityWindow>(&_town_authority_desc, town);
}


/* Town view window. */
struct TownViewWindow : Window {
private:
	Town *town; ///< Town displayed by the window.

public:
	static const int WID_TV_HEIGHT_NORMAL = 150;

	TownViewWindow(WindowDesc *desc, WindowNumber window_number) : Window(desc)
	{
		this->CreateNestedTree();

		this->town = Town::Get(window_number);
		if (this->town->larger_town) this->GetWidget<NWidgetCore>(WID_TV_CAPTION)->widget_data = STR_TOWN_VIEW_CITY_CAPTION;

		this->FinishInitNested(window_number);

		this->flags |= WF_DISABLE_VP_SCROLL;
		NWidgetViewport *nvp = this->GetWidget<NWidgetViewport>(WID_TV_VIEWPORT);
		nvp->InitializeViewport(this, this->town->xy, ScaleZoomGUI(ZOOM_LVL_TOWN));
	}

	void Close() override
	{
		SetViewportCatchmentTown(Town::Get(this->window_number), false);
		this->Window::Close();
	}

	void SetStringParameters(int widget) const override
	{
		if (widget == WID_TV_CAPTION) SetDParam(0, this->town->index);
	}

	void OnPaint() override
	{
		extern const Town *_viewport_highlight_town;
		this->SetWidgetLoweredState(WID_TV_CATCHMENT, _viewport_highlight_town == this->town);
		this->SetWidgetDisabledState(WID_TV_CHANGE_NAME, _networking && !(_network_server || _network_settings_access) &&
				!(_local_company != COMPANY_SPECTATOR && _settings_game.difficulty.rename_towns_in_multiplayer));

		this->DrawWidgets();
	}

	void DrawWidget(const Rect &r, int widget) const override
	{
		if (widget != WID_TV_INFO) return;

		Rect tr = r.Shrink(WidgetDimensions::scaled.framerect);

		SetDParam(0, this->town->cache.population);
		SetDParam(1, this->town->cache.num_houses);
		DrawString(tr, STR_TOWN_VIEW_POPULATION_HOUSES);
		tr.top += FONT_HEIGHT_NORMAL;

		SetDParam(0, 1 << CT_PASSENGERS);
		SetDParam(1, this->town->supplied[CT_PASSENGERS].old_act);
		SetDParam(2, this->town->supplied[CT_PASSENGERS].old_max);
		DrawString(tr, STR_TOWN_VIEW_CARGO_LAST_MONTH_MAX);
		tr.top += FONT_HEIGHT_NORMAL;

		SetDParam(0, 1 << CT_MAIL);
		SetDParam(1, this->town->supplied[CT_MAIL].old_act);
		SetDParam(2, this->town->supplied[CT_MAIL].old_max);
		DrawString(tr, STR_TOWN_VIEW_CARGO_LAST_MONTH_MAX);
		tr.top += FONT_HEIGHT_NORMAL;

		bool first = true;
		for (int i = TE_BEGIN; i < TE_END; i++) {
			if (this->town->goal[i] == 0) continue;
			if (this->town->goal[i] == TOWN_GROWTH_WINTER && (TileHeight(this->town->xy) < LowestSnowLine() || this->town->cache.population <= 90)) continue;
			if (this->town->goal[i] == TOWN_GROWTH_DESERT && (GetTropicZone(this->town->xy) != TROPICZONE_DESERT || this->town->cache.population <= 60)) continue;

			if (first) {
				DrawString(tr, STR_TOWN_VIEW_CARGO_FOR_TOWNGROWTH);
				tr.top += FONT_HEIGHT_NORMAL;
				first = false;
			}

			bool rtl = _current_text_dir == TD_RTL;

			const CargoSpec *cargo = FindFirstCargoWithTownEffect((TownEffect)i);
			assert(cargo != nullptr);

			StringID string;

			if (this->town->goal[i] == TOWN_GROWTH_DESERT || this->town->goal[i] == TOWN_GROWTH_WINTER) {
				/* For 'original' gameplay, don't show the amount required (you need 1 or more ..) */
				string = STR_TOWN_VIEW_CARGO_FOR_TOWNGROWTH_DELIVERED_GENERAL;
				if (this->town->received[i].old_act == 0) {
					string = STR_TOWN_VIEW_CARGO_FOR_TOWNGROWTH_REQUIRED_GENERAL;

					if (this->town->goal[i] == TOWN_GROWTH_WINTER && TileHeight(this->town->xy) < GetSnowLine()) {
						string = STR_TOWN_VIEW_CARGO_FOR_TOWNGROWTH_REQUIRED_WINTER;
					}
				}

				SetDParam(0, cargo->name);
			} else {
				string = STR_TOWN_VIEW_CARGO_FOR_TOWNGROWTH_DELIVERED;
				if (this->town->received[i].old_act < this->town->goal[i]) {
					string = STR_TOWN_VIEW_CARGO_FOR_TOWNGROWTH_REQUIRED;
				}

				SetDParam(0, cargo->Index());
				SetDParam(1, this->town->received[i].old_act);
				SetDParam(2, cargo->Index());
				SetDParam(3, this->town->goal[i]);
			}
			DrawString(tr.Indent(20, rtl), string);
			tr.top += FONT_HEIGHT_NORMAL;
		}

		if (HasBit(this->town->flags, TOWN_IS_GROWING)) {
			SetDParam(0, RoundDivSU(this->town->growth_rate + 1, DAY_TICKS));
			DrawString(tr, this->town->fund_buildings_months == 0 ? STR_TOWN_VIEW_TOWN_GROWS_EVERY : STR_TOWN_VIEW_TOWN_GROWS_EVERY_FUNDED);
			tr.top += FONT_HEIGHT_NORMAL;
		} else {
			DrawString(tr, STR_TOWN_VIEW_TOWN_GROW_STOPPED);
			tr.top += FONT_HEIGHT_NORMAL;
		}

		/* only show the town noise, if the noise option is activated. */
		if (_settings_game.economy.station_noise_level) {
			uint16 max_noise = this->town->MaxTownNoise();
			SetDParam(0, this->town->noise_reached);
			SetDParam(1, max_noise);
			DrawString(tr, max_noise == UINT16_MAX ? STR_TOWN_VIEW_NOISE_IN_TOWN_NO_LIMIT : STR_TOWN_VIEW_NOISE_IN_TOWN);
			tr.top += FONT_HEIGHT_NORMAL;
		}

		if (!this->town->text.empty()) {
			SetDParamStr(0, this->town->text);
			tr.top = DrawStringMultiLine(tr, STR_JUST_RAW_STRING, TC_BLACK);
		}
	}

	void OnClick([[maybe_unused]] Point pt, int widget, [[maybe_unused]] int click_count) override
	{
		switch (widget) {
			case WID_TV_CENTER_VIEW: // scroll to location
				if (_ctrl_pressed) {
					ShowExtraViewportWindow(this->town->xy);
				} else {
					ScrollMainWindowToTile(this->town->xy);
				}
				break;

			case WID_TV_SHOW_AUTHORITY: // town authority
				ShowTownAuthorityWindow(this->window_number);
				break;

			case WID_TV_CHANGE_NAME: // rename
				SetDParam(0, this->window_number);
				ShowQueryString(STR_TOWN_NAME, STR_TOWN_VIEW_RENAME_TOWN_BUTTON, MAX_LENGTH_TOWN_NAME_CHARS, this, CS_ALPHANUMERAL, QSF_ENABLE_DEFAULT | QSF_LEN_IN_CHARS);
				break;

			case WID_TV_CATCHMENT:
				SetViewportCatchmentTown(Town::Get(this->window_number), !this->IsWidgetLowered(WID_TV_CATCHMENT));
				break;

			case WID_TV_EXPAND: { // expand town - only available on Scenario editor
				/* Warn the user if towns are not allowed to build roads, but do this only once per OpenTTD run. */
				static bool _warn_town_no_roads = false;

				if (!Town::Get(this->window_number)->GetAllowBuildRoads() && !_warn_town_no_roads) {
					ShowErrorMessage(STR_ERROR_TOWN_EXPAND_WARN_NO_ROADS, INVALID_STRING_ID, WL_WARNING);
					_warn_town_no_roads = true;
				}

				DoCommandP(0, this->window_number, 0, CMD_EXPAND_TOWN | CMD_MSG(STR_ERROR_CAN_T_EXPAND_TOWN));
				break;
			}

			case WID_TV_DELETE: // delete town - only available on Scenario editor
				DoCommandP(0, this->window_number, 0, CMD_DELETE_TOWN | CMD_MSG(STR_ERROR_TOWN_CAN_T_DELETE));
				break;
		}
	}

	void UpdateWidgetSize(int widget, Dimension *size, [[maybe_unused]] const Dimension &padding, [[maybe_unused]] Dimension *fill, [[maybe_unused]] Dimension *resize) override
	{
		switch (widget) {
			case WID_TV_INFO:
				size->height = GetDesiredInfoHeight(size->width) + padding.height;
				break;
		}
	}

	/**
	 * Gets the desired height for the information panel.
	 * @return the desired height in pixels.
	 */
	uint GetDesiredInfoHeight(int width) const
	{
		uint aimed_height = 3 * FONT_HEIGHT_NORMAL;

		bool first = true;
		for (int i = TE_BEGIN; i < TE_END; i++) {
			if (this->town->goal[i] == 0) continue;
			if (this->town->goal[i] == TOWN_GROWTH_WINTER && (TileHeight(this->town->xy) < LowestSnowLine() || this->town->cache.population <= 90)) continue;
			if (this->town->goal[i] == TOWN_GROWTH_DESERT && (GetTropicZone(this->town->xy) != TROPICZONE_DESERT || this->town->cache.population <= 60)) continue;

			if (first) {
				aimed_height += FONT_HEIGHT_NORMAL;
				first = false;
			}
			aimed_height += FONT_HEIGHT_NORMAL;
		}
		aimed_height += FONT_HEIGHT_NORMAL;

		if (_settings_game.economy.station_noise_level) aimed_height += FONT_HEIGHT_NORMAL;

		if (!this->town->text.empty()) {
			SetDParamStr(0, this->town->text);
			aimed_height += GetStringHeight(STR_JUST_RAW_STRING, width - WidgetDimensions::scaled.framerect.Horizontal());
		}

		return aimed_height;
	}

	void ResizeWindowAsNeeded()
	{
		const NWidgetBase *nwid_info = this->GetWidget<NWidgetBase>(WID_TV_INFO);
		uint aimed_height = GetDesiredInfoHeight(nwid_info->current_x);
		if (aimed_height > nwid_info->current_y || (aimed_height < nwid_info->current_y && nwid_info->current_y > nwid_info->smallest_y)) {
			this->ReInit();
		}
	}

	void OnResize() override
	{
		if (this->viewport != nullptr) {
			NWidgetViewport *nvp = this->GetWidget<NWidgetViewport>(WID_TV_VIEWPORT);
			nvp->UpdateViewportCoordinates(this);

			ScrollWindowToTile(this->town->xy, this, true); // Re-center viewport.
		}
	}

	/**
	 * Some data on this window has become invalid.
	 * @param data Information about the changed data.
	 * @param gui_scope Whether the call is done from GUI scope. You may not do everything when not in GUI scope. See #InvalidateWindowData() for details.
	 */
	void OnInvalidateData([[maybe_unused]] int data = 0, [[maybe_unused]] bool gui_scope = true) override
	{
		if (!gui_scope) return;
		/* Called when setting station noise or required cargoes have changed, in order to resize the window */
		this->SetDirty(); // refresh display for current size. This will allow to avoid glitches when downgrading
		this->ResizeWindowAsNeeded();
	}

	void OnQueryTextFinished(char *str) override
	{
		if (str == nullptr) return;

		DoCommandP(0, this->window_number, 0, ((_networking && !(_network_server || _network_settings_access)) ? CMD_RENAME_TOWN_NON_ADMIN : CMD_RENAME_TOWN) | CMD_MSG(STR_ERROR_CAN_T_RENAME_TOWN), nullptr, str);
	}

	bool IsNewGRFInspectable() const override
	{
		return ::IsNewGRFInspectable(GSF_FAKE_TOWNS, this->window_number);
	}

	void ShowNewGRFInspectWindow() const override
	{
		::ShowNewGRFInspectWindow(GSF_FAKE_TOWNS, this->window_number);
	}
};

static const NWidgetPart _nested_town_game_view_widgets[] = {
	NWidget(NWID_HORIZONTAL),
		NWidget(WWT_CLOSEBOX, COLOUR_BROWN),
		NWidget(WWT_PUSHIMGBTN, COLOUR_BROWN, WID_TV_CHANGE_NAME), SetMinimalSize(12, 14), SetDataTip(SPR_RENAME, STR_TOWN_VIEW_RENAME_TOOLTIP),
		NWidget(WWT_CAPTION, COLOUR_BROWN, WID_TV_CAPTION), SetDataTip(STR_TOWN_VIEW_TOWN_CAPTION, STR_TOOLTIP_WINDOW_TITLE_DRAG_THIS),
		NWidget(WWT_PUSHIMGBTN, COLOUR_BROWN, WID_TV_CENTER_VIEW), SetMinimalSize(12, 14), SetDataTip(SPR_GOTO_LOCATION, STR_TOWN_VIEW_CENTER_TOOLTIP),
		NWidget(WWT_DEBUGBOX, COLOUR_BROWN),
		NWidget(WWT_SHADEBOX, COLOUR_BROWN),
		NWidget(WWT_DEFSIZEBOX, COLOUR_BROWN),
		NWidget(WWT_STICKYBOX, COLOUR_BROWN),
	EndContainer(),
	NWidget(WWT_PANEL, COLOUR_BROWN),
		NWidget(WWT_INSET, COLOUR_BROWN), SetPadding(2, 2, 2, 2),
			NWidget(NWID_VIEWPORT, INVALID_COLOUR, WID_TV_VIEWPORT), SetMinimalSize(254, 86), SetFill(1, 0), SetResize(1, 1),
		EndContainer(),
	EndContainer(),
	NWidget(WWT_PANEL, COLOUR_BROWN, WID_TV_INFO), SetMinimalSize(260, 32), SetResize(1, 0), SetFill(1, 0), EndContainer(),
	NWidget(NWID_HORIZONTAL, NC_EQUALSIZE),
		NWidget(WWT_PUSHTXTBTN, COLOUR_BROWN, WID_TV_SHOW_AUTHORITY), SetMinimalSize(80, 12), SetFill(1, 1), SetResize(1, 0), SetDataTip(STR_TOWN_VIEW_LOCAL_AUTHORITY_BUTTON, STR_TOWN_VIEW_LOCAL_AUTHORITY_TOOLTIP),
		NWidget(WWT_TEXTBTN, COLOUR_BROWN, WID_TV_CATCHMENT), SetMinimalSize(40, 12), SetFill(1, 1), SetResize(1, 0), SetDataTip(STR_BUTTON_CATCHMENT, STR_TOOLTIP_CATCHMENT),
		NWidget(WWT_RESIZEBOX, COLOUR_BROWN),
	EndContainer(),
};

static WindowDesc _town_game_view_desc(
	WDP_AUTO, "view_town", 260, TownViewWindow::WID_TV_HEIGHT_NORMAL,
	WC_TOWN_VIEW, WC_NONE,
	0,
	std::begin(_nested_town_game_view_widgets), std::end(_nested_town_game_view_widgets)
);

static const NWidgetPart _nested_town_editor_view_widgets[] = {
	NWidget(NWID_HORIZONTAL),
		NWidget(WWT_CLOSEBOX, COLOUR_BROWN),
		NWidget(WWT_PUSHIMGBTN, COLOUR_BROWN, WID_TV_CHANGE_NAME), SetMinimalSize(12, 14), SetDataTip(SPR_RENAME, STR_TOWN_VIEW_RENAME_TOOLTIP),
		NWidget(WWT_CAPTION, COLOUR_BROWN, WID_TV_CAPTION), SetDataTip(STR_TOWN_VIEW_TOWN_CAPTION, STR_TOOLTIP_WINDOW_TITLE_DRAG_THIS),
		NWidget(WWT_PUSHIMGBTN, COLOUR_BROWN, WID_TV_CENTER_VIEW), SetMinimalSize(12, 14), SetDataTip(SPR_GOTO_LOCATION, STR_TOWN_VIEW_CENTER_TOOLTIP),
		NWidget(WWT_DEBUGBOX, COLOUR_BROWN),
		NWidget(WWT_SHADEBOX, COLOUR_BROWN),
		NWidget(WWT_DEFSIZEBOX, COLOUR_BROWN),
		NWidget(WWT_STICKYBOX, COLOUR_BROWN),
	EndContainer(),
	NWidget(WWT_PANEL, COLOUR_BROWN),
		NWidget(WWT_INSET, COLOUR_BROWN), SetPadding(2, 2, 2, 2),
			NWidget(NWID_VIEWPORT, INVALID_COLOUR, WID_TV_VIEWPORT), SetMinimalSize(254, 86), SetFill(1, 1), SetResize(1, 1),
		EndContainer(),
	EndContainer(),
	NWidget(WWT_PANEL, COLOUR_BROWN, WID_TV_INFO), SetMinimalSize(260, 32), SetResize(1, 0), SetFill(1, 0), EndContainer(),
	NWidget(NWID_HORIZONTAL, NC_EQUALSIZE),
		NWidget(WWT_PUSHTXTBTN, COLOUR_BROWN, WID_TV_EXPAND), SetMinimalSize(80, 12), SetFill(1, 1), SetResize(1, 0), SetDataTip(STR_TOWN_VIEW_EXPAND_BUTTON, STR_TOWN_VIEW_EXPAND_TOOLTIP),
		NWidget(WWT_PUSHTXTBTN, COLOUR_BROWN, WID_TV_DELETE), SetMinimalSize(80, 12), SetFill(1, 1), SetResize(1, 0), SetDataTip(STR_TOWN_VIEW_DELETE_BUTTON, STR_TOWN_VIEW_DELETE_TOOLTIP),
		NWidget(WWT_TEXTBTN, COLOUR_BROWN, WID_TV_CATCHMENT), SetMinimalSize(40, 12), SetFill(1, 1), SetResize(1, 0), SetDataTip(STR_BUTTON_CATCHMENT, STR_TOOLTIP_CATCHMENT),
		NWidget(WWT_RESIZEBOX, COLOUR_BROWN),
	EndContainer(),
};

static WindowDesc _town_editor_view_desc(
	WDP_AUTO, "view_town_scen", 260, TownViewWindow::WID_TV_HEIGHT_NORMAL,
	WC_TOWN_VIEW, WC_NONE,
	0,
	std::begin(_nested_town_editor_view_widgets), std::end(_nested_town_editor_view_widgets)
);

void ShowTownViewWindow(TownID town)
{
	if (_game_mode == GM_EDITOR) {
		AllocateWindowDescFront<TownViewWindow>(&_town_editor_view_desc, town);
	} else {
		AllocateWindowDescFront<TownViewWindow>(&_town_game_view_desc, town);
	}
}

static const NWidgetPart _nested_town_directory_widgets[] = {
	NWidget(NWID_HORIZONTAL),
		NWidget(WWT_CLOSEBOX, COLOUR_BROWN),
		NWidget(WWT_CAPTION, COLOUR_BROWN), SetDataTip(STR_TOWN_DIRECTORY_CAPTION, STR_TOOLTIP_WINDOW_TITLE_DRAG_THIS),
		NWidget(WWT_SHADEBOX, COLOUR_BROWN),
		NWidget(WWT_DEFSIZEBOX, COLOUR_BROWN),
		NWidget(WWT_STICKYBOX, COLOUR_BROWN),
	EndContainer(),
	NWidget(NWID_HORIZONTAL),
		NWidget(NWID_VERTICAL),
			NWidget(NWID_HORIZONTAL),
				NWidget(WWT_TEXTBTN, COLOUR_BROWN, WID_TD_SORT_ORDER), SetDataTip(STR_BUTTON_SORT_BY, STR_TOOLTIP_SORT_ORDER),
				NWidget(WWT_DROPDOWN, COLOUR_BROWN, WID_TD_SORT_CRITERIA), SetDataTip(STR_JUST_STRING, STR_TOOLTIP_SORT_CRITERIA),
				NWidget(WWT_EDITBOX, COLOUR_BROWN, WID_TD_FILTER), SetFill(1, 0), SetResize(1, 0), SetDataTip(STR_LIST_FILTER_OSKTITLE, STR_LIST_FILTER_TOOLTIP),
			EndContainer(),
			NWidget(WWT_PANEL, COLOUR_BROWN, WID_TD_LIST), SetDataTip(0x0, STR_TOWN_DIRECTORY_LIST_TOOLTIP),
							SetFill(1, 0), SetResize(1, 1), SetScrollbar(WID_TD_SCROLLBAR), EndContainer(),
			NWidget(WWT_PANEL, COLOUR_BROWN),
				NWidget(WWT_TEXT, COLOUR_BROWN, WID_TD_WORLD_POPULATION), SetPadding(2, 0, 2, 2), SetMinimalTextLines(1, 0), SetFill(1, 0), SetResize(1, 0), SetDataTip(STR_TOWN_DIRECTORY_INFO, STR_NULL),
			EndContainer(),
		EndContainer(),
		NWidget(NWID_VERTICAL),
			NWidget(NWID_VSCROLLBAR, COLOUR_BROWN, WID_TD_SCROLLBAR),
			NWidget(WWT_RESIZEBOX, COLOUR_BROWN),
		EndContainer(),
	EndContainer(),
};

/** Town directory window class. */
struct TownDirectoryWindow : public Window {
private:
	/* Runtime saved values */
	static Listing last_sorting;

	/* Constants for sorting towns */
	static const StringID sorter_names[];
	static GUITownList::SortFunction * const sorter_funcs[];

	StringFilter string_filter;             ///< Filter for towns
	QueryString townname_editbox;           ///< Filter editbox

	GUITownList towns;

	Scrollbar *vscroll;

	void BuildSortTownList()
	{
		if (this->towns.NeedRebuild()) {
			this->towns.clear();

			for (const Town *t : Town::Iterate()) {
				if (this->string_filter.IsEmpty()) {
					this->towns.push_back(t);
					continue;
				}
				this->string_filter.ResetState();
				this->string_filter.AddLine(t->GetCachedName());
				if (this->string_filter.GetState()) this->towns.push_back(t);
			}

			this->towns.shrink_to_fit();
			this->towns.RebuildDone();
			this->vscroll->SetCount(this->towns.size()); // Update scrollbar as well.
		}
		/* Always sort the towns. */
		this->towns.Sort();
		this->SetWidgetDirty(WID_TD_LIST); // Force repaint of the displayed towns.
	}

	/** Sort by town name */
	static bool TownNameSorter(const Town * const &a, const Town * const &b)
	{
		return StrNaturalCompare(a->GetCachedName(), b->GetCachedName()) < 0; // Sort by name (natural sorting).
	}

	/** Sort by population (default descending, as big towns are of the most interest). */
	static bool TownPopulationSorter(const Town * const &a, const Town * const &b)
	{
		uint32 a_population = a->cache.population;
		uint32 b_population = b->cache.population;
		if (a_population == b_population) return TownDirectoryWindow::TownNameSorter(a, b);
		return a_population < b_population;
	}

	/** Sort by town rating */
	static bool TownRatingSorter(const Town * const &a, const Town * const &b)
	{
		bool before = !TownDirectoryWindow::last_sorting.order; // Value to get 'a' before 'b'.

		/* Towns without rating are always after towns with rating. */
		if (HasBit(a->have_ratings, _local_company)) {
			if (HasBit(b->have_ratings, _local_company)) {
				int16 a_rating = a->ratings[_local_company];
				int16 b_rating = b->ratings[_local_company];
				if (a_rating == b_rating) return TownDirectoryWindow::TownNameSorter(a, b);
				return a_rating < b_rating;
			}
			return before;
		}
		if (HasBit(b->have_ratings, _local_company)) return !before;

		/* Sort unrated towns always on ascending town name. */
		if (before) return TownDirectoryWindow::TownNameSorter(a, b);
		return TownDirectoryWindow::TownNameSorter(b, a);
	}

public:
	TownDirectoryWindow(WindowDesc *desc) : Window(desc), townname_editbox(MAX_LENGTH_TOWN_NAME_CHARS * MAX_CHAR_LENGTH, MAX_LENGTH_TOWN_NAME_CHARS)
	{
		this->CreateNestedTree();

		this->vscroll = this->GetScrollbar(WID_TD_SCROLLBAR);

		this->towns.SetListing(this->last_sorting);
		this->towns.SetSortFuncs(TownDirectoryWindow::sorter_funcs);
		this->towns.ForceRebuild();
		this->BuildSortTownList();

		this->FinishInitNested(0);

		this->querystrings[WID_TD_FILTER] = &this->townname_editbox;
		this->townname_editbox.cancel_button = QueryString::ACTION_CLEAR;
	}

	void SetStringParameters(int widget) const override
	{
		switch (widget) {
			case WID_TD_WORLD_POPULATION:
				SetDParam(0, STR_TOWN_POPULATION);
				SetDParam(1, GetWorldPopulation());
				SetDParam(2, Town::GetNumItems());
				break;

			case WID_TD_SORT_CRITERIA:
				SetDParam(0, TownDirectoryWindow::sorter_names[this->towns.SortType()]);
				break;
		}
	}

	/**
	 * Get the string to draw the town name.
	 * @param t Town to draw.
	 * @return The string to use.
	 */
	static StringID GetTownString(const Town *t)
	{
		return t->larger_town ? STR_TOWN_DIRECTORY_CITY : STR_TOWN_DIRECTORY_TOWN;
	}

	void DrawWidget(const Rect &r, int widget) const override
	{
		switch (widget) {
			case WID_TD_SORT_ORDER:
				this->DrawSortButtonState(widget, this->towns.IsDescSortOrder() ? SBS_DOWN : SBS_UP);
				break;

			case WID_TD_LIST: {
				int n = 0;
				Rect tr = r.Shrink(WidgetDimensions::scaled.framerect);
				if (this->towns.size() == 0) { // No towns available.
					DrawString(tr, STR_TOWN_DIRECTORY_NONE);
					break;
				}

				/* At least one town available. */
				bool rtl = _current_text_dir == TD_RTL;
				Dimension icon_size = GetSpriteSize(SPR_TOWN_RATING_GOOD);
				int icon_x = tr.WithWidth(icon_size.width, rtl).left;
				tr = tr.Indent(icon_size.width + WidgetDimensions::scaled.hsep_normal, rtl);

				for (uint i = this->vscroll->GetPosition(); i < this->towns.size(); i++) {
					const Town *t = this->towns[i];
					assert(t->xy != INVALID_TILE);

					/* Draw rating icon. */
					if (_game_mode == GM_EDITOR || !HasBit(t->have_ratings, _local_company)) {
						DrawSprite(SPR_TOWN_RATING_NA, PAL_NONE, icon_x, tr.top + (this->resize.step_height - icon_size.height) / 2);
					} else {
						SpriteID icon = SPR_TOWN_RATING_APALLING;
						if (t->ratings[_local_company] > RATING_VERYPOOR) icon = SPR_TOWN_RATING_MEDIOCRE;
						if (t->ratings[_local_company] > RATING_GOOD)     icon = SPR_TOWN_RATING_GOOD;
						DrawSprite(icon, PAL_NONE, icon_x, tr.top + (this->resize.step_height - icon_size.height) / 2);
					}

					SetDParam(0, t->index);
					SetDParam(1, t->cache.population);
					DrawString(tr.left, tr.right, tr.top + (this->resize.step_height - FONT_HEIGHT_NORMAL) / 2, GetTownString(t));

					tr.top += this->resize.step_height;
					if (++n == this->vscroll->GetCapacity()) break; // max number of towns in 1 window
				}
				break;
			}
		}
	}

	void UpdateWidgetSize(int widget, Dimension *size, [[maybe_unused]] const Dimension &padding, [[maybe_unused]] Dimension *fill, [[maybe_unused]] Dimension *resize) override
	{
		switch (widget) {
			case WID_TD_SORT_ORDER: {
				Dimension d = GetStringBoundingBox(this->GetWidget<NWidgetCore>(widget)->widget_data);
				d.width += padding.width + Window::SortButtonWidth() * 2; // Doubled since the string is centred and it also looks better.
				d.height += padding.height;
				*size = maxdim(*size, d);
				break;
			}
			case WID_TD_SORT_CRITERIA: {
				Dimension d = {0, 0};
				for (uint i = 0; TownDirectoryWindow::sorter_names[i] != INVALID_STRING_ID; i++) {
					d = maxdim(d, GetStringBoundingBox(TownDirectoryWindow::sorter_names[i]));
				}
				d.width += padding.width;
				d.height += padding.height;
				*size = maxdim(*size, d);
				break;
			}
			case WID_TD_LIST: {
				Dimension d = GetStringBoundingBox(STR_TOWN_DIRECTORY_NONE);
				for (uint i = 0; i < this->towns.size(); i++) {
					const Town *t = this->towns[i];

					assert(t != nullptr);

					SetDParam(0, t->index);
					SetDParamMaxDigits(1, 8);
					d = maxdim(d, GetStringBoundingBox(GetTownString(t)));
				}
				Dimension icon_size = GetSpriteSize(SPR_TOWN_RATING_GOOD);
				d.width += icon_size.width + 2;
				d.height = std::max(d.height, icon_size.height);
				resize->height = d.height;
				d.height *= 5;
				d.width += padding.width;
				d.height += padding.height;
				*size = maxdim(*size, d);
				break;
			}
			case WID_TD_WORLD_POPULATION: {
				SetDParam(0, STR_TOWN_POPULATION);
				SetDParamMaxDigits(1, 10);
				SetDParamMaxDigits(2, 5);
				Dimension d = GetStringBoundingBox(STR_TOWN_DIRECTORY_INFO);
				d.width += padding.width;
				d.height += padding.height;
				*size = maxdim(*size, d);
				break;
			}
		}
	}

	void OnClick([[maybe_unused]] Point pt, int widget, [[maybe_unused]] int click_count) override
	{
		switch (widget) {
			case WID_TD_SORT_ORDER: // Click on sort order button
				if (this->towns.SortType() != 2) { // A different sort than by rating.
					this->towns.ToggleSortOrder();
					this->last_sorting = this->towns.GetListing(); // Store new sorting order.
				} else {
					/* Some parts are always sorted ascending on name. */
					this->last_sorting.order = !this->last_sorting.order;
					this->towns.SetListing(this->last_sorting);
					this->towns.ForceResort();
					this->towns.Sort();
				}
				this->SetDirty();
				break;

			case WID_TD_SORT_CRITERIA: // Click on sort criteria dropdown
				ShowDropDownMenu(this, TownDirectoryWindow::sorter_names, this->towns.SortType(), WID_TD_SORT_CRITERIA, 0, 0);
				break;

			case WID_TD_LIST: { // Click on Town Matrix
				auto it = this->vscroll->GetScrolledItemFromWidget(this->towns, pt.y, this, WID_TD_LIST, WidgetDimensions::scaled.framerect.top);
				if (it == this->towns.end()) return; // click out of town bounds

				const Town *t = *it;
				assert(t != nullptr);
				if (_ctrl_pressed) {
					ShowExtraViewportWindow(t->xy);
				} else {
					ScrollMainWindowToTile(t->xy);
				}
				break;
			}
		}
	}

	void OnDropdownSelect(int widget, int index) override
	{
		if (widget != WID_TD_SORT_CRITERIA) return;

		if (this->towns.SortType() != index) {
			this->towns.SetSortType(index);
			this->last_sorting = this->towns.GetListing(); // Store new sorting order.
			this->BuildSortTownList();
		}
	}

	void OnPaint() override
	{
		if (this->towns.NeedRebuild()) this->BuildSortTownList();
		this->DrawWidgets();
	}

	void OnHundredthTick() override
	{
		this->BuildSortTownList();
		this->SetDirty();
	}

	void OnResize() override
	{
		this->vscroll->SetCapacityFromWidget(this, WID_TD_LIST);
	}

	void OnEditboxChanged(int wid) override
	{
		if (wid == WID_TD_FILTER) {
			this->string_filter.SetFilterTerm(this->townname_editbox.text.buf);
			this->InvalidateData(TDIWD_FORCE_REBUILD);
		}
	}

	/**
	 * Some data on this window has become invalid.
	 * @param data Information about the changed data.
	 * @param gui_scope Whether the call is done from GUI scope. You may not do everything when not in GUI scope. See #InvalidateWindowData() for details.
	 */
	void OnInvalidateData([[maybe_unused]] int data = 0, [[maybe_unused]] bool gui_scope = true) override
	{
		switch (data) {
			case TDIWD_FORCE_REBUILD:
				/* This needs to be done in command-scope to enforce rebuilding before resorting invalid data */
				this->towns.ForceRebuild();
				break;

			case TDIWD_POPULATION_CHANGE:
				if (this->towns.SortType() == 1) this->towns.ForceResort();
				break;

			default:
				this->towns.ForceResort();
		}
	}
};

Listing TownDirectoryWindow::last_sorting = {false, 0};

/** Names of the sorting functions. */
const StringID TownDirectoryWindow::sorter_names[] = {
	STR_SORT_BY_NAME,
	STR_SORT_BY_POPULATION,
	STR_SORT_BY_RATING,
	INVALID_STRING_ID
};

/** Available town directory sorting functions. */
GUITownList::SortFunction * const TownDirectoryWindow::sorter_funcs[] = {
	&TownNameSorter,
	&TownPopulationSorter,
	&TownRatingSorter,
};

static WindowDesc _town_directory_desc(
	WDP_AUTO, "list_towns", 208, 202,
	WC_TOWN_DIRECTORY, WC_NONE,
	0,
	std::begin(_nested_town_directory_widgets), std::end(_nested_town_directory_widgets)
);

void ShowTownDirectory()
{
	if (BringWindowToFrontById(WC_TOWN_DIRECTORY, 0)) return;
	new TownDirectoryWindow(&_town_directory_desc);
}

<<<<<<< HEAD
void CcFoundTown(const CommandCost &result, TileIndex tile, uint32 p1, uint32 p2, uint64 p3, uint32 cmd)
=======
void CcFoundTown(Commands, const CommandCost &result, TileIndex tile)
>>>>>>> 077b08bb
{
	if (result.Failed()) return;

	if (_settings_client.sound.confirm) SndPlayTileFx(SND_1F_CONSTRUCTION_OTHER, tile);
	if (!_settings_client.gui.persistent_buildingtools) ResetObjectToPlace();
}

<<<<<<< HEAD
void CcFoundRandomTown(const CommandCost &result, TileIndex tile, uint32 p1, uint32 p2, uint64 p3, uint32 cmd)
=======
void CcFoundRandomTown(Commands, const CommandCost &result, Money, TownID town_id)
>>>>>>> 077b08bb
{
	if (result.Succeeded()) ScrollMainWindowToTile(Town::Get(_new_town_id)->xy);
}

static const NWidgetPart _nested_found_town_widgets[] = {
	NWidget(NWID_HORIZONTAL),
		NWidget(WWT_CLOSEBOX, COLOUR_DARK_GREEN),
		NWidget(WWT_CAPTION, COLOUR_DARK_GREEN), SetDataTip(STR_FOUND_TOWN_CAPTION, STR_TOOLTIP_WINDOW_TITLE_DRAG_THIS),
		NWidget(WWT_SHADEBOX, COLOUR_DARK_GREEN),
		NWidget(WWT_STICKYBOX, COLOUR_DARK_GREEN),
	EndContainer(),
	/* Construct new town(s) buttons. */
	NWidget(WWT_PANEL, COLOUR_DARK_GREEN),
		NWidget(NWID_SPACER), SetMinimalSize(0, 2),
		NWidget(WWT_TEXTBTN, COLOUR_GREY, WID_TF_NEW_TOWN), SetMinimalSize(156, 12), SetFill(1, 0),
										SetDataTip(STR_FOUND_TOWN_NEW_TOWN_BUTTON, STR_FOUND_TOWN_NEW_TOWN_TOOLTIP), SetPadding(0, 2, 1, 2),
		NWidget(WWT_PUSHTXTBTN, COLOUR_GREY, WID_TF_RANDOM_TOWN), SetMinimalSize(156, 12), SetFill(1, 0),
										SetDataTip(STR_FOUND_TOWN_RANDOM_TOWN_BUTTON, STR_FOUND_TOWN_RANDOM_TOWN_TOOLTIP), SetPadding(0, 2, 1, 2),
		NWidget(WWT_PUSHTXTBTN, COLOUR_GREY, WID_TF_MANY_RANDOM_TOWNS), SetMinimalSize(156, 12), SetFill(1, 0),
										SetDataTip(STR_FOUND_TOWN_MANY_RANDOM_TOWNS, STR_FOUND_TOWN_RANDOM_TOWNS_TOOLTIP), SetPadding(0, 2, 1, 2),
		NWidget(WWT_PUSHTXTBTN, COLOUR_GREY, WID_TF_EXPAND_ALL_TOWNS), SetMinimalSize(156, 12), SetFill(1, 0),
										SetDataTip(STR_FOUND_TOWN_EXPAND_ALL_TOWNS, STR_FOUND_TOWN_EXPAND_ALL_TOWNS_TOOLTIP), SetPadding(0, 2, 0, 2),
		/* Town name selection. */
		NWidget(WWT_LABEL, COLOUR_DARK_GREEN), SetMinimalSize(156, 14), SetPadding(0, 2, 0, 2), SetDataTip(STR_FOUND_TOWN_NAME_TITLE, STR_NULL),
		NWidget(WWT_EDITBOX, COLOUR_GREY, WID_TF_TOWN_NAME_EDITBOX), SetMinimalSize(156, 12), SetPadding(0, 2, 3, 2),
										SetDataTip(STR_FOUND_TOWN_NAME_EDITOR_TITLE, STR_FOUND_TOWN_NAME_EDITOR_HELP),
		NWidget(WWT_PUSHTXTBTN, COLOUR_GREY, WID_TF_TOWN_NAME_RANDOM), SetMinimalSize(78, 12), SetPadding(0, 2, 0, 2), SetFill(1, 0),
										SetDataTip(STR_FOUND_TOWN_NAME_RANDOM_BUTTON, STR_FOUND_TOWN_NAME_RANDOM_TOOLTIP),
		/* Town size selection. */
		NWidget(NWID_HORIZONTAL), SetPIP(2, 0, 2),
			NWidget(NWID_SPACER), SetFill(1, 0),
			NWidget(WWT_LABEL, COLOUR_DARK_GREEN), SetMinimalSize(148, 14), SetDataTip(STR_FOUND_TOWN_INITIAL_SIZE_TITLE, STR_NULL),
			NWidget(NWID_SPACER), SetFill(1, 0),
		EndContainer(),
		NWidget(NWID_HORIZONTAL, NC_EQUALSIZE), SetPIP(2, 0, 2),
			NWidget(WWT_TEXTBTN, COLOUR_GREY, WID_TF_SIZE_SMALL), SetMinimalSize(78, 12), SetFill(1, 0),
										SetDataTip(STR_FOUND_TOWN_INITIAL_SIZE_SMALL_BUTTON, STR_FOUND_TOWN_INITIAL_SIZE_TOOLTIP),
			NWidget(WWT_TEXTBTN, COLOUR_GREY, WID_TF_SIZE_MEDIUM), SetMinimalSize(78, 12), SetFill(1, 0),
										SetDataTip(STR_FOUND_TOWN_INITIAL_SIZE_MEDIUM_BUTTON, STR_FOUND_TOWN_INITIAL_SIZE_TOOLTIP),
		EndContainer(),
		NWidget(NWID_SPACER), SetMinimalSize(0, 1),
		NWidget(NWID_HORIZONTAL, NC_EQUALSIZE), SetPIP(2, 0, 2),
			NWidget(WWT_TEXTBTN, COLOUR_GREY, WID_TF_SIZE_LARGE), SetMinimalSize(78, 12), SetFill(1, 0),
										SetDataTip(STR_FOUND_TOWN_INITIAL_SIZE_LARGE_BUTTON, STR_FOUND_TOWN_INITIAL_SIZE_TOOLTIP),
			NWidget(WWT_TEXTBTN, COLOUR_GREY, WID_TF_SIZE_RANDOM), SetMinimalSize(78, 12), SetFill(1, 0),
										SetDataTip(STR_FOUND_TOWN_SIZE_RANDOM, STR_FOUND_TOWN_INITIAL_SIZE_TOOLTIP),
		EndContainer(),
		NWidget(NWID_SPACER), SetMinimalSize(0, 3),
		NWidget(WWT_TEXTBTN, COLOUR_GREY, WID_TF_CITY), SetPadding(0, 2, 0, 2), SetMinimalSize(156, 12), SetFill(1, 0),
										SetDataTip(STR_FOUND_TOWN_CITY, STR_FOUND_TOWN_CITY_TOOLTIP), SetFill(1, 0),
		/* Town roads selection. */
		NWidget(NWID_HORIZONTAL), SetPIP(2, 0, 2),
			NWidget(NWID_SPACER), SetFill(1, 0),
			NWidget(WWT_LABEL, COLOUR_DARK_GREEN), SetMinimalSize(148, 14), SetDataTip(STR_FOUND_TOWN_ROAD_LAYOUT, STR_NULL),
			NWidget(NWID_SPACER), SetFill(1, 0),
		EndContainer(),
		NWidget(NWID_HORIZONTAL, NC_EQUALSIZE), SetPIP(2, 0, 2),
			NWidget(WWT_TEXTBTN, COLOUR_GREY, WID_TF_LAYOUT_ORIGINAL), SetMinimalSize(78, 12), SetFill(1, 0), SetDataTip(STR_FOUND_TOWN_SELECT_LAYOUT_ORIGINAL, STR_FOUND_TOWN_SELECT_TOWN_ROAD_LAYOUT),
			NWidget(WWT_TEXTBTN, COLOUR_GREY, WID_TF_LAYOUT_BETTER), SetMinimalSize(78, 12), SetFill(1, 0), SetDataTip(STR_FOUND_TOWN_SELECT_LAYOUT_BETTER_ROADS, STR_FOUND_TOWN_SELECT_TOWN_ROAD_LAYOUT),
		EndContainer(),
		NWidget(NWID_SPACER), SetMinimalSize(0, 1),
		NWidget(NWID_HORIZONTAL, NC_EQUALSIZE), SetPIP(2, 0, 2),
			NWidget(WWT_TEXTBTN, COLOUR_GREY, WID_TF_LAYOUT_GRID2), SetMinimalSize(78, 12), SetFill(1, 0), SetDataTip(STR_FOUND_TOWN_SELECT_LAYOUT_2X2_GRID, STR_FOUND_TOWN_SELECT_TOWN_ROAD_LAYOUT),
			NWidget(WWT_TEXTBTN, COLOUR_GREY, WID_TF_LAYOUT_GRID3), SetMinimalSize(78, 12), SetFill(1, 0), SetDataTip(STR_FOUND_TOWN_SELECT_LAYOUT_3X3_GRID, STR_FOUND_TOWN_SELECT_TOWN_ROAD_LAYOUT),
		EndContainer(),
		NWidget(NWID_SPACER), SetMinimalSize(0, 1),
		NWidget(WWT_TEXTBTN, COLOUR_GREY, WID_TF_LAYOUT_RANDOM), SetPadding(0, 2, 0, 2), SetMinimalSize(0, 12), SetFill(1, 0),
										SetDataTip(STR_FOUND_TOWN_SELECT_LAYOUT_RANDOM, STR_FOUND_TOWN_SELECT_TOWN_ROAD_LAYOUT), SetFill(1, 0),
		NWidget(NWID_SPACER), SetMinimalSize(0, 2),
	EndContainer(),
};

/** Found a town window class. */
struct FoundTownWindow : Window {
private:
	TownSize town_size;     ///< Selected town size
	TownLayout town_layout; ///< Selected town layout
	bool city;              ///< Are we building a city?
	QueryString townname_editbox; ///< Townname editbox
	bool townnamevalid;     ///< Is generated town name valid?
	uint32 townnameparts;   ///< Generated town name
	TownNameParams params;  ///< Town name parameters

public:
	FoundTownWindow(WindowDesc *desc, WindowNumber window_number) :
			Window(desc),
			town_size(TSZ_MEDIUM),
			town_layout(_settings_game.economy.town_layout),
			townname_editbox(MAX_LENGTH_TOWN_NAME_CHARS * MAX_CHAR_LENGTH, MAX_LENGTH_TOWN_NAME_CHARS),
			params(_settings_game.game_creation.town_name)
	{
		this->InitNested(window_number);
		this->querystrings[WID_TF_TOWN_NAME_EDITBOX] = &this->townname_editbox;
		this->RandomTownName();
		this->UpdateButtons(true);
	}

	void RandomTownName()
	{
		this->townnamevalid = GenerateTownName(_interactive_random, &this->townnameparts);

		if (!this->townnamevalid) {
			this->townname_editbox.text.DeleteAll();
		} else {
			GetTownName(this->townname_editbox.text.buf, &this->params, this->townnameparts, &this->townname_editbox.text.buf[this->townname_editbox.text.max_bytes - 1]);
			this->townname_editbox.text.UpdateSize();
		}
		UpdateOSKOriginalText(this, WID_TF_TOWN_NAME_EDITBOX);

		this->SetWidgetDirty(WID_TF_TOWN_NAME_EDITBOX);
	}

	void UpdateButtons(bool check_availability)
	{
		if (check_availability && _game_mode != GM_EDITOR) {
			this->SetWidgetsDisabledState(true, WID_TF_RANDOM_TOWN, WID_TF_MANY_RANDOM_TOWNS, WID_TF_EXPAND_ALL_TOWNS, WID_TF_SIZE_LARGE);
			this->SetWidgetsDisabledState(_settings_game.economy.found_town != TF_CUSTOM_LAYOUT,
					WID_TF_LAYOUT_ORIGINAL, WID_TF_LAYOUT_BETTER, WID_TF_LAYOUT_GRID2, WID_TF_LAYOUT_GRID3, WID_TF_LAYOUT_RANDOM);
			if (_settings_game.economy.found_town != TF_CUSTOM_LAYOUT) town_layout = _settings_game.economy.town_layout;
		}

		for (int i = WID_TF_SIZE_SMALL; i <= WID_TF_SIZE_RANDOM; i++) {
			this->SetWidgetLoweredState(i, i == WID_TF_SIZE_SMALL + this->town_size);
		}

		this->SetWidgetLoweredState(WID_TF_CITY, this->city);

		for (int i = WID_TF_LAYOUT_ORIGINAL; i <= WID_TF_LAYOUT_RANDOM; i++) {
			this->SetWidgetLoweredState(i, i == WID_TF_LAYOUT_ORIGINAL + this->town_layout);
		}

		this->SetDirty();
	}

	void ExecuteFoundTownCommand(TileIndex tile, bool random, StringID errstr, CommandCallback cc)
	{
		const char *name = nullptr;

		if (!this->townnamevalid) {
			name = this->townname_editbox.text.buf;
		} else {
			/* If user changed the name, send it */
			char buf[MAX_LENGTH_TOWN_NAME_CHARS * MAX_CHAR_LENGTH];
			GetTownName(buf, &this->params, this->townnameparts, lastof(buf));
			if (strcmp(buf, this->townname_editbox.text.buf) != 0) name = this->townname_editbox.text.buf;
		}

		bool success = DoCommandP(tile, this->town_size | this->city << 2 | this->town_layout << 3 | random << 6,
				townnameparts, CMD_FOUND_TOWN | CMD_MSG(errstr), cc, name);

		/* Rerandomise name, if success and no cost-estimation. */
		if (success && !_shift_pressed) this->RandomTownName();
	}

	void OnClick([[maybe_unused]] Point pt, int widget, [[maybe_unused]] int click_count) override
	{
		switch (widget) {
			case WID_TF_NEW_TOWN:
				HandlePlacePushButton(this, WID_TF_NEW_TOWN, SPR_CURSOR_TOWN, HT_RECT);
				break;

			case WID_TF_RANDOM_TOWN:
				this->ExecuteFoundTownCommand(0, true, STR_ERROR_CAN_T_GENERATE_TOWN, CcFoundRandomTown);
				break;

			case WID_TF_TOWN_NAME_RANDOM:
				this->RandomTownName();
				this->SetFocusedWidget(WID_TF_TOWN_NAME_EDITBOX);
				break;

			case WID_TF_MANY_RANDOM_TOWNS: {
				Backup<bool> old_generating_world(_generating_world, true, FILE_LINE);
				UpdateNearestTownForRoadTiles(true);
				if (!GenerateTowns(this->town_layout)) {
					ShowErrorMessage(STR_ERROR_CAN_T_GENERATE_TOWN, STR_ERROR_NO_SPACE_FOR_TOWN, WL_INFO);
				}
				UpdateNearestTownForRoadTiles(false);
				old_generating_world.Restore();
				break;
			}

			case WID_TF_EXPAND_ALL_TOWNS:
				for (Town *t : Town::Iterate()) {
					DoCommand(0, t->index, 0, DC_EXEC, CMD_EXPAND_TOWN);
				}
				break;

			case WID_TF_SIZE_SMALL: case WID_TF_SIZE_MEDIUM: case WID_TF_SIZE_LARGE: case WID_TF_SIZE_RANDOM:
				this->town_size = (TownSize)(widget - WID_TF_SIZE_SMALL);
				this->UpdateButtons(false);
				break;

			case WID_TF_CITY:
				this->city ^= true;
				this->SetWidgetLoweredState(WID_TF_CITY, this->city);
				this->SetDirty();
				break;

			case WID_TF_LAYOUT_ORIGINAL: case WID_TF_LAYOUT_BETTER: case WID_TF_LAYOUT_GRID2:
			case WID_TF_LAYOUT_GRID3: case WID_TF_LAYOUT_RANDOM:
				this->town_layout = (TownLayout)(widget - WID_TF_LAYOUT_ORIGINAL);
				this->UpdateButtons(false);
				break;
		}
	}

	void OnPlaceObject([[maybe_unused]] Point pt, TileIndex tile) override
	{
		this->ExecuteFoundTownCommand(tile, false, STR_ERROR_CAN_T_FOUND_TOWN_HERE, CcFoundTown);
	}

	void OnPlaceObjectAbort() override
	{
		this->RaiseButtons();
		this->UpdateButtons(false);
	}

	/**
	 * Some data on this window has become invalid.
	 * @param data Information about the changed data.
	 * @param gui_scope Whether the call is done from GUI scope. You may not do everything when not in GUI scope. See #InvalidateWindowData() for details.
	 */
	void OnInvalidateData([[maybe_unused]] int data = 0, [[maybe_unused]] bool gui_scope = true) override
	{
		if (!gui_scope) return;
		this->UpdateButtons(true);
	}
};

static WindowDesc _found_town_desc(
	WDP_AUTO, "build_town", 160, 162,
	WC_FOUND_TOWN, WC_NONE,
	WDF_CONSTRUCTION,
	std::begin(_nested_found_town_widgets), std::end(_nested_found_town_widgets)
);

void ShowFoundTownWindow()
{
	if (_game_mode != GM_EDITOR && !Company::IsValidID(_local_company)) return;
	AllocateWindowDescFront<FoundTownWindow>(&_found_town_desc, 0);
}

class GUIHouseList : public std::vector<HouseID> {
protected:
	std::vector<uint16> house_sets; ///< list of house sets, each item points the first house of the set in the houses array

	static bool HouseSorter(const HouseID &a, const HouseID &b)
	{
		const HouseSpec *a_hs = HouseSpec::Get(a);
		const GRFFile *a_set = a_hs->grf_prop.grffile;
		const HouseSpec *b_hs = HouseSpec::Get(b);
		const GRFFile *b_set = b_hs->grf_prop.grffile;

		int ret = (a_set != nullptr) - (b_set != nullptr);
		if (ret == 0) {
			if (a_set != nullptr) {
				static_assert(sizeof(a_set->grfid) <= sizeof(int));
				ret = a_set->grfid - b_set->grfid;
				if (ret == 0) ret = a_hs->grf_prop.local_id - b_hs->grf_prop.local_id;
			} else {
				ret = a - b;
			}
		}
		return ret < 0;
	}

public:
	GUIHouseList()
	{
		this->house_sets.push_back(0); // terminator
	}

	inline HouseID GetHouseAtOffset(uint house_set, uint house_offset) const
	{
		return (*this)[this->house_sets[house_set] + house_offset];
	}

	uint NumHouseSets() const
	{
		return (uint)this->house_sets.size() - 1; // last item is a terminator
	}

	uint NumHousesInHouseSet(uint house_set) const
	{
		assert(house_set < this->NumHouseSets());
		/* There is a terminator on the list of house sets. It's equal to the number
		 * of all houses. We can safely use "house_set + 1" even for the last
		 * house set. */
		return this->house_sets[house_set + 1] - this->house_sets[house_set];
	}

	int FindHouseSet(HouseID house) const
	{
		const GRFFile *house_set = HouseSpec::Get(house)->grf_prop.grffile;
		for (uint i = 0; i < this->NumHouseSets(); i++) {
			if (HouseSpec::Get(this->GetHouseAtOffset(i, 0))->grf_prop.grffile == house_set) return i;
		}
		return -1;
	}

	int FindHouseOffset(uint house_set, HouseID house) const
	{
		assert(house_set < this->NumHouseSets());
		uint count = this->NumHousesInHouseSet(house_set);
		for (uint i = 0; i < count; i++) {
			if (this->GetHouseAtOffset(house_set, i) == house) return i;
		}
		return -1;
	}

	const char *GetNameOfHouseSet(uint house_set) const
	{
		assert(house_set < this->NumHouseSets());
		const GRFFile *gf = HouseSpec::Get(this->GetHouseAtOffset(house_set, 0))->grf_prop.grffile;
		if (gf != nullptr) return GetGRFConfig(gf->grfid)->GetName();

		static char name[DRAW_STRING_BUFFER];
		GetString(name, STR_BASIC_HOUSE_SET_NAME, lastof(name));
		return name;
	}

	/**
	 * Notify the sortlist that the rebuild is done
	 *
	 * @note This forces a resort
	 */
	void Build()
	{
		/* collect items */
		this->clear();
		for (HouseID house = 0; house < NUM_HOUSES; house++) {
			const HouseSpec *hs = HouseSpec::Get(house);
			/* is the house enabled? */
			if (!hs->enabled) continue;
			/* is the house overriden? */
			if (hs->grf_prop.override != INVALID_HOUSE_ID) continue;
			/* is the house allownd in current landscape? */
			HouseZones landscapes = (HouseZones)(HZ_TEMP << _settings_game.game_creation.landscape);
			if (_settings_game.game_creation.landscape == LT_ARCTIC) landscapes |= HZ_SUBARTC_ABOVE;
			if (!(hs->building_availability & landscapes)) continue;
			/* is the house allowed at any of house zones at all? */
			if (!(hs->building_availability & HZ_ZONALL)) continue;
			/* is there any year in which the house is allowed? */
			if (hs->min_year > hs->max_year) continue;

			/* add the house */
			this->push_back(house);
		}

		/* arrange items */
		std::sort(this->begin(), this->end(), HouseSorter);

		/* list house sets */
		this->house_sets.clear();
		const GRFFile *last_set = nullptr;
		for (uint i = 0; i < this->size(); i++) {
			const HouseSpec *hs = HouseSpec::Get((*this)[i]);
			/* add house set */
			if (this->house_sets.size() == 0 || last_set != hs->grf_prop.grffile) {
				last_set = hs->grf_prop.grffile;
				this->house_sets.push_back(i);
			}
		}
		/* put a terminator on the list to make counting easier */
		this->house_sets.push_back((uint16)this->size());
	}
};

static HouseID _cur_house = INVALID_HOUSE_ID; ///< house selected in the house picker window

/** The window used for building houses. */
class HousePickerWindow : public Window {
protected:
	GUIHouseList house_list; ///< list of houses and house sets
	int house_offset;        ///< index of selected house
	uint house_set;          ///< index of selected house set
	uint line_height;        ///< height of a single line in the list of house sets
	HouseID display_house;   ///< house ID of currently displayed house

	void RestoreSelectedHouseIndex()
	{
		this->house_set = 0;
		this->house_offset = 0;

		if (this->house_list.size() == 0) { // no houses at all?
			_cur_house = INVALID_HOUSE_ID;
			this->display_house = _cur_house;
			return;
		}

		if (_cur_house != INVALID_HOUSE_ID) {
			int house_set = this->house_list.FindHouseSet(_cur_house);
			if (house_set >= 0) {
				this->house_set = house_set;
				int house_offset = this->house_list.FindHouseOffset(house_set, _cur_house);
				if (house_offset >= 0) {
					this->house_offset = house_offset;
					return;
				}
			}
		}
		_cur_house = this->house_list.GetHouseAtOffset(this->house_set, this->house_offset);
		this->display_house = _cur_house;
	}

	void SelectHouseIntl(uint new_house_set, int new_house_offset)
	{
		SetObjectToPlaceWnd(SPR_CURSOR_TOWN, PAL_NONE, HT_RECT, this);
		this->house_set = new_house_set;
		this->house_offset = new_house_offset;
		_cur_house = this->house_list.GetHouseAtOffset(new_house_set, new_house_offset);
		this->display_house = _cur_house;
	}

	/**
	 * Select another house.
	 * @param new_house_set index of the house set
	 * @param new_house_offset offset of the house
	 */
	void SelectOtherHouse(uint new_house_set, int new_house_offset)
	{
		assert(new_house_set < this->house_list.NumHouseSets());
		assert(new_house_offset < (int) this->house_list.NumHousesInHouseSet(new_house_set));
		assert(new_house_offset >= 0);

		SelectHouseIntl(new_house_set, new_house_offset);

		NWidgetMatrix *matrix = this->GetWidget<NWidgetMatrix>(WID_HP_HOUSE_SELECT_MATRIX);
		matrix->SetCount(this->house_list.NumHousesInHouseSet(this->house_set));
		matrix->SetClicked(this->house_offset);
		this->UpdateSelectSize();
		this->SetDirty();
	}

	void UpdateSelectSize()
	{
		uint w = 1, h = 1;
		if (_cur_house != INVALID_HOUSE_ID) {
			const HouseSpec *hs = HouseSpec::Get(_cur_house);
			if (hs->building_flags & BUILDING_2_TILES_X) w++;
			if (hs->building_flags & BUILDING_2_TILES_Y) h++;
		}
		SetTileSelectSize(w, h);
	}

public:
	HousePickerWindow(WindowDesc *desc, WindowNumber number) : Window(desc)
	{
		this->CreateNestedTree();
		/* there is no shade box but we will shade the window if there is no house to show */
		this->shade_select = this->GetWidget<NWidgetStacked>(WID_HP_MAIN_PANEL_SEL);
		NWidgetMatrix *matrix = this->GetWidget<NWidgetMatrix>(WID_HP_HOUSE_SELECT_MATRIX);
		matrix->SetScrollbar(this->GetScrollbar(WID_HP_HOUSE_SELECT_SCROLL));
		this->FinishInitNested(number);

		if (_cur_house != INVALID_HOUSE_ID) matrix->SetClicked(this->house_offset); // set clicked item again to make it visible
	}

	virtual void OnInit() override
	{
		this->house_list.Build();
		this->RestoreSelectedHouseIndex();
		this->UpdateSelectSize();

		/* if we have exactly one set of houses and it's not the default one then display it's name in the title bar */
		this->GetWidget<NWidgetCore>(WID_HP_CAPTION)->widget_data =
				(this->house_list.NumHouseSets() == 1 && HouseSpec::Get(this->house_list[0])->grf_prop.grffile != nullptr) ?
				STR_HOUSE_BUILD_CUSTOM_CAPTION : STR_HOUSE_BUILD_CAPTION;

		/* hide widgets if we have no houses to show */
		this->SetShaded(this->house_list.size() == 0);

		if (this->house_list.size() != 0) {
			/* show the list of house sets if we have at least 2 items to show */
			this->GetWidget<NWidgetStacked>(WID_HP_HOUSE_SETS_SEL)->SetDisplayedPlane(this->house_list.NumHouseSets() > 1 ? 0 : SZSP_NONE);
			/* set number of items in the list of house sets */
			this->GetWidget<NWidgetCore>(WID_HP_HOUSE_SETS)->widget_data = (this->house_list.NumHouseSets() << MAT_ROW_START) | (1 << MAT_COL_START);
			/* show the landscape info only in arctic climate (above/below snowline) */
			this->GetWidget<NWidgetStacked>(WID_HP_HOUSE_LANDSCAPE_SEL)->SetDisplayedPlane(_settings_game.game_creation.landscape == LT_ARCTIC ? 0 : SZSP_NONE);
			/* update the matrix of houses */
			NWidgetMatrix *matrix = this->GetWidget<NWidgetMatrix>(WID_HP_HOUSE_SELECT_MATRIX);
			matrix->SetCount(this->house_list.NumHousesInHouseSet(this->house_set));
			matrix->SetClicked(this->house_offset);
			SelectHouseIntl(this->house_set, this->house_offset);
		} else {
			ResetObjectToPlace();
		}
	}

	virtual void SetStringParameters(int widget) const override
	{
		if (widget == WID_HP_CAPTION) {
			if (this->house_list.NumHouseSets() == 1) SetDParamStr(0, this->house_list.GetNameOfHouseSet(0));
		} else if (this->display_house == INVALID_HOUSE_ID) {
			switch (widget) {
				case WID_HP_CAPTION:
					break;

				case WID_HP_HOUSE_ZONES:
					for (int i = 0; i < HZB_END; i++) {
						SetDParam(2 * i, STR_HOUSE_BUILD_HOUSE_ZONE_DISABLED);
						SetDParam(2 * i + 1, 4 - i);
					}
					break;

				case WID_HP_HOUSE_YEARS:
					SetDParam(0, STR_HOUSE_BUILD_YEARS_BAD_YEAR);
					SetDParam(1, 0);
					SetDParam(2, STR_HOUSE_BUILD_YEARS_BAD_YEAR);
					SetDParam(3, 0);
					break;

				case WID_HP_HOUSE_ACCEPTANCE:
					SetDParamStr(0, "");
					break;

				case WID_HP_HOUSE_SUPPLY:
					SetDParam(0, 0);
					break;

				default:
					SetDParam(0, STR_EMPTY);
					break;
			}
		} else {
			switch (widget) {
				case WID_HP_HOUSE_NAME:
					SetDParam(0, GetHouseName(this->display_house));
					break;

				case WID_HP_HISTORICAL_BUILDING:
					SetDParam(0, HouseSpec::Get(this->display_house)->extra_flags & BUILDING_IS_HISTORICAL ? STR_HOUSE_BUILD_HISTORICAL_BUILDING : STR_EMPTY);
					break;

				case WID_HP_HOUSE_POPULATION:
					SetDParam(0, HouseSpec::Get(this->display_house)->population);
					break;

				case WID_HP_HOUSE_ZONES: {
					HouseZones zones = (HouseZones)(HouseSpec::Get(this->display_house)->building_availability & HZ_ZONALL);
					for (int i = 0; i < HZB_END; i++) {
						/* colour: gold(enabled)/grey(disabled)  */
						SetDParam(2 * i, HasBit(zones, HZB_END - i - 1) ? STR_HOUSE_BUILD_HOUSE_ZONE_ENABLED : STR_HOUSE_BUILD_HOUSE_ZONE_DISABLED);
						/* digit: 4(center)/3/1/1/0(edge) */
						SetDParam(2 * i + 1, 4 - i);
					}
					break;
				}

				case WID_HP_HOUSE_LANDSCAPE: {
					StringID info = STR_HOUSE_BUILD_LANDSCAPE_ABOVE_OR_BELOW_SNOWLINE;
					switch (HouseSpec::Get(this->display_house)->building_availability & (HZ_SUBARTC_ABOVE | HZ_SUBARTC_BELOW)) {
						case HZ_SUBARTC_ABOVE: info = STR_HOUSE_BUILD_LANDSCAPE_ONLY_ABOVE_SNOWLINE; break;
						case HZ_SUBARTC_BELOW: info = STR_HOUSE_BUILD_LANDSCAPE_ONLY_BELOW_SNOWLINE; break;
						default: break;
					}
					SetDParam(0, info);
					break;
				}

				case WID_HP_HOUSE_YEARS: {
					const HouseSpec *hs = HouseSpec::Get(this->display_house);
					SetDParam(0, hs->min_year <= _cur_year ? STR_HOUSE_BUILD_YEARS_GOOD_YEAR : STR_HOUSE_BUILD_YEARS_BAD_YEAR);
					SetDParam(1, hs->min_year);
					SetDParam(2, hs->max_year >= _cur_year ? STR_HOUSE_BUILD_YEARS_GOOD_YEAR : STR_HOUSE_BUILD_YEARS_BAD_YEAR);
					SetDParam(3, hs->max_year);
					break;
				}

				case WID_HP_HOUSE_ACCEPTANCE: {
					static char buff[DRAW_STRING_BUFFER] = "";
					char *str = buff;
					CargoArray cargo{};
					CargoTypes dummy = 0;
					AddAcceptedHouseCargo(this->display_house, INVALID_TILE, cargo, &dummy);
					for (uint i = 0; i < NUM_CARGO; i++) {
						if (cargo[i] == 0) continue;
						/* If the accepted value is less than 8, show it in 1/8:ths */
						SetDParam(0, cargo[i] < 8 ? STR_HOUSE_BUILD_CARGO_VALUE_EIGHTS : STR_HOUSE_BUILD_CARGO_VALUE_JUST_NAME);
						SetDParam(1, cargo[i]);
						SetDParam(2, CargoSpec::Get(i)->name);
						str = GetString(str, str == buff ? STR_HOUSE_BUILD_CARGO_FIRST : STR_HOUSE_BUILD_CARGO_SEPARATED, lastof(buff));
					}
					if (str == buff) GetString(buff, STR_JUST_NOTHING, lastof(buff));
					SetDParamStr(0, buff);
					break;
				}

				case WID_HP_HOUSE_SUPPLY: {
					CargoArray cargo{};
					AddProducedHouseCargo(this->display_house, INVALID_TILE, cargo);
					uint32 cargo_mask = 0;
					for (uint i = 0; i < NUM_CARGO; i++) if (cargo[i] != 0) SetBit(cargo_mask, i);
					SetDParam(0, cargo_mask);
					break;
				}

				default: break;
			}
		}
	}

	virtual void UpdateWidgetSize(int widget, Dimension *size, const Dimension &padding, Dimension *fill, Dimension *resize) override
	{
		switch (widget) {
			case WID_HP_HOUSE_SETS: {
				uint max_w = 0;
				for (uint i = 0; i < this->house_list.NumHouseSets(); i++) {
					max_w = std::max(max_w, GetStringBoundingBox(this->house_list.GetNameOfHouseSet(i)).width);
				}
				size->width = std::max(size->width, max_w + padding.width);
				this->line_height = FONT_HEIGHT_NORMAL + WidgetDimensions::scaled.matrix.Vertical();
				size->height = this->house_list.NumHouseSets() * this->line_height;
				break;
			}

			case WID_HP_HOUSE_NAME:
				size->width = 120; // we do not want this window to get too wide, better clip
				break;

			case WID_HP_HISTORICAL_BUILDING:
				size->width = std::max(size->width, GetStringBoundingBox(STR_HOUSE_BUILD_HISTORICAL_BUILDING).width + padding.width);
				break;

			case WID_HP_HOUSE_POPULATION:
				SetDParam(0, 0);
				/* max popultion is 255 - 3 digits */
				size->width = std::max(size->width, GetStringBoundingBox(STR_HOUSE_BUILD_HOUSE_POPULATION).width + 3 * GetDigitWidth() + padding.width);
				break;

			case WID_HP_HOUSE_ZONES: {
				for (int i = 0; i < HZB_END; i++) {
					SetDParam(2 * i, STR_HOUSE_BUILD_HOUSE_ZONE_ENABLED); // colour
					SetDParam(2 * i + 1, i + 1); // digit: 1(center)/2/3/4/5(edge)
				}
				size->width = std::max(size->width, GetStringBoundingBox(STR_HOUSE_BUILD_HOUSE_ZONES).width + padding.width);
				break;
			}

			case WID_HP_HOUSE_LANDSCAPE: {
				SetDParam(0, STR_HOUSE_BUILD_LANDSCAPE_ABOVE_OR_BELOW_SNOWLINE);
				Dimension dim = GetStringBoundingBox(STR_HOUSE_BUILD_LANDSCAPE);
				SetDParam(0, STR_HOUSE_BUILD_LANDSCAPE_ONLY_ABOVE_SNOWLINE);
				dim = maxdim(dim, GetStringBoundingBox(STR_HOUSE_BUILD_LANDSCAPE));
				SetDParam(0, STR_HOUSE_BUILD_LANDSCAPE_ONLY_BELOW_SNOWLINE);
				dim = maxdim(dim, GetStringBoundingBox(STR_HOUSE_BUILD_LANDSCAPE));
				dim.width += padding.width;
				dim.height += padding.height;
				*size = maxdim(*size, dim);
				break;
			}

			case WID_HP_HOUSE_YEARS: {
				SetDParam(0, STR_HOUSE_BUILD_YEARS_GOOD_YEAR);
				SetDParam(1, 0);
				SetDParam(2, STR_HOUSE_BUILD_YEARS_GOOD_YEAR);
				SetDParam(3, 0);
				Dimension dim = GetStringBoundingBox(STR_HOUSE_BUILD_YEARS);
				dim.width += 14 * GetDigitWidth() + padding.width; // space for about 16 digits (14 + two zeros) should be enough, don't make the window too wide
				dim.height += padding.height;
				*size = maxdim(*size, dim);
				break;
			}

			case WID_HP_HOUSE_SELECT_MATRIX:
				resize->height = 1; // don't snap to rows of this matrix
				break;

			/* these texts can be long, better clip */
			case WID_HP_HOUSE_ACCEPTANCE:
			case WID_HP_HOUSE_SUPPLY:
				size->width = 0;
				break;

			default: break;
		}
	}

	virtual void DrawWidget(const Rect &r, int widget) const override
	{
		switch (GB(widget, 0, 16)) {
			case WID_HP_HOUSE_SETS: {
				int y = r.top + WidgetDimensions::scaled.matrix.top;
				for (uint i = 0; i < this->house_list.NumHouseSets(); i++) {
					SetDParamStr(0, this->house_list.GetNameOfHouseSet(i));
					DrawString(r.left + WidgetDimensions::scaled.matrix.left, r.right - WidgetDimensions::scaled.matrix.right, y, STR_JUST_RAW_STRING, i == this->house_set ? TC_WHITE : TC_BLACK);
					y += this->line_height;
				}
				break;
			}

			case WID_HP_HOUSE_PREVIEW:
				if (this->display_house != INVALID_HOUSE_ID) {
					DrawHouseImage(this->display_house, r.left, r.top, r.right, r.bottom);
				}
				break;

			case WID_HP_HOUSE_SELECT: {
				HouseID house = this->house_list.GetHouseAtOffset(this->house_set, GB(widget, 16, 16));
				int lowered = (house == _cur_house) ? 1 : 0;
				DrawHouseImage(house,
						r.left  + WidgetDimensions::scaled.matrix.left  + lowered, r.top    + WidgetDimensions::scaled.matrix.top    + lowered,
						r.right - WidgetDimensions::scaled.matrix.right + lowered, r.bottom - WidgetDimensions::scaled.matrix.bottom + lowered);
				const HouseSpec *hs = HouseSpec::Get(house);
				/* disabled? */
				if (_cur_year < hs->min_year || _cur_year > hs->max_year) {
					GfxFillRect(r.left + 1, r.top + 1, r.right - 1, r.bottom - 1, PC_BLACK, FILLRECT_CHECKER);
				}
				break;
			}
		}
	}

	virtual void OnClick(Point pt, int widget, int click_count) override
	{
		switch (GB(widget, 0, 16)) {
			case WID_HP_HOUSE_SETS: {
				uint index = (uint)(pt.y - this->GetWidget<NWidgetBase>(widget)->pos_y) / this->line_height;
				if (index < this->house_list.NumHouseSets() && index != this->house_set) this->SelectOtherHouse(index, 0);
				break;
			}

			case WID_HP_HOUSE_SELECT:
				this->SelectOtherHouse(this->house_set, GB(widget, 16, 16));
				break;
		}
	}

	virtual void OnPlaceObject(Point pt, TileIndex tile) override
	{
		PlaceProc_House(tile);
	}

	virtual void OnPlaceObjectAbort() override
	{
		this->house_offset = -1;
		_cur_house = INVALID_HOUSE_ID;
		NWidgetMatrix *matrix = this->GetWidget<NWidgetMatrix>(WID_HP_HOUSE_SELECT_MATRIX);
		matrix->SetClicked(-1);
		this->UpdateSelectSize();
		this->SetDirty();
	}
};

static const NWidgetPart _nested_house_picker_widgets[] = {
	/* TOP */
	NWidget(NWID_HORIZONTAL),
		NWidget(WWT_CLOSEBOX, COLOUR_DARK_GREEN),
		NWidget(WWT_CAPTION, COLOUR_DARK_GREEN, WID_HP_CAPTION), SetDataTip(STR_HOUSE_BUILD_CAPTION, STR_TOOLTIP_WINDOW_TITLE_DRAG_THIS),
		NWidget(WWT_DEFSIZEBOX, COLOUR_DARK_GREEN),
	EndContainer(),
	NWidget(NWID_SELECTION, COLOUR_DARK_GREEN, WID_HP_MAIN_PANEL_SEL),
		NWidget(WWT_PANEL, COLOUR_DARK_GREEN), SetScrollbar(WID_HP_HOUSE_SELECT_SCROLL),
			/* MIDDLE */
			NWidget(NWID_HORIZONTAL), SetPIP(5, 0, 0),
				/* LEFT */
				NWidget(NWID_VERTICAL), SetPIP(5, 2, 2),
					/* LIST OF HOUSE SETS */
					NWidget(NWID_SELECTION, COLOUR_DARK_GREEN, WID_HP_HOUSE_SETS_SEL),
						NWidget(NWID_HORIZONTAL),
							NWidget(WWT_MATRIX, COLOUR_GREY, WID_HP_HOUSE_SETS), SetMinimalSize(0, 60), SetFill(1, 0), SetResize(0, 0),
									SetMatrixDataTip(1, 1, STR_HOUSE_BUILD_HOUSESET_LIST_TOOLTIP),
						EndContainer(),
					EndContainer(),
					/* HOUSE PICTURE AND LABEL */
					NWidget(WWT_TEXT, COLOUR_DARK_GREEN, WID_HP_HOUSE_PREVIEW), SetFill(1, 1), SetResize(0, 1), SetMinimalSize(2 * TILE_PIXELS, 142),
					NWidget(WWT_LABEL, COLOUR_DARK_GREEN, WID_HP_HOUSE_NAME), SetDataTip(STR_HOUSE_BUILD_HOUSE_NAME, STR_NULL), SetMinimalSize(120, 0),
					NWidget(WWT_LABEL, COLOUR_DARK_GREEN, WID_HP_HISTORICAL_BUILDING), SetDataTip(STR_JUST_STRING, STR_NULL),
					/* HOUSE INFOS (SHORT TEXTS) */
					NWidget(WWT_TEXT, COLOUR_DARK_GREEN, WID_HP_HOUSE_POPULATION), SetDataTip(STR_HOUSE_BUILD_HOUSE_POPULATION, STR_NULL), SetPadding(5, 0, 0, 0),
					NWidget(WWT_TEXT, COLOUR_DARK_GREEN, WID_HP_HOUSE_ZONES), SetDataTip(STR_HOUSE_BUILD_HOUSE_ZONES, STR_NULL),
					NWidget(NWID_SELECTION, COLOUR_DARK_GREEN, WID_HP_HOUSE_LANDSCAPE_SEL),
						NWidget(WWT_TEXT, COLOUR_DARK_GREEN, WID_HP_HOUSE_LANDSCAPE), SetDataTip(STR_HOUSE_BUILD_LANDSCAPE, STR_NULL),
					EndContainer(),
					NWidget(WWT_TEXT, COLOUR_DARK_GREEN, WID_HP_HOUSE_YEARS), SetDataTip(STR_HOUSE_BUILD_YEARS, STR_NULL),
				EndContainer(),
				/* RIGHT: MATRIX OF HOUSES */
				NWidget(NWID_MATRIX, COLOUR_DARK_GREEN, WID_HP_HOUSE_SELECT_MATRIX), SetPIP(0, 2, 0), SetPadding(2, 2, 2, 2), SetScrollbar(WID_HP_HOUSE_SELECT_SCROLL),
					NWidget(WWT_PANEL, COLOUR_DARK_GREEN, WID_HP_HOUSE_SELECT), SetMinimalSize(64, 64), SetFill(0, 0), SetResize(0, 0),
							SetDataTip(0x0, STR_HOUSE_BUILD_SELECT_HOUSE_TOOLTIP), SetScrollbar(WID_HP_HOUSE_SELECT_SCROLL),
					EndContainer(),
				EndContainer(),
				NWidget(NWID_VSCROLLBAR, COLOUR_DARK_GREEN, WID_HP_HOUSE_SELECT_SCROLL),
			EndContainer(),
			/* BOTTOM */
			NWidget(NWID_HORIZONTAL), SetPIP(5, 2, 0),
				/* HOUSE INFOS (LONG TEXTS) */
				NWidget(NWID_VERTICAL), SetPIP(0, 2, 5),
					NWidget(WWT_TEXT, COLOUR_DARK_GREEN, WID_HP_HOUSE_ACCEPTANCE), SetDataTip(STR_HOUSE_BUILD_ACCEPTED_CARGO, STR_NULL), SetFill(1, 0), SetResize(1, 0),
					NWidget(WWT_TEXT, COLOUR_DARK_GREEN, WID_HP_HOUSE_SUPPLY), SetDataTip(STR_HOUSE_BUILD_SUPPLIED_CARGO, STR_NULL), SetFill(1, 0), SetResize(1, 0),
				EndContainer(),
				/* RESIZE BOX */
				NWidget(NWID_VERTICAL),
					NWidget(NWID_SPACER), SetFill(0, 1),
					NWidget(WWT_RESIZEBOX, COLOUR_DARK_GREEN),
				EndContainer(),
			EndContainer(),
		EndContainer(),
	EndContainer(),
};

static WindowDesc _house_picker_desc(
	WDP_AUTO, "build_house", 0, 0,
	WC_BUILD_HOUSE, WC_BUILD_TOOLBAR,
	WDF_CONSTRUCTION,
	std::begin(_nested_house_picker_widgets), std::end(_nested_house_picker_widgets)
);

/**
 * Show our house picker.
 * @param parent The toolbar window we're associated with.
 */
void ShowBuildHousePicker()
{
	AllocateWindowDescFront<HousePickerWindow>(&_house_picker_desc, 0);
}


/**
 * Window for selecting towns to build a house in.
 */
struct SelectTownWindow : Window {
	TownList towns;       ///< list of towns
	CommandContainer cmd; ///< command to build the house (CMD_BUILD_HOUSE)
	Scrollbar *vscroll;   ///< scrollbar for the town list

	SelectTownWindow(WindowDesc *desc, const TownList &towns, const CommandContainer &cmd) : Window(desc), towns(towns), cmd(cmd)
	{
		this->CreateNestedTree();
		this->vscroll = this->GetScrollbar(WID_ST_SCROLLBAR);
		this->vscroll->SetCount((uint)this->towns.size());
		this->FinishInitNested();
	}

	virtual void UpdateWidgetSize(int widget, Dimension *size, const Dimension &padding, Dimension *fill, Dimension *resize)
	{
		if (widget != WID_ST_PANEL) return;

		/* Determine the widest string */
		Dimension d = { 0, 0 };
		for (uint i = 0; i < this->towns.size(); i++) {
			SetDParam(0, this->towns[i]);
			d = maxdim(d, GetStringBoundingBox(STR_SELECT_TOWN_LIST_ITEM));
		}

		resize->height = d.height;
		d.height *= 5;
		d.width += WidgetDimensions::scaled.framerect.Horizontal();
		d.height += WidgetDimensions::scaled.framerect.Vertical();
		*size = d;
	}

	virtual void DrawWidget(const Rect &r, int widget) const
	{
		if (widget != WID_ST_PANEL) return;

		Rect ir = r.Shrink(WidgetDimensions::scaled.framerect);
		uint y = ir.top;
		uint end = std::min<uint>(this->vscroll->GetCount(), this->vscroll->GetPosition() + this->vscroll->GetCapacity());
		for (uint i = this->vscroll->GetPosition(); i < end; i++) {
			SetDParam(0, this->towns[i]);
			DrawString(ir.left, ir.right, y, STR_SELECT_TOWN_LIST_ITEM);
			y += this->resize.step_height;
		}
	}

	virtual void OnClick(Point pt, int widget, int click_count)
	{
		if (widget != WID_ST_PANEL) return;

		uint pos = this->vscroll->GetScrolledRowFromWidget(pt.y, this, WID_ST_PANEL, WidgetDimensions::scaled.framerect.top);
		if (pos >= this->towns.size()) return;

		/* Place a house */
		SB(this->cmd.p1, 16, 16, this->towns[pos]);
		DoCommandP(&this->cmd);

		/* Close the window */
		this->Close();
	}

	virtual void OnResize()
	{
		this->vscroll->SetCapacityFromWidget(this, WID_ST_PANEL, WidgetDimensions::scaled.framerect.Vertical());
	}
};

static const NWidgetPart _nested_select_town_widgets[] = {
	NWidget(NWID_HORIZONTAL),
		NWidget(WWT_CLOSEBOX, COLOUR_DARK_GREEN),
		NWidget(WWT_CAPTION, COLOUR_DARK_GREEN, WID_ST_CAPTION), SetDataTip(STR_SELECT_TOWN_CAPTION, STR_TOOLTIP_WINDOW_TITLE_DRAG_THIS),
		NWidget(WWT_DEFSIZEBOX, COLOUR_DARK_GREEN),
	EndContainer(),
	NWidget(NWID_HORIZONTAL),
		NWidget(WWT_PANEL, COLOUR_DARK_GREEN, WID_ST_PANEL), SetResize(1, 0), SetScrollbar(WID_ST_SCROLLBAR), EndContainer(),
		NWidget(NWID_VERTICAL),
			NWidget(NWID_VSCROLLBAR, COLOUR_DARK_GREEN, WID_ST_SCROLLBAR),
			NWidget(WWT_RESIZEBOX, COLOUR_DARK_GREEN),
		EndContainer(),
	EndContainer(),
};

static WindowDesc _select_town_desc(
	WDP_AUTO, "select_town", 100, 0,
	WC_SELECT_TOWN, WC_NONE,
	WDF_CONSTRUCTION,
	std::begin(_nested_select_town_widgets), std::end(_nested_select_town_widgets)
);

static void ShowSelectTownWindow(const TownList &towns, const CommandContainer &cmd)
{
	CloseWindowByClass(WC_SELECT_TOWN);
	new SelectTownWindow(&_select_town_desc, towns, cmd);
}

static void PlaceProc_House(TileIndex tile)
{
	if (_town_pool.items == 0) {
		ShowErrorMessage(STR_ERROR_CAN_T_BUILD_HOUSE_HERE, STR_ERROR_MUST_FOUND_TOWN_FIRST, WL_INFO);
		return;
	}

	CloseWindowById(WC_SELECT_TOWN, 0);

	if (_cur_house == INVALID_HOUSE_ID) return;

	/* build a list of towns to join to */
	TownList towns;
	HouseZones house_zones = HouseSpec::Get(_cur_house)->building_availability & HZ_ZONALL;
	uint best_dist = UINT_MAX;
	int best_zone = (int)HZB_BEGIN - 1;
	for (const Town *t : Town::Iterate()) {
		HouseZonesBits town_zone = TryGetTownRadiusGroup(t, tile);
		if (HasBit(house_zones, town_zone) || (_settings_client.scenario.house_ignore_zones == 1 && town_zone != HZB_END) || _settings_client.scenario.house_ignore_zones == 2) {
			/* If CTRL is NOT pressed keep only single town on the list, the best one.
			 * Otherwise add all towns to the list so they can be shown to the player. */
			if (!_ctrl_pressed) {
				if ((int)town_zone < best_zone) continue;
				uint dist = DistanceSquare(tile, t->xy);
				if (dist >= best_dist) continue;
				best_dist = dist;
				if (town_zone != HZB_END) best_zone = town_zone;
				towns.clear();
			}
			towns.push_back(t->index);
		}
	}

	if (towns.size() == 0) {
		ShowErrorMessage(STR_ERROR_CAN_T_BUILD_HOUSE_HERE, STR_ERROR_BUILDING_NOT_ALLOWED_IN_THIS_TOWN_ZONE, WL_INFO);
		return;
	}

	if (towns.size() > 16 && _settings_client.scenario.house_ignore_zones == 2) {
		std::sort(towns.begin(), towns.end(), [&](const TownID a, const TownID b) {
			return DistanceSquare(tile, Town::Get(a)->xy) < DistanceSquare(tile, Town::Get(a)->xy);
		});
		towns.resize(16);
	}

	CommandContainer cmd = NewCommandContainerBasic(
		tile,
		_cur_house, // p1 - house type and town index (town not yet set)
		InteractiveRandom(), // p2 - random bits for the house
		CMD_BUILD_HOUSE | CMD_MSG(STR_ERROR_CAN_T_BUILD_HOUSE_HERE),
		CcPlaySound_CONSTRUCTION_RAIL
	);

	if (!_ctrl_pressed) {
		SB(cmd.p1, 16, 16, towns[0]); // set the town, it's alone on the list
		DoCommandP(&cmd);
	} else {
		if (!_settings_client.gui.persistent_buildingtools) CloseWindowById(WC_BUILD_HOUSE, 0);
		ShowSelectTownWindow(towns, cmd);
	}
}

void InitializeTownGui()
{
	_town_local_authority_kdtree.Clear();
}<|MERGE_RESOLUTION|>--- conflicted
+++ resolved
@@ -472,11 +472,7 @@
 	}
 
 
-<<<<<<< HEAD
 	virtual void OnDropdownSelect(int widget, int index) override
-=======
-	void OnInvalidateData([[maybe_unused]] int data = 0, [[maybe_unused]] bool gui_scope = true) override
->>>>>>> 077b08bb
 	{
 		switch (widget) {
 			case WID_TA_SETTING: {
@@ -1234,11 +1230,7 @@
 	new TownDirectoryWindow(&_town_directory_desc);
 }
 
-<<<<<<< HEAD
 void CcFoundTown(const CommandCost &result, TileIndex tile, uint32 p1, uint32 p2, uint64 p3, uint32 cmd)
-=======
-void CcFoundTown(Commands, const CommandCost &result, TileIndex tile)
->>>>>>> 077b08bb
 {
 	if (result.Failed()) return;
 
@@ -1246,11 +1238,7 @@
 	if (!_settings_client.gui.persistent_buildingtools) ResetObjectToPlace();
 }
 
-<<<<<<< HEAD
 void CcFoundRandomTown(const CommandCost &result, TileIndex tile, uint32 p1, uint32 p2, uint64 p3, uint32 cmd)
-=======
-void CcFoundRandomTown(Commands, const CommandCost &result, Money, TownID town_id)
->>>>>>> 077b08bb
 {
 	if (result.Succeeded()) ScrollMainWindowToTile(Town::Get(_new_town_id)->xy);
 }
@@ -2085,7 +2073,7 @@
 		this->FinishInitNested();
 	}
 
-	virtual void UpdateWidgetSize(int widget, Dimension *size, const Dimension &padding, Dimension *fill, Dimension *resize)
+	void UpdateWidgetSize(int widget, Dimension *size, const Dimension &padding, Dimension *fill, Dimension *resize) override
 	{
 		if (widget != WID_ST_PANEL) return;
 
@@ -2103,7 +2091,7 @@
 		*size = d;
 	}
 
-	virtual void DrawWidget(const Rect &r, int widget) const
+	void DrawWidget(const Rect &r, int widget) const override
 	{
 		if (widget != WID_ST_PANEL) return;
 
@@ -2117,7 +2105,7 @@
 		}
 	}
 
-	virtual void OnClick(Point pt, int widget, int click_count)
+	void OnClick(Point pt, int widget, int click_count) override
 	{
 		if (widget != WID_ST_PANEL) return;
 
@@ -2132,7 +2120,7 @@
 		this->Close();
 	}
 
-	virtual void OnResize()
+	void OnResize() override
 	{
 		this->vscroll->SetCapacityFromWidget(this, WID_ST_PANEL, WidgetDimensions::scaled.framerect.Vertical());
 	}
