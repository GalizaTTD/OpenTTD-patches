--- conflicted
+++ resolved
@@ -710,10 +710,6 @@
 					continue;
 				}
 				this->string_filter.ResetState();
-<<<<<<< HEAD
-
-=======
->>>>>>> 9d5dd893
 				this->string_filter.AddLine(t->GetCachedName());
 				if (this->string_filter.GetState()) this->towns.push_back(t);
 			}
