--- conflicted
+++ resolved
@@ -239,67 +239,74 @@
 		}
 	}
 
+	std::pair<StringID, TextColour> PrepareActionInfoString(int action_index) const
+	{
+		TextColour colour = TC_FROMSTRING;
+		StringID text = STR_NULL;
+		if (action_index >= 0x100) {
+			SetDParam(1, STR_EMPTY);
+			switch (action_index - 0x100) {
+				case TSOF_OVERRIDE_BUILD_ROADS:
+					SetDParam(1, STR_CONFIG_SETTING_ALLOW_TOWN_ROADS_HELPTEXT);
+					break;
+				case TSOF_OVERRIDE_BUILD_LEVEL_CROSSINGS:
+					SetDParam(1, STR_CONFIG_SETTING_ALLOW_TOWN_LEVEL_CROSSINGS_HELPTEXT);
+					break;
+				case TSOF_OVERRIDE_BUILD_TUNNELS:
+					SetDParam(1, STR_CONFIG_SETTING_TOWN_TUNNELS_HELPTEXT);
+					break;
+				case TSOF_OVERRIDE_BUILD_INCLINED_ROADS:
+					SetDParam(1, STR_CONFIG_SETTING_TOWN_MAX_ROAD_SLOPE_HELPTEXT);
+					break;
+				case TSOF_OVERRIDE_GROWTH:
+					SetDParam(1, STR_CONFIG_SETTING_TOWN_GROWTH_HELPTEXT);
+					break;
+				case TSOF_OVERRIDE_BUILD_BRIDGES:
+					SetDParam(1, STR_CONFIG_SETTING_ALLOW_TOWN_BRIDGES_HELPTEXT);
+					break;
+			}
+			text = STR_LOCAL_AUTHORITY_SETTING_OVERRIDE_TEXT;
+			SetDParam(0, STR_LOCAL_AUTHORITY_SETTING_OVERRIDE_ALLOW_ROADS + action_index - 0x100);
+		} else {
+			colour = TC_YELLOW;
+			switch (action_index) {
+				case 0:
+					text = STR_LOCAL_AUTHORITY_ACTION_TOOLTIP_SMALL_ADVERTISING;
+					break;
+				case 1:
+					text = STR_LOCAL_AUTHORITY_ACTION_TOOLTIP_MEDIUM_ADVERTISING;
+					break;
+				case 2:
+					text = STR_LOCAL_AUTHORITY_ACTION_TOOLTIP_LARGE_ADVERTISING;
+					break;
+				case 3:
+					text = EconTime::UsingWallclockUnits() ? STR_LOCAL_AUTHORITY_ACTION_TOOLTIP_ROAD_RECONSTRUCTION_MINUTES : STR_LOCAL_AUTHORITY_ACTION_TOOLTIP_ROAD_RECONSTRUCTION_MONTHS;
+					break;
+				case 4:
+					text = STR_LOCAL_AUTHORITY_ACTION_TOOLTIP_STATUE_OF_COMPANY;
+					break;
+				case 5:
+					text = STR_LOCAL_AUTHORITY_ACTION_TOOLTIP_NEW_BUILDINGS;
+					break;
+				case 6:
+					text = EconTime::UsingWallclockUnits() ? STR_LOCAL_AUTHORITY_ACTION_TOOLTIP_EXCLUSIVE_TRANSPORT_MINUTES : STR_LOCAL_AUTHORITY_ACTION_TOOLTIP_EXCLUSIVE_TRANSPORT_MONTHS;
+					break;
+				case 7:
+					text = STR_LOCAL_AUTHORITY_ACTION_TOOLTIP_BRIBE;
+					break;
+			}
+			SetDParam(0, _price[PR_TOWN_ACTION] * _town_action_costs[action_index] >> 8);
+		}
+
+		return { text, colour };
+	}
+
 	void DrawWidget(const Rect &r, WidgetID widget) const override
 	{
 		switch (widget) {
 			case WID_TA_ACTION_INFO:
 				if (this->sel_index != -1) {
-					TextColour colour = TC_FROMSTRING;
-					StringID text = STR_NULL;
-					if (this->sel_index >= 0x100) {
-						SetDParam(1, STR_EMPTY);
-						switch (this->sel_index - 0x100) {
-							case TSOF_OVERRIDE_BUILD_ROADS:
-								SetDParam(1, STR_CONFIG_SETTING_ALLOW_TOWN_ROADS_HELPTEXT);
-								break;
-							case TSOF_OVERRIDE_BUILD_LEVEL_CROSSINGS:
-								SetDParam(1, STR_CONFIG_SETTING_ALLOW_TOWN_LEVEL_CROSSINGS_HELPTEXT);
-								break;
-							case TSOF_OVERRIDE_BUILD_TUNNELS:
-								SetDParam(1, STR_CONFIG_SETTING_TOWN_TUNNELS_HELPTEXT);
-								break;
-							case TSOF_OVERRIDE_BUILD_INCLINED_ROADS:
-								SetDParam(1, STR_CONFIG_SETTING_TOWN_MAX_ROAD_SLOPE_HELPTEXT);
-								break;
-							case TSOF_OVERRIDE_GROWTH:
-								SetDParam(1, STR_CONFIG_SETTING_TOWN_GROWTH_HELPTEXT);
-								break;
-							case TSOF_OVERRIDE_BUILD_BRIDGES:
-								SetDParam(1, STR_CONFIG_SETTING_ALLOW_TOWN_BRIDGES_HELPTEXT);
-								break;
-						}
-						text = STR_LOCAL_AUTHORITY_SETTING_OVERRIDE_TEXT;
-						SetDParam(0, STR_LOCAL_AUTHORITY_SETTING_OVERRIDE_ALLOW_ROADS + this->sel_index - 0x100);
-					} else {
-						colour = TC_YELLOW;
-						switch (this->sel_index) {
-							case 0:
-								text = STR_LOCAL_AUTHORITY_ACTION_TOOLTIP_SMALL_ADVERTISING;
-								break;
-							case 1:
-								text = STR_LOCAL_AUTHORITY_ACTION_TOOLTIP_MEDIUM_ADVERTISING;
-								break;
-							case 2:
-								text = STR_LOCAL_AUTHORITY_ACTION_TOOLTIP_LARGE_ADVERTISING;
-								break;
-							case 3:
-								text = EconTime::UsingWallclockUnits() ? STR_LOCAL_AUTHORITY_ACTION_TOOLTIP_ROAD_RECONSTRUCTION_MINUTES : STR_LOCAL_AUTHORITY_ACTION_TOOLTIP_ROAD_RECONSTRUCTION_MONTHS;
-								break;
-							case 4:
-								text = STR_LOCAL_AUTHORITY_ACTION_TOOLTIP_STATUE_OF_COMPANY;
-								break;
-							case 5:
-								text = STR_LOCAL_AUTHORITY_ACTION_TOOLTIP_NEW_BUILDINGS;
-								break;
-							case 6:
-								text = EconTime::UsingWallclockUnits() ? STR_LOCAL_AUTHORITY_ACTION_TOOLTIP_EXCLUSIVE_TRANSPORT_MINUTES : STR_LOCAL_AUTHORITY_ACTION_TOOLTIP_EXCLUSIVE_TRANSPORT_MONTHS;
-								break;
-							case 7:
-								text = STR_LOCAL_AUTHORITY_ACTION_TOOLTIP_BRIBE;
-								break;
-						}
-						SetDParam(0, _price[PR_TOWN_ACTION] * _town_action_costs[this->sel_index] >> 8);
-					}
+					auto [text, colour] = this->PrepareActionInfoString(this->sel_index);
 					DrawStringMultiLine(r.Shrink(WidgetDimensions::scaled.framerect), text, colour);
 				}
 				break;
@@ -378,12 +385,12 @@
 				assert(size.width > padding.width && size.height > padding.height);
 				Dimension d = {0, 0};
 				for (int i = 0; i < TACT_COUNT; i++) {
-					SetDParam(0, _price[PR_TOWN_ACTION] * _town_action_costs[i] >> 8);
-<<<<<<< HEAD
-					d = maxdim(d, GetStringMultiLineBoundingBox(STR_LOCAL_AUTHORITY_ACTION_TOOLTIP_SMALL_ADVERTISING + i, *size));
-=======
-					d = maxdim(d, GetStringMultiLineBoundingBox(this->action_tooltips[i], size));
->>>>>>> 90ca3515
+					auto [text, _] = this->PrepareActionInfoString(i);
+					d = maxdim(d, GetStringMultiLineBoundingBox(text, size));
+				}
+				for (int i = TSOF_OVERRIDE_BEGIN; i < TSOF_OVERRIDE_END; i++) {
+					auto [text, _] = this->PrepareActionInfoString(i + 0x100);
+					d = maxdim(d, GetStringMultiLineBoundingBox(text, size));
 				}
 				d.width += padding.width;
 				d.height += padding.height;
@@ -392,13 +399,8 @@
 			}
 
 			case WID_TA_COMMAND_LIST:
-<<<<<<< HEAD
-				size->height = (5 + SETTING_OVERRIDE_COUNT) * GetCharacterHeight(FS_NORMAL) + padding.height;
-				size->width = GetStringBoundingBox(STR_LOCAL_AUTHORITY_ACTIONS_TITLE).width;
-=======
-				size.height = (TACT_COUNT + 1) * GetCharacterHeight(FS_NORMAL) + padding.height;
+				size.height = (5 + SETTING_OVERRIDE_COUNT) * GetCharacterHeight(FS_NORMAL) + padding.height;
 				size.width = GetStringBoundingBox(STR_LOCAL_AUTHORITY_ACTIONS_TITLE).width;
->>>>>>> 90ca3515
 				for (uint i = 0; i < TACT_COUNT; i++ ) {
 					size.width = std::max(size.width, GetStringBoundingBox(STR_LOCAL_AUTHORITY_ACTION_SMALL_ADVERTISING_CAMPAIGN + i).width + padding.width);
 				}
@@ -1877,7 +1879,7 @@
 		}
 	}
 
-	virtual void UpdateWidgetSize(WidgetID widget, Dimension *size, const Dimension &padding, Dimension *fill, Dimension *resize) override
+	virtual void UpdateWidgetSize(WidgetID widget, Dimension &size, const Dimension &padding, Dimension &fill, Dimension &resize) override
 	{
 		switch (widget) {
 			case WID_HP_HOUSE_SETS: {
@@ -1885,24 +1887,24 @@
 				for (uint i = 0; i < this->house_list.NumHouseSets(); i++) {
 					max_w = std::max(max_w, GetStringBoundingBox(this->house_list.GetNameOfHouseSet(i)).width);
 				}
-				size->width = std::max(size->width, max_w + padding.width);
+				size.width = std::max(size.width, max_w + padding.width);
 				this->line_height = GetCharacterHeight(FS_NORMAL) + WidgetDimensions::scaled.matrix.Vertical();
-				size->height = this->house_list.NumHouseSets() * this->line_height;
+				size.height = this->house_list.NumHouseSets() * this->line_height;
 				break;
 			}
 
 			case WID_HP_HOUSE_NAME:
-				size->width = 120; // we do not want this window to get too wide, better clip
+				size.width = 120; // we do not want this window to get too wide, better clip
 				break;
 
 			case WID_HP_HISTORICAL_BUILDING:
-				size->width = std::max(size->width, GetStringBoundingBox(STR_HOUSE_BUILD_HISTORICAL_BUILDING).width + padding.width);
+				size.width = std::max(size.width, GetStringBoundingBox(STR_HOUSE_BUILD_HISTORICAL_BUILDING).width + padding.width);
 				break;
 
 			case WID_HP_HOUSE_POPULATION:
 				SetDParam(0, 0);
 				/* max popultion is 255 - 3 digits */
-				size->width = std::max(size->width, GetStringBoundingBox(STR_HOUSE_BUILD_HOUSE_POPULATION).width + 3 * GetDigitWidth() + padding.width);
+				size.width = std::max(size.width, GetStringBoundingBox(STR_HOUSE_BUILD_HOUSE_POPULATION).width + 3 * GetDigitWidth() + padding.width);
 				break;
 
 			case WID_HP_HOUSE_ZONES: {
@@ -1910,7 +1912,7 @@
 					SetDParam(2 * i, STR_HOUSE_BUILD_HOUSE_ZONE_ENABLED); // colour
 					SetDParam(2 * i + 1, i + 1); // digit: 1(center)/2/3/4/5(edge)
 				}
-				size->width = std::max(size->width, GetStringBoundingBox(STR_HOUSE_BUILD_HOUSE_ZONES).width + padding.width);
+				size.width = std::max(size.width, GetStringBoundingBox(STR_HOUSE_BUILD_HOUSE_ZONES).width + padding.width);
 				break;
 			}
 
@@ -1923,7 +1925,7 @@
 				dim = maxdim(dim, GetStringBoundingBox(STR_HOUSE_BUILD_LANDSCAPE));
 				dim.width += padding.width;
 				dim.height += padding.height;
-				*size = maxdim(*size, dim);
+				size = maxdim(size, dim);
 				break;
 			}
 
@@ -1935,18 +1937,18 @@
 				Dimension dim = GetStringBoundingBox(STR_HOUSE_BUILD_YEARS);
 				dim.width += 14 * GetDigitWidth() + padding.width; // space for about 16 digits (14 + two zeros) should be enough, don't make the window too wide
 				dim.height += padding.height;
-				*size = maxdim(*size, dim);
+				size = maxdim(size, dim);
 				break;
 			}
 
 			case WID_HP_HOUSE_SELECT_MATRIX:
-				resize->height = 1; // don't snap to rows of this matrix
+				resize.height = 1; // don't snap to rows of this matrix
 				break;
 
 			/* these texts can be long, better clip */
 			case WID_HP_HOUSE_ACCEPTANCE:
 			case WID_HP_HOUSE_SUPPLY:
-				size->width = 0;
+				size.width = 0;
 				break;
 
 			default: break;
@@ -2109,7 +2111,7 @@
 		this->FinishInitNested();
 	}
 
-	void UpdateWidgetSize(WidgetID widget, Dimension *size, const Dimension &padding, Dimension *fill, Dimension *resize) override
+	void UpdateWidgetSize(WidgetID widget, Dimension &size, const Dimension &padding, Dimension &fill, Dimension &resize) override
 	{
 		if (widget != WID_ST_PANEL) return;
 
@@ -2120,11 +2122,11 @@
 			d = maxdim(d, GetStringBoundingBox(STR_SELECT_TOWN_LIST_ITEM));
 		}
 
-		resize->height = d.height;
+		resize.height = d.height;
 		d.height *= 5;
 		d.width += WidgetDimensions::scaled.framerect.Horizontal();
 		d.height += WidgetDimensions::scaled.framerect.Vertical();
-		*size = d;
+		size = d;
 	}
 
 	void DrawWidget(const Rect &r, WidgetID widget) const override
