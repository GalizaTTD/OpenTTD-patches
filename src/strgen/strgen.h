/*
 * This file is part of OpenTTD.
 * OpenTTD is free software; you can redistribute it and/or modify it under the terms of the GNU General Public License as published by the Free Software Foundation, version 2.
 * OpenTTD is distributed in the hope that it will be useful, but WITHOUT ANY WARRANTY; without even the implied warranty of MERCHANTABILITY or FITNESS FOR A PARTICULAR PURPOSE.
 * See the GNU General Public License for more details. You should have received a copy of the GNU General Public License along with OpenTTD. If not, see <http://www.gnu.org/licenses/>.
 */

/** @file strgen.h Structures related to strgen. */

#ifndef STRGEN_H
#define STRGEN_H

#include "../language.h"

#include <memory>
#include <string>
#include <vector>

#include <unordered_map>
#include <array>

/** Container for the different cases of a string. */
struct Case {
	int caseidx;        ///< The index of the case.
	std::string string; ///< The translation of the case.

	Case(int caseidx, const std::string &string);
};

/** Information about a single string. */
struct LangString {
<<<<<<< HEAD
	char *name;            ///< Name of the string.
	char *english;         ///< English text.
	char *translated;      ///< Translated text.
	LangString *hash_next; ///< Next hash entry.
	int index;             ///< The index in the language file.
	int line;              ///< Line of string in source-file.
	Case *translated_case; ///< Cases of the translation.
	std::unique_ptr<LangString> chain_before;
	std::unique_ptr<LangString> chain_after;
	bool no_translate_mode = false;
	LangString *default_translation = nullptr;

	LangString(const char *name, const char *english, int index, int line);
	void ReplaceDefinition(const char *name, const char *english, int line);
	~LangString();
=======
	std::string name;       ///< Name of the string.
	std::string english;    ///< English text.
	std::string translated; ///< Translated text.
	size_t index;           ///< The index in the language file.
	int line;               ///< Line of string in source-file.
	std::vector<Case> translated_cases; ///< Cases of the translation.

	LangString(const std::string &name, const std::string &english, size_t index, int line);
>>>>>>> 3effb893
	void FreeTranslation();
};

/** Information about the currently known strings. */
struct StringData {
<<<<<<< HEAD
	LangString **strings; ///< Array of all known strings.
	LangString **hash_heads; ///< Hash table for the strings.
=======
	std::vector<std::unique_ptr<LangString>> strings; ///< List of all known strings.
	std::unordered_map<std::string_view, LangString *> name_to_string; ///< Lookup table for the strings.
>>>>>>> 3effb893
	size_t tabs;          ///< The number of 'tabs' of strings.
	size_t max_strings;   ///< The maximum number of strings.
	int next_string_id;   ///< The next string ID to allocate.

	std::vector<std::unique_ptr<LangString>> string_store;
	LangString *insert_before = nullptr;
	LangString *insert_after = nullptr;
	bool override_mode = false;
	bool no_translate_mode = false;
	LangString *default_translation = nullptr;

	StringData(size_t tabs);
	void FreeTranslation();
	void Add(std::unique_ptr<LangString> ls);
	LangString *Find(const std::string_view s);
	uint VersionHashStr(uint hash, const char *s) const;
	uint Version() const;
	uint CountInUse(uint tab) const;
};

/** Helper for reading strings. */
struct StringReader {
	StringData &data; ///< The data to fill during reading.
<<<<<<< HEAD
	std::string file; ///< The file we are reading.
=======
	const std::string file; ///< The file we are reading.
>>>>>>> 3effb893
	bool master;      ///< Are we reading the master file?
	bool translation; ///< Are we reading a translation, implies !master. However, the base translation will have this false.

	StringReader(StringData &data, const std::string &file, bool master, bool translation);
	virtual ~StringReader() {}
	void HandleString(char *str);

	/**
	 * Read a single line from the source of strings.
	 * @param buffer The buffer to read the data in to.
	 * @param last   The last element in the buffer.
	 * @return The buffer, or nullptr if at the end of the file.
	 */
	virtual char *ReadLine(char *buffer, const char *last) = 0;

	/**
	 * Handle the pragma of the file.
	 * @param str    The pragma string to parse.
	 */
	virtual void HandlePragma(char *str);

	/**
	 * Start parsing the file.
	 */
	virtual void ParseFile();

	void AssignIDs(size_t &next_id, LangString *ls);
};

/** Base class for writing the header, i.e. the STR_XXX to numeric value. */
struct HeaderWriter {
	/**
	 * Write the string ID.
	 * @param name     The name of the string.
	 * @param stringid The ID of the string.
	 */
	virtual void WriteStringID(const std::string &name, int stringid) = 0;

	/**
	 * Finalise writing the file.
	 * @param data The data about the string.
	 */
	virtual void Finalise(const StringData &data) = 0;

	/** Especially destroy the subclasses. */
	virtual ~HeaderWriter() = default;

	void WriteHeader(const StringData &data);
};

/** Base class for all language writers. */
struct LanguageWriter {
	/**
	 * Write the header metadata. The multi-byte integers are already converted to
	 * the little endian format.
	 * @param header The header to write.
	 */
	virtual void WriteHeader(const LanguagePackHeader *header) = 0;

	/**
	 * Write a number of bytes.
	 * @param buffer The buffer to write.
	 * @param length The amount of byte to write.
	 */
	virtual void Write(const byte *buffer, size_t length) = 0;

	/**
	 * Finalise writing the file.
	 */
	virtual void Finalise() = 0;

	/** Especially destroy the subclasses. */
	virtual ~LanguageWriter() = default;

	virtual void WriteLength(uint length);
	virtual void WriteLang(const StringData &data);
};

struct CmdStruct;

struct CmdPair {
	const CmdStruct *cmd;
	std::string param;
};

struct ParsedCommandStruct {
	std::vector<CmdPair> non_consuming_commands;
	std::array<const CmdStruct*, 32> consuming_commands{ nullptr }; // ordered by param #
};

const CmdStruct *TranslateCmdForCompare(const CmdStruct *a);
ParsedCommandStruct ExtractCommandString(const char *s, bool warnings);

void CDECL strgen_warning(const char *s, ...) WARN_FORMAT(1, 2);
void CDECL strgen_error(const char *s, ...) WARN_FORMAT(1, 2);
void NORETURN CDECL strgen_fatal(const char *s, ...) WARN_FORMAT(1, 2);
char *ParseWord(char **buf);

extern const char *_file;
extern int _cur_line;
extern int _errors, _warnings, _show_todo;
extern LanguagePackHeader _lang;

#endif /* STRGEN_H */<|MERGE_RESOLUTION|>--- conflicted
+++ resolved
@@ -24,49 +24,31 @@
 	int caseidx;        ///< The index of the case.
 	std::string string; ///< The translation of the case.
 
-	Case(int caseidx, const std::string &string);
+	Case(int caseidx, std::string string);
 };
 
 /** Information about a single string. */
 struct LangString {
-<<<<<<< HEAD
-	char *name;            ///< Name of the string.
-	char *english;         ///< English text.
-	char *translated;      ///< Translated text.
-	LangString *hash_next; ///< Next hash entry.
-	int index;             ///< The index in the language file.
-	int line;              ///< Line of string in source-file.
-	Case *translated_case; ///< Cases of the translation.
+	std::string name;       ///< Name of the string.
+	std::string english;    ///< English text.
+	std::string translated; ///< Translated text.
+	int index;              ///< The index in the language file.
+	int line;               ///< Line of string in source-file.
+	std::vector<Case> translated_cases; ///< Cases of the translation.
 	std::unique_ptr<LangString> chain_before;
 	std::unique_ptr<LangString> chain_after;
 	bool no_translate_mode = false;
 	LangString *default_translation = nullptr;
 
-	LangString(const char *name, const char *english, int index, int line);
-	void ReplaceDefinition(const char *name, const char *english, int line);
-	~LangString();
-=======
-	std::string name;       ///< Name of the string.
-	std::string english;    ///< English text.
-	std::string translated; ///< Translated text.
-	size_t index;           ///< The index in the language file.
-	int line;               ///< Line of string in source-file.
-	std::vector<Case> translated_cases; ///< Cases of the translation.
-
-	LangString(const std::string &name, const std::string &english, size_t index, int line);
->>>>>>> 3effb893
+	LangString(std::string name, std::string english, size_t index, int line);
+	void ReplaceDefinition(std::string english, int line);
 	void FreeTranslation();
 };
 
 /** Information about the currently known strings. */
 struct StringData {
-<<<<<<< HEAD
-	LangString **strings; ///< Array of all known strings.
-	LangString **hash_heads; ///< Hash table for the strings.
-=======
-	std::vector<std::unique_ptr<LangString>> strings; ///< List of all known strings.
+	std::vector<LangString *> strings; ///< List of all known strings.
 	std::unordered_map<std::string_view, LangString *> name_to_string; ///< Lookup table for the strings.
->>>>>>> 3effb893
 	size_t tabs;          ///< The number of 'tabs' of strings.
 	size_t max_strings;   ///< The maximum number of strings.
 	int next_string_id;   ///< The next string ID to allocate.
@@ -80,7 +62,6 @@
 
 	StringData(size_t tabs);
 	void FreeTranslation();
-	void Add(std::unique_ptr<LangString> ls);
 	LangString *Find(const std::string_view s);
 	uint VersionHashStr(uint hash, const char *s) const;
 	uint Version() const;
@@ -90,15 +71,11 @@
 /** Helper for reading strings. */
 struct StringReader {
 	StringData &data; ///< The data to fill during reading.
-<<<<<<< HEAD
 	std::string file; ///< The file we are reading.
-=======
-	const std::string file; ///< The file we are reading.
->>>>>>> 3effb893
 	bool master;      ///< Are we reading the master file?
 	bool translation; ///< Are we reading a translation, implies !master. However, the base translation will have this false.
 
-	StringReader(StringData &data, const std::string &file, bool master, bool translation);
+	StringReader(StringData &data, std::string file, bool master, bool translation);
 	virtual ~StringReader() {}
 	void HandleString(char *str);
 
@@ -131,7 +108,7 @@
 	 * @param name     The name of the string.
 	 * @param stringid The ID of the string.
 	 */
-	virtual void WriteStringID(const std::string &name, int stringid) = 0;
+	virtual void WriteStringID(const char *name, int stringid) = 0;
 
 	/**
 	 * Finalise writing the file.
