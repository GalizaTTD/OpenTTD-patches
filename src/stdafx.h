--- conflicted
+++ resolved
@@ -119,6 +119,10 @@
 #	define strcasecmp stricmp
 #endif
 
+#if defined(SUNOS) || defined(HPUX) || defined(__CYGWIN__)
+#	include <alloca.h>
+#endif
+
 /* Stuff for GCC */
 #if defined(__GNUC__) || (defined(__clang__) && !defined(_MSC_VER))
 #	define NORETURN __attribute__ ((noreturn))
@@ -169,6 +173,10 @@
 #	include <malloc.h>
 #endif /* __WATCOMC__ */
 
+#if defined(__MINGW32__)
+#	include <malloc.h> // alloca()
+#endif
+
 #if defined(_WIN32)
 #	define WIN32_LEAN_AND_MEAN     // Exclude rarely-used stuff from Windows headers
 #endif
@@ -192,6 +200,7 @@
 #	pragma warning(disable: 6011)   // code analyzer: Dereferencing NULL pointer 'pfGetAddrInfo': Lines: 995, 996, 998, 999, 1001
 #	pragma warning(disable: 6326)   // code analyzer: potential comparison of a constant with another constant
 #	pragma warning(disable: 6031)   // code analyzer: Return value ignored: 'ReadFile'
+#	pragma warning(disable: 6255)   // code analyzer: _alloca indicates failure by raising a stack overflow exception. Consider using _malloca instead
 #	pragma warning(disable: 6246)   // code analyzer: Local declaration of 'statspec' hides declaration of the same name in outer scope. For additional information, see previous declaration at ...
 
 #	if (_MSC_VER == 1500)           // Addresses item #13 on http://blogs.msdn.com/b/vcblog/archive/2008/08/11/tr1-fixes-in-vc9-sp1.aspx, for Visual Studio 2008
@@ -199,6 +208,7 @@
 #		include <intrin.h>
 #	endif
 
+#	include <malloc.h> // alloca()
 #	define NORETURN __declspec(noreturn)
 #	if (_MSC_VER < 1900)
 #		define inline __forceinline
@@ -304,7 +314,6 @@
 #if defined(_MSC_VER) || (defined(__MINGW32__) && !defined(__USE_MINGW_ANSI_STDIO))
 #   define OTTD_PRINTF64 "%I64d"
 #   define OTTD_PRINTF64U "%I64u"
-<<<<<<< HEAD
 #   define OTTD_PRINTFHEX64_SUFFIX "I64X"
 #   define PRINTF_SIZE "%Iu"
 #   define PRINTF_SIZEX "%IX"
@@ -312,15 +321,6 @@
 #else
 #if defined(PRId64)
 #   define OTTD_PRINTF64 "%" PRId64
-=======
-#   define OTTD_PRINTFHEX64 "%I64x"
-#   define PRINTF_SIZE "%Iu"
-#elif defined(__MINGW32__)
-#   define OTTD_PRINTF64 "%I64d"
-#   define OTTD_PRINTF64U "%I64llu"
-#   define OTTD_PRINTFHEX64 "%I64x"
-#   define PRINTF_SIZE "%Iu"
->>>>>>> 370a8d77
 #else
 #   define OTTD_PRINTF64 "%lld"
 #endif
@@ -335,11 +335,8 @@
 #   define OTTD_PRINTFHEX64_SUFFIX "llX"
 #endif
 #   define PRINTF_SIZE "%zu"
-<<<<<<< HEAD
 #   define PRINTF_SIZEX "%zX"
 #   define PRINTF_SIZEX_SUFFIX "zX"
-=======
->>>>>>> 370a8d77
 #endif
 #define OTTD_PRINTFHEX64 "%" OTTD_PRINTFHEX64_SUFFIX
 #define OTTD_PRINTFHEX64PAD "%016" OTTD_PRINTFHEX64_SUFFIX
