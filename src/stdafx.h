--- conflicted
+++ resolved
@@ -46,11 +46,7 @@
  * does not have stdint.h.
  * For OSX the inclusion is already done in osx_stdafx.h. */
 #if !defined(__APPLE__) && (!defined(_MSC_VER) || _MSC_VER >= 1600)
-#	if defined(SUNOS)
-		/* SunOS/Solaris does not have stdint.h, but inttypes.h defines everything
-		 * stdint.h defines and we need. */
-#		include <inttypes.h>
-#	else
+#	if !defined(SUNOS)
 #		define __STDC_LIMIT_MACROS
 #		define __STDC_FORMAT_MACROS
 #		include <stdint.h>
@@ -67,6 +63,7 @@
 #include <cassert>
 #include <memory>
 #include <string>
+#include <inttypes.h>
 
 #if defined(UNIX) || defined(__MINGW32__)
 #	include <sys/types.h>
@@ -267,7 +264,6 @@
 #endif
 #define PACK(type_dec) PACK_N(type_dec, 1)
 
-<<<<<<< HEAD
 /* MSVCRT of course has to have a different syntax for long long *sigh* */
 #if defined(_MSC_VER) || (defined(__MINGW32__) && !defined(__USE_MINGW_ANSI_STDIO))
 #   define OTTD_PRINTF64 "%I64d"
@@ -299,8 +295,6 @@
 #define OTTD_PRINTFHEX64 "%" OTTD_PRINTFHEX64_SUFFIX
 #define OTTD_PRINTFHEX64PAD "%016" OTTD_PRINTFHEX64_SUFFIX
 
-=======
->>>>>>> 1a240169
 /*
  * When making a (pure) debug build, the compiler will by default disable
  * inlining of functions. This has a detremental effect on the performance of
