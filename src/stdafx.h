/*
 * This file is part of OpenTTD.
 * OpenTTD is free software; you can redistribute it and/or modify it under the terms of the GNU General Public License as published by the Free Software Foundation, version 2.
 * OpenTTD is distributed in the hope that it will be useful, but WITHOUT ANY WARRANTY; without even the implied warranty of MERCHANTABILITY or FITNESS FOR A PARTICULAR PURPOSE.
 * See the GNU General Public License for more details. You should have received a copy of the GNU General Public License along with OpenTTD. If not, see <http://www.gnu.org/licenses/>.
 */

/** @file stdafx.h Definition of base types and functions in a cross-platform compatible way. */

#ifndef STDAFX_H
#define STDAFX_H

#if defined(_WIN32)
	/* MinGW defaults to Windows 7 if none of these are set, and they must be set before any MinGW header is included */
#	define NTDDI_VERSION NTDDI_WINXP // Windows XP
#	define _WIN32_WINNT 0x501        // Windows XP
#	define _WIN32_WINDOWS 0x501      // Windows XP
#	define WINVER 0x0501             // Windows XP
#	define _WIN32_IE_ 0x0600         // 6.0 (XP+)
#endif

#ifdef _MSC_VER
	/* Stop Microsoft (and clang-cl) compilers from complaining about potentially-unsafe/potentially-non-standard functions */
#	define _CRT_SECURE_NO_DEPRECATE
#	define _CRT_SECURE_NO_WARNINGS
#	define _CRT_NONSTDC_NO_WARNINGS
#endif

#if defined(__APPLE__)
#	include "os/macosx/osx_stdafx.h"
#endif /* __APPLE__ */

#if defined(__HAIKU__)
#	include <SupportDefs.h>
#	include <unistd.h>
#	define _DEFAULT_SOURCE
#	define _GNU_SOURCE
#endif

/* It seems that we need to include stdint.h before anything else
 * We need INT64_MAX, which for most systems comes from stdint.h. However, MSVC
 * does not have stdint.h.
 * For OSX the inclusion is already done in osx_stdafx.h. */
#if !defined(__APPLE__) && (!defined(_MSC_VER) || _MSC_VER >= 1600)
<<<<<<< HEAD
#	if !defined(SUNOS)
#		define __STDC_LIMIT_MACROS
#		define __STDC_FORMAT_MACROS
#		include <stdint.h>
#	endif
=======
#	define __STDC_LIMIT_MACROS
#	include <stdint.h>
>>>>>>> b0d7cfaa
#endif

#include <algorithm>
#include <cstdio>
#include <cstdint>
#include <cstddef>
#include <cstring>
#include <cstdlib>
#include <climits>
#include <cassert>
#include <memory>
#include <string>
<<<<<<< HEAD
#include <inttypes.h>
=======
#include <type_traits>
#include <variant>
#include <vector>
>>>>>>> b0d7cfaa

#if defined(UNIX) || defined(__MINGW32__)
#	include <sys/types.h>
#endif

#if defined(SUNOS) || defined(HPUX) || defined(__CYGWIN__)
#	include <alloca.h>
#endif

/* Stuff for GCC */
#if defined(__GNUC__) || (defined(__clang__) && !defined(_MSC_VER))
#	define NORETURN __attribute__ ((noreturn))
#	define CDECL
#	define __int64 long long
	/* Warn about functions using 'printf' format syntax. First argument determines which parameter
	 * is the format string, second argument is start of values passed to printf. */
#	if defined(__MINGW32__) && defined(__USE_MINGW_ANSI_STDIO)
#		define WARN_FORMAT(string, args) __attribute__ ((format (__MINGW_PRINTF_FORMAT, string, args)))
#	else
#		define WARN_FORMAT(string, args) __attribute__ ((format (printf, string, args)))
#	endif
	#define WARN_TIME_FORMAT(string) __attribute__ ((format (strftime, string, 0)))
	#define FINAL final

	/* Use fallthrough attribute where supported */
#	if __GNUC__ >= 7
#		if __cplusplus > 201402L // C++17
#			define FALLTHROUGH [[fallthrough]]
#		else
#			define FALLTHROUGH __attribute__((fallthrough))
#		endif
#	else
#		define FALLTHROUGH
#	endif
#endif /* __GNUC__ || __clang__ */

#if __GNUC__ > 11 || (__GNUC__ == 11 && __GNUC_MINOR__ >= 1)
#      define NOACCESS(args) __attribute__ ((access (none, args)))
#else
#      define NOACCESS(args)
#endif

/* [[nodiscard]] on constructors doesn't work in GCC older than 10.1. */
#if __GNUC__ < 10 || (__GNUC__ == 10 && __GNUC_MINOR__ < 1)
#      define NODISCARD
#else
#      define NODISCARD [[nodiscard]]
#endif

#if defined(__MINGW32__)
#	include <malloc.h> // alloca()
#endif

#if defined(_WIN32)
#	define WIN32_LEAN_AND_MEAN     // Exclude rarely-used stuff from Windows headers
#endif

#if defined(_MSC_VER)
	// See https://learn.microsoft.com/en-us/cpp/cpp/empty-bases?view=msvc-170
#	define EMPTY_BASES __declspec(empty_bases)
#else
#	define EMPTY_BASES
#endif

/* Stuff for MSVC */
#if defined(_MSC_VER)
#	pragma once
#	define NOMINMAX                // Disable min/max macros in windows.h.

#	pragma warning(disable: 4244)  // 'conversion' conversion from 'type1' to 'type2', possible loss of data
#	pragma warning(disable: 4761)  // integral size mismatch in argument : conversion supplied
#	pragma warning(disable: 4200)  // nonstandard extension used : zero-sized array in struct/union
#	pragma warning(disable: 4355)  // 'this' : used in base member initializer list

#	if (_MSC_VER < 1400)                   // MSVC 2005 safety checks
#		error "Only MSVC 2005 or higher are supported. MSVC 2003 and earlier are not! Upgrade your compiler."
#	endif /* (_MSC_VER < 1400) */
#	pragma warning(disable: 4291)   // no matching operator delete found; memory will not be freed if initialization throws an exception (reason: our overloaded functions never throw an exception)
#	pragma warning(disable: 4996)   // 'function': was declared deprecated
#	pragma warning(disable: 6308)   // code analyzer: 'realloc' might return null pointer: assigning null pointer to 't_ptr', which is passed as an argument to 'realloc', will cause the original memory block to be leaked
#	pragma warning(disable: 6011)   // code analyzer: Dereferencing NULL pointer 'pfGetAddrInfo': Lines: 995, 996, 998, 999, 1001
#	pragma warning(disable: 6326)   // code analyzer: potential comparison of a constant with another constant
#	pragma warning(disable: 6031)   // code analyzer: Return value ignored: 'ReadFile'
#	pragma warning(disable: 6255)   // code analyzer: _alloca indicates failure by raising a stack overflow exception. Consider using _malloca instead
#	pragma warning(disable: 6246)   // code analyzer: Local declaration of 'statspec' hides declaration of the same name in outer scope. For additional information, see previous declaration at ...

#	if (_MSC_VER == 1500)           // Addresses item #13 on http://blogs.msdn.com/b/vcblog/archive/2008/08/11/tr1-fixes-in-vc9-sp1.aspx, for Visual Studio 2008
#		define _DO_NOT_DECLARE_INTERLOCKED_INTRINSICS_IN_MEMORY
#		include <intrin.h>
#	endif

#	include <malloc.h> // alloca()
#	define NORETURN __declspec(noreturn)
#	if (_MSC_VER < 1900)
#		define inline __forceinline
#	endif

#	define CDECL _cdecl
#	define WARN_FORMAT(string, args)
#	define WARN_TIME_FORMAT(string)
#	define FINAL final

	/* fallthrough attribute, VS 2017 */
#	if (_MSC_VER >= 1910) || defined(__clang__)
#		define FALLTHROUGH [[fallthrough]]
#	else
#		define FALLTHROUGH
#	endif

#	if defined(_WIN32) && !defined(_WIN64)
#		if !defined(_W64)
#			define _W64
#		endif

		typedef _W64 int INT_PTR, *PINT_PTR;
		typedef _W64 unsigned int UINT_PTR, *PUINT_PTR;
#	endif /* _WIN32 && !_WIN64 */

#	if defined(_WIN64)
#		define fseek _fseeki64
#	endif /* _WIN64 */

	/* zlib from vcpkg use cdecl calling convention without enforcing it in the headers */
#	if defined(WITH_ZLIB)
#		if !defined(ZEXPORT)
#			define ZEXPORT CDECL
#		endif
#	endif

	/* freetype from vcpkg use cdecl calling convention without enforcing it in the headers */
#	if defined(WITH_FREETYPE)
#		if !defined(FT_EXPORT)
#			define FT_EXPORT( x )  extern "C"  x CDECL
#		endif
#	endif

	/* liblzma from vcpkg (before 5.2.4-2) used to patch lzma.h to define LZMA_API_STATIC for static builds */
#	if defined(WITH_LIBLZMA)
#		if !defined(LZMA_API_STATIC)
#			define LZMA_API_STATIC
#		endif
#	endif

	/* MSVC doesn't have these :( */
#	define S_ISDIR(mode) (mode & S_IFDIR)
#	define S_ISREG(mode) (mode & S_IFREG)

#endif /* defined(_MSC_VER) */

#if !defined(STRGEN) && !defined(SETTINGSGEN) && !defined(OPENTTD_TEST)
#	if defined(_WIN32)
		char *getcwd(char *buf, size_t size);
#		include <io.h>
#		include <tchar.h>

#		define fopen(file, mode) _wfopen(OTTD2FS(file).c_str(), _T(mode))
#		define unlink(file) _wunlink(OTTD2FS(file).c_str())

		std::string FS2OTTD(const std::wstring &name);
		std::wstring OTTD2FS(const std::string &name);
#	elif defined(WITH_ICONV)
#		define fopen(file, mode) fopen(OTTD2FS(file).c_str(), mode)
		std::string FS2OTTD(const std::string &name);
		std::string OTTD2FS(const std::string &name);
#	else
		// no override of fopen() since no transformation is required of the filename
		template <typename T> std::string FS2OTTD(T name) { return name; }
		template <typename T> std::string OTTD2FS(T name) { return name; }
#	endif /* _WIN32 or WITH_ICONV */
#endif /* STRGEN || SETTINGSGEN || OPENTTD_TEST */

#if defined(_WIN32)
#	define PATHSEP "\\"
#	define PATHSEPCHAR '\\'
#else
#	define PATHSEP "/"
#	define PATHSEPCHAR '/'
#endif

#if defined(_MSC_VER)
#	define PACK_N(type_dec, n) __pragma(pack(push, n)) type_dec; __pragma(pack(pop))
#elif defined(__MINGW32__)
#	define PRAGMA(x) _Pragma(#x)
#	define PACK_N(type_dec, n) PRAGMA(pack(push, n)) type_dec; PRAGMA(pack(pop))
#else
#	define PACK_N(type_dec, n) type_dec __attribute__((__packed__, aligned(n)))
#endif
#define PACK(type_dec) PACK_N(type_dec, 1)

/* MSVCRT of course has to have a different syntax for long long *sigh* */
#if defined(_MSC_VER) || (defined(__MINGW32__) && !defined(__USE_MINGW_ANSI_STDIO))
#   define OTTD_PRINTF64 "%I64d"
#   define OTTD_PRINTF64U "%I64u"
#   define OTTD_PRINTFHEX64_SUFFIX "I64X"
#   define PRINTF_SIZE "%Iu"
#   define PRINTF_SIZEX "%IX"
#   define PRINTF_SIZEX_SUFFIX "IX"
#else
#if defined(PRId64)
#   define OTTD_PRINTF64 "%" PRId64
#else
#   define OTTD_PRINTF64 "%lld"
#endif
#if defined(PRIu64)
#   define OTTD_PRINTF64U "%" PRIu64
#else
#   define OTTD_PRINTF64U "%llu"
#endif
#if defined(PRIX64)
#   define OTTD_PRINTFHEX64_SUFFIX PRIX64
#else
#   define OTTD_PRINTFHEX64_SUFFIX "llX"
#endif
#   define PRINTF_SIZE "%zu"
#   define PRINTF_SIZEX "%zX"
#   define PRINTF_SIZEX_SUFFIX "zX"
#endif
#define OTTD_PRINTFHEX64 "%" OTTD_PRINTFHEX64_SUFFIX
#define OTTD_PRINTFHEX64PAD "%016" OTTD_PRINTFHEX64_SUFFIX

/*
 * When making a (pure) debug build, the compiler will by default disable
 * inlining of functions. This has a detremental effect on the performance of
 * debug builds, especially when more and more trivial (wrapper) functions get
 * added to the code base.
 * Take for example the savegame called "Wentbourne", when running this game
 * for 100 ticks with the null video driver a number of fairly trivial
 * functions show up on top. The most common one is the implicit conversion
 * operator of TileIndex to unsigned int, which takes up over 5% of the total
 * run time and functionally does absolutely nothing. The remaining functions
 * for the top 5 are GB, GetTileType, Map::Size and IsTileType to a total of
 * about 12.5% of the game's total run time.
 * It is possible to still force inlining in the most commonly used compilers,
 * but that is at the cost of some problems with debugging due to the forced
 * inlining. However, the performance benefit can be enormous; when forcing
 * inlining for the previously mentioned top 5, the debug build ran about 15%
 * quicker.
 * The following debug_inline annotation may be added to functions comply
 * with the following preconditions:
 *  1: the function takes more than 0.5% of a profiled debug runtime
 *  2: the function does not modify the game state
 *  3: the function does not contain selection or iteration statements,
 *     i.e. no if, switch, for, do, while, etcetera.
 *  4: the function is one line of code, excluding assertions.
 *  5: the function is defined in a header file.
 * The debug_inline annotation must be placed in front of the function, i.e.
 * before the optional static or constexpr modifier.
 */
#if !defined(_DEBUG) || defined(NO_DEBUG_INLINE)
/*
 * Do not force inlining when not in debug. This way we do not work against
 * any carefully designed compiler optimizations.
 */
#define debug_inline inline
#elif defined(__clang__) || defined(__GNUC__)
#define debug_inline [[gnu::always_inline]] inline
#else
/*
 * MSVC explicitly disables inlining, even forced inlining, in debug builds
 * so __forceinline makes no difference compared to inline. Other unknown
 * compilers can also just fallback to a normal inline.
 */
#define debug_inline inline
#endif

typedef uint8_t byte;

/* This is already defined in unix, but not in QNX Neutrino (6.x) or Cygwin. */
#if (!defined(UNIX) && !defined(__HAIKU__)) || defined(__QNXNTO__) || defined(__CYGWIN__)
	typedef unsigned int uint;
#endif

typedef uint8_t  uint8;
typedef  int8_t   int8;
typedef uint16_t uint16;
typedef  int16_t  int16;
typedef uint32_t uint32;
typedef  int32_t  int32;
typedef uint64_t uint64;
typedef  int64_t  int64;

#if !defined(WITH_PERSONAL_DIR)
#	define PERSONAL_DIR ""
#endif

/* Define the the platforms that use XDG */
#if defined(WITH_PERSONAL_DIR) && defined(UNIX) && !defined(__APPLE__) && !defined(__EMSCRIPTEN__)
#	define USE_XDG
#endif

/* Check if the types have the bitsizes like we are using them */
static_assert(sizeof(uint64) == 8);
static_assert(sizeof(uint32) == 4);
static_assert(sizeof(uint16) == 2);
static_assert(sizeof(uint8)  == 1);
static_assert(SIZE_MAX >= UINT32_MAX);

#ifndef M_PI_2
#define M_PI_2 1.57079632679489661923
#define M_PI   3.14159265358979323846
#endif /* M_PI_2 */

/**
 * Return the length of an fixed size array.
 * Unlike sizeof this function returns the number of elements
 * of the given type.
 *
 * @param x The pointer to the first element of the array
 * @return The number of elements
 */
#define lengthof(x) (sizeof(x) / sizeof(x[0]))

/**
 * Get the end element of an fixed size array.
 *
 * @param x The pointer to the first element of the array
 * @return The pointer past to the last element of the array
 */
#define endof(x) (&x[lengthof(x)])

/**
 * Get the last element of an fixed size array.
 *
 * @param x The pointer to the first element of the array
 * @return The pointer to the last element of the array
 */
#define lastof(x) (&x[lengthof(x) - 1])

#define cpp_offsetof(s, m)   (((size_t)&reinterpret_cast<const volatile char&>((((s*)(char*)8)->m))) - 8)
#if !defined(offsetof)
#	define offsetof(s, m) cpp_offsetof(s, m)
#endif /* offsetof */

/**
 * Gets the size of a variable within a class.
 * @param base     The class the variable is in.
 * @param variable The variable to get the size of.
 * @return the size of the variable
 */
#define cpp_sizeof(base, variable) (sizeof(((base*)8)->variable))

/**
 * Gets the length of an array variable within a class.
 * @param base     The class the variable is in.
 * @param variable The array variable to get the size of.
 * @return the length of the array
 */
#define cpp_lengthof(base, variable) (cpp_sizeof(base, variable) / cpp_sizeof(base, variable[0]))


/* take care of some name clashes on MacOS */
#if defined(__APPLE__)
#	define GetString OTTD_GetString
#	define DrawString OTTD_DrawString
#	define CloseConnection OTTD_CloseConnection
#endif /* __APPLE__ */

#if defined(__GNUC__) || defined(__clang__)
#	define likely(x)     __builtin_expect(!!(x), 1)
#	define unlikely(x)   __builtin_expect(!!(x), 0)
#	define GNU_TARGET(x) [[gnu::target(x)]]
#else
#	define likely(x)     (x)
#	define unlikely(x)   (x)
#	define GNU_TARGET(x)
#endif /* __GNUC__ || __clang__ */

#if defined(__GNUC__) || defined(__clang__)
__attribute__((aligned(1))) typedef uint16 unaligned_uint16;
__attribute__((aligned(1))) typedef uint32 unaligned_uint32;
__attribute__((aligned(1))) typedef uint64 unaligned_uint64;
#else
typedef uint16 unaligned_uint16;
typedef uint32 unaligned_uint32;
typedef uint64 unaligned_uint64;
#endif /* __GNUC__ || __clang__ */

/* For the FMT library we only want to use the headers, not link to some library. */
#define FMT_HEADER_ONLY

void NORETURN CDECL usererror(const char *str, ...) WARN_FORMAT(1, 2);
void NORETURN CDECL error(const char *str, ...) WARN_FORMAT(1, 2);
void NORETURN CDECL assert_msg_error(int line, const char *file, const char *expr, const char *extra, const char *str, ...) WARN_FORMAT(5, 6);
const char *assert_tile_info(uint32 tile);
#define NOT_REACHED() error("NOT_REACHED triggered at line %i of %s", __LINE__, __FILE__)

/* Asserts are enabled if NDEBUG isn't defined or WITH_ASSERT is defined. */
#if !defined(NDEBUG) || defined(WITH_ASSERT)
#	undef assert
#	define assert(expression) if (unlikely(!(expression))) error("Assertion failed at line %i of %s: %s", __LINE__, __FILE__, #expression);
#	define assert_msg(expression, ...) if (unlikely(!(expression))) assert_msg_error(__LINE__, __FILE__, #expression, nullptr, __VA_ARGS__);
#	define assert_msg_tile(expression, tile, ...) if (unlikely(!(expression))) assert_msg_error(__LINE__, __FILE__, #expression, assert_tile_info(tile), __VA_ARGS__);
#	define assert_tile(expression, tile) if (unlikely(!(expression))) error("Assertion failed at line %i of %s: %s\n\t%s", __LINE__, __FILE__, #expression, assert_tile_info(tile));
#else
#	undef assert
#	define assert(expression)
#	define assert_msg(expression, ...)
#	define assert_msg_tile(expression, tile, ...)
#	define assert_tile(expression, tile)
#endif
#if (!defined(NDEBUG) || defined(WITH_ASSERT)) && !defined(FEWER_ASSERTS)
#	define WITH_FULL_ASSERTS
#	define dbg_assert(expression) assert(expression)
#	define dbg_assert_msg(expression, ...) assert_msg(expression, __VA_ARGS__)
#	define dbg_assert_msg_tile(expression, tile, ...) assert_msg_tile(expression, tile, __VA_ARGS__)
#	define dbg_assert_tile(expression, tile) assert_tile(expression, tile)
#else
#	define dbg_assert(expression)
#	define dbg_assert_msg(expression, ...)
#	define dbg_assert_msg_tile(expression, tile, ...)
#	define dbg_assert_tile(expression, tile)
#endif

#if defined(MAX_PATH)
	/* It's already defined, no need to override */
#elif defined(PATH_MAX) && PATH_MAX > 0
	/* Use the value from PATH_MAX, if it exists */
#	define MAX_PATH PATH_MAX
#else
	/* If all else fails, hardcode something :( */
#	define MAX_PATH 260
#endif

/**
 * Version of the standard free that accepts const pointers.
 * @param ptr The data to free.
 */
static inline void free(const void *ptr)
{
	free(const_cast<void *>(ptr));
}

/**
 * The largest value that can be entered in a variable
 * @param type the type of the variable
 */
#define MAX_UVALUE(type) ((type)~(type)0)

#if defined(_MSC_VER) && !defined(_DEBUG)
#	define IGNORE_UNINITIALIZED_WARNING_START __pragma(warning(push)) __pragma(warning(disable:4700))
#	define IGNORE_UNINITIALIZED_WARNING_STOP __pragma(warning(pop))
#elif defined(__GNUC__) && !defined(_DEBUG)
#	define HELPER0(x) #x
#	define HELPER1(x) HELPER0(GCC diagnostic ignored x)
#	define HELPER2(y) HELPER1(#y)
#if (__GNUC__ > 4 || (__GNUC__ == 4 && __GNUC_MINOR__ >= 6))
#	define IGNORE_UNINITIALIZED_WARNING_START \
		_Pragma("GCC diagnostic push") \
		_Pragma(HELPER2(-Wuninitialized)) \
		_Pragma(HELPER2(-Wmaybe-uninitialized))
#	define IGNORE_UNINITIALIZED_WARNING_STOP _Pragma("GCC diagnostic pop")
#endif
#endif

#ifndef IGNORE_UNINITIALIZED_WARNING_START
#	define IGNORE_UNINITIALIZED_WARNING_START
#	define IGNORE_UNINITIALIZED_WARNING_STOP
#endif

/**
 * Using _mm_prefetch() with gcc implies the compile flag -msse.
 * This is not the case with __builtin_prefetch() so the latter can be used in normal .cpp files.
 */
#if defined(_MSC_VER) && (defined(_M_IX86) || defined(_M_X64))
	#define INCLUDE_FOR_PREFETCH_NTA <xmmintrin.h>
	#define PREFETCH_NTA(address) _mm_prefetch((const char *) (address), _MM_HINT_NTA);
#elif defined(__GNUC__) || defined(__clang__)
	#define INCLUDE_FOR_PREFETCH_NTA "stdafx.h"
	#define PREFETCH_NTA(address) __builtin_prefetch((const void *) (address), 0, 0);
#else
	#define INCLUDE_FOR_PREFETCH_NTA "stdafx.h"
	#define PREFETCH_NTA(address)
#endif

#if !defined(DISABLE_SCOPE_INFO) && (__cplusplus >= 201103L || defined(__STDCXX_VERSION__) || defined(__GXX_EXPERIMENTAL_CXX0X__) || defined(__GXX_EXPERIMENTAL_CPP0X__))
#define USE_SCOPE_INFO
#endif

#define SINGLE_ARG(...) __VA_ARGS__

#endif /* STDAFX_H */<|MERGE_RESOLUTION|>--- conflicted
+++ resolved
@@ -42,16 +42,9 @@
  * does not have stdint.h.
  * For OSX the inclusion is already done in osx_stdafx.h. */
 #if !defined(__APPLE__) && (!defined(_MSC_VER) || _MSC_VER >= 1600)
-<<<<<<< HEAD
-#	if !defined(SUNOS)
-#		define __STDC_LIMIT_MACROS
-#		define __STDC_FORMAT_MACROS
-#		include <stdint.h>
-#	endif
-=======
 #	define __STDC_LIMIT_MACROS
+#	define __STDC_FORMAT_MACROS
 #	include <stdint.h>
->>>>>>> b0d7cfaa
 #endif
 
 #include <algorithm>
@@ -64,19 +57,13 @@
 #include <cassert>
 #include <memory>
 #include <string>
-<<<<<<< HEAD
 #include <inttypes.h>
-=======
-#include <type_traits>
-#include <variant>
-#include <vector>
->>>>>>> b0d7cfaa
 
 #if defined(UNIX) || defined(__MINGW32__)
 #	include <sys/types.h>
 #endif
 
-#if defined(SUNOS) || defined(HPUX) || defined(__CYGWIN__)
+#if defined(__CYGWIN__)
 #	include <alloca.h>
 #endif
 
@@ -126,13 +113,6 @@
 
 #if defined(_WIN32)
 #	define WIN32_LEAN_AND_MEAN     // Exclude rarely-used stuff from Windows headers
-#endif
-
-#if defined(_MSC_VER)
-	// See https://learn.microsoft.com/en-us/cpp/cpp/empty-bases?view=msvc-170
-#	define EMPTY_BASES __declspec(empty_bases)
-#else
-#	define EMPTY_BASES
 #endif
 
 /* Stuff for MSVC */
