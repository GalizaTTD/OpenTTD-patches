--- conflicted
+++ resolved
@@ -31,12 +31,9 @@
         <string>NSApplication</string>
         <key>NSHighResolutionCapable</key>
         <string>True</string>
-<<<<<<< HEAD
-=======
         <key>LSMinimumSystemVersion</key>
         <string>10.13.0</string>
         <key>LSApplicationCategoryType</key>
         <string>public.app-category.simulation-games</string>
->>>>>>> 7116f143
 </dict>
 </plist>