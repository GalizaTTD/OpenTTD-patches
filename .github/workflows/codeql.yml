name: CodeQL

on:
#  push:
#    branches:
#    - master
#  pull_request:
#    # The branches below must be a subset of the branches above
#    branches:
#    - master
  workflow_dispatch:
    inputs:
      ref:
        description: 'Ref to build (for Pull Requests, use refs/pull/NNN/head)'
        required: true

concurrency:
  group: ${{ github.workflow }}-${{ github.ref }}
  cancel-in-progress: ${{ github.ref != 'refs/heads/master' }}

jobs:
  analyze:
    name: Analyze
    runs-on: ubuntu-latest
    permissions:
      actions: read
      contents: read
      security-events: write

    steps:
    - name: Checkout
<<<<<<< HEAD
      if: github.event_name != 'workflow_dispatch'
      uses: actions/checkout@v3
=======
      uses: actions/checkout@v4
>>>>>>> 461d69a8

    - name: Checkout (Manual)
      if: github.event_name == 'workflow_dispatch'
      uses: actions/checkout@v3
      with:
        ref: ${{ github.event.inputs.ref }}

    - name: Install dependencies
      run: |
        echo "::group::Update apt"
        sudo apt-get update
        echo "::endgroup::"

        echo "::group::Install dependencies"
        sudo apt-get install -y --no-install-recommends \
          liballegro4-dev \
          libcurl4-openssl-dev \
          libfontconfig-dev \
          libharfbuzz-dev \
          libicu-dev \
          liblzma-dev \
          liblzo2-dev \
          libsdl2-dev \
          zlib1g-dev \
          # EOF
        echo "::endgroup::"
      env:
        DEBIAN_FRONTEND: noninteractive

    - name: Set number of make jobs
      run: |
        echo "MAKEFLAGS=-j$(nproc)" >> $GITHUB_ENV

    - name: Initialize CodeQL
      uses: github/codeql-action/init@v3
      with:
        languages: cpp
        config-file: ./.github/codeql/codeql-config.yml

    - name: Autobuild
      uses: github/codeql-action/autobuild@v3

    - name: Perform CodeQL Analysis
      uses: github/codeql-action/analyze@v3
      with:
        category: /language:cpp
        upload: False
        output: sarif-results

    - name: Filter out table & generated code
      uses: advanced-security/filter-sarif@v1
      with:
        patterns: |
          +**/*.*
          -**/table/*.*
          -**/generated/**/*.*
          -**/tests/*.*
        input: sarif-results/cpp.sarif
        output: sarif-results/cpp.sarif

    - name: Upload results
      uses: github/codeql-action/upload-sarif@v3
      with:
        sarif_file: sarif-results/cpp.sarif<|MERGE_RESOLUTION|>--- conflicted
+++ resolved
@@ -29,16 +29,12 @@
 
     steps:
     - name: Checkout
-<<<<<<< HEAD
       if: github.event_name != 'workflow_dispatch'
-      uses: actions/checkout@v3
-=======
       uses: actions/checkout@v4
->>>>>>> 461d69a8
 
     - name: Checkout (Manual)
       if: github.event_name == 'workflow_dispatch'
-      uses: actions/checkout@v3
+      uses: actions/checkout@v4
       with:
         ref: ${{ github.event.inputs.ref }}
 
