--- conflicted
+++ resolved
@@ -102,13 +102,8 @@
         - name: GCC - Dedicated
           compiler: gcc
           cxxcompiler: g++
-<<<<<<< HEAD
           extra-cmake-parameters: -DOPTION_DEDICATED=ON -DCMAKE_CXX_FLAGS_INIT="-DRANDOM_DEBUG"
-          # Compile without SDL / SDL2 / nlohmann-json, as that should compile fine too.
-=======
-          extra-cmake-parameters: -DOPTION_DEDICATED=ON -DCMAKE_CXX_FLAGS_INIT="-DRANDOM_DEBUG" -DCMAKE_DISABLE_PRECOMPILE_HEADERS=ON
           # Compile without SDL / SDL2, as that should compile fine too.
->>>>>>> 236ec41f
 
     name: Linux (${{ matrix.name }})
 
