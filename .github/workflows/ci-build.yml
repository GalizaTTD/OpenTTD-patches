--- conflicted
+++ resolved
@@ -138,18 +138,8 @@
         cmake --build . -j $(nproc)
         echo "::endgroup::"
 
-<<<<<<< HEAD
-  windows:
-    name: Windows
-=======
-    - name: Test
-      run: |
-        cd build
-        ctest -j $(nproc)
-
   macos:
     name: Mac OS
->>>>>>> f30f4b68
 
     strategy:
       fail-fast: false
@@ -174,13 +164,6 @@
     - name: Enable vcpkg cache
       uses: actions/cache@v2
       with:
-<<<<<<< HEAD
-        vcpkgDirectory: '/usr/local/share/vcpkg'
-        doNotUpdateVcpkg: false
-        vcpkgGitCommitId: 2a42024b53ebb512fb5dd63c523338bf26c8489c
-        vcpkgArguments: 'liblzma libpng lzo zstd'
-        vcpkgTriplet: '${{ matrix.arch }}-osx'
-=======
         path: /usr/local/share/vcpkg/installed
         key: ${{ steps.key.outputs.image }}-vcpkg-${{ matrix.arch }}
 
@@ -191,8 +174,8 @@
           libpng \
           lzo \
           zlib \
-          # EOF
->>>>>>> f30f4b68
+          zstd \
+          # EOF
 
     - name: Install OpenGFX
       run: |
@@ -230,18 +213,8 @@
         cmake --build . -j $(sysctl -n hw.logicalcpu)
         echo "::endgroup::"
 
-<<<<<<< HEAD
-  macos:
-    name: Mac OS
-=======
-    - name: Test
-      run: |
-        cd build
-        ctest -j $(sysctl -n hw.logicalcpu)
-
   windows:
     name: Windows
->>>>>>> f30f4b68
 
     strategy:
       fail-fast: false
@@ -267,12 +240,6 @@
     - name: Enable vcpkg cache
       uses: actions/cache@v2
       with:
-<<<<<<< HEAD
-        vcpkgDirectory: 'c:/vcpkg'
-        doNotUpdateVcpkg: true
-        vcpkgArguments: 'liblzma libpng lzo zlib zstd'
-        vcpkgTriplet: '${{ matrix.arch }}-windows-static'
-=======
         path: vcpkg/installed
         key: ${{ steps.key.outputs.image }}-vcpkg-${{ matrix.arch }}
 
@@ -284,8 +251,8 @@
           libpng \
           lzo \
           zlib \
-          # EOF
->>>>>>> f30f4b68
+          zstd \
+          # EOF
 
     - name: Install OpenGFX
       shell: bash
@@ -306,10 +273,6 @@
     - name: Install MSVC problem matcher
       uses: ammaraskar/msvc-problem-matcher@master
 
-<<<<<<< HEAD
-    - name: Build
-      run: cd build && make -j2
-=======
     - name: Configure developer command prompt for ${{ matrix.arch }}
       uses: ilammy/msvc-dev-cmd@v1
       with:
@@ -331,11 +294,4 @@
 
         echo "::group::Build"
         cmake --build .
-        echo "::endgroup::"
-
-    - name: Test
-      shell: bash
-      run: |
-        cd ${GITHUB_WORKSPACE}/build
-        ctest
->>>>>>> f30f4b68
+        echo "::endgroup::"