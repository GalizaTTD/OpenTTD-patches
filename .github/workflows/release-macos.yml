--- conflicted
+++ resolved
@@ -191,14 +191,4 @@
       with:
         name: openttd-macos-universal
         path: build-x64/bundles
-<<<<<<< HEAD
-=======
-        retention-days: 5
-
-    - name: Store symbols
-      uses: actions/upload-artifact@v4
-      with:
-        name: symbols-macos-universal
-        path: build-x64/symbols
->>>>>>> 461d69a8
         retention-days: 5