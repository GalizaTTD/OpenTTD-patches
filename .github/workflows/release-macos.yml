name: Release (MacOS)

on:
  workflow_call:
    inputs:
      survey_key:
        required: false
        type: string
        default: ""

jobs:
  macos:
    name: MacOS

    runs-on: macos-14
    env:
      MACOSX_DEPLOYMENT_TARGET: 10.13

    steps:
    - name: Download source
      uses: actions/download-artifact@v4
      with:
        name: internal-source

    - name: Unpack source
      run: |
        tar -xf source.tar.gz --strip-components=1

    - name: Install Rust toolchain
      uses: dtolnay/rust-toolchain@stable

    - name: Enable Rust cache
      uses: Swatinem/rust-cache@v2

    - name: Setup vcpkg caching
      uses: actions/github-script@v7
      with:
        script: |
          core.exportVariable('ACTIONS_CACHE_URL', process.env.ACTIONS_CACHE_URL || '');
          core.exportVariable('ACTIONS_RUNTIME_TOKEN', process.env.ACTIONS_RUNTIME_TOKEN || '');
          core.exportVariable('VCPKG_BINARY_SOURCES', 'clear;x-gha,readwrite')

    - name: Install vcpkg
      run: |
        git clone https://github.com/microsoft/vcpkg ${{ runner.temp }}/vcpkg
        ${{ runner.temp }}/vcpkg/bootstrap-vcpkg.sh -disableMetrics

    - name: Install dependencies
      env:
        HOMEBREW_NO_AUTO_UPDATE: 1
        HOMEBREW_NO_INSTALL_CLEANUP: 1
      run: |
        brew install \
          pandoc \
          # EOF
<<<<<<< HEAD
=======
        echo "::endgroup::"

        echo "::group::Install breakpad dependencies"
        cargo install --locked dump_syms
        echo "::endgroup::"
>>>>>>> 1addeddc

    - name: Install GCC problem matcher
      uses: ammaraskar/gcc-problem-matcher@master

    - name: Build tools
      run: |
        mkdir build-host
        cd build-host

        echo "::group::CMake"
        cmake ${GITHUB_WORKSPACE} \
          -DCMAKE_BUILD_TYPE=RelWithDebInfo \
          -DOPTION_TOOLS_ONLY=ON \
          # EOF
        echo "::endgroup::"

        echo "::group::Build tools"
        echo "Running on $(sysctl -n hw.logicalcpu) cores"
        cmake --build . -j $(sysctl -n hw.logicalcpu) --target tools
        echo "::endgroup::"

    - name: Import code signing certificates
      if: ${{ false }} # disable for now
      uses: Apple-Actions/import-codesign-certs@v2
      with:
        # The certificates in a PKCS12 file encoded as a base64 string
        p12-file-base64: ${{ secrets.APPLE_DEVELOPER_CERTIFICATE_P12_BASE64 }}
        # The password used to import the PKCS12 file.
        p12-password: ${{ secrets.APPLE_DEVELOPER_CERTIFICATE_PASSWORD }}
      # If this is run on a fork, there may not be a certificate set up - continue in this case
      continue-on-error: true

    - name: Build arm64
      run: |
        mkdir build-arm64
        cd build-arm64

        echo "::group::CMake"
        cmake ${GITHUB_WORKSPACE} \
          -DCMAKE_OSX_ARCHITECTURES=arm64 \
          -DVCPKG_TARGET_TRIPLET=arm64-osx \
          -DCMAKE_TOOLCHAIN_FILE=${{ runner.temp }}/vcpkg/scripts/buildsystems/vcpkg.cmake \
          -DHOST_BINARY_DIR=${GITHUB_WORKSPACE}/build-host \
          -DCMAKE_BUILD_TYPE=Release \
          -DOPTION_TRIM_PATH_PREFIX=ON \
          -DOPTION_SURVEY_KEY=${{ inputs.survey_key }} \
          # EOF
        echo "::endgroup::"

        echo "::group::Build"
        echo "Running on $(sysctl -n hw.logicalcpu) cores"
        cmake --build . -j $(sysctl -n hw.logicalcpu) --target openttd
        echo "::endgroup::"

    - name: Build x64
      run: |
        mkdir build-x64
        cd build-x64

        echo "::group::CMake"
        cmake ${GITHUB_WORKSPACE} \
          -DCMAKE_OSX_ARCHITECTURES=x86_64 \
          -DVCPKG_TARGET_TRIPLET=x64-osx \
          -DCMAKE_TOOLCHAIN_FILE=${{ runner.temp }}/vcpkg/scripts/buildsystems/vcpkg.cmake \
          -DHOST_BINARY_DIR=${GITHUB_WORKSPACE}/build-host \
          -DCMAKE_BUILD_TYPE=Release \
          -DOPTION_TRIM_PATH_PREFIX=ON \
          -DOPTION_SURVEY_KEY=${{ inputs.survey_key }} \
          -DCPACK_BUNDLE_APPLE_CERT_APP=${{ secrets.APPLE_DEVELOPER_CERTIFICATE_ID }} \
          "-DCPACK_BUNDLE_APPLE_CODESIGN_PARAMETER=--deep -f --options runtime" \
          -DAPPLE_UNIVERSAL_PACKAGE=1 \
          # EOF
        echo "::endgroup::"

        echo "::group::Build"
        echo "Running on $(sysctl -n hw.logicalcpu) cores"
        cmake --build . -j $(sysctl -n hw.logicalcpu) --target openttd
        echo "::endgroup::"

    - name: Create bundles
      run: |
        cd build-x64

        echo "::group::Create universal binary"
        # Combine the `openttd` binaries from each build into a single file
        lipo -create -output openttd-universal ../build-*/openttd
        mv openttd-universal openttd
        echo "::endgroup::"

        echo "::group::Run CPack"
        cpack
        echo "::endgroup::"

        echo "::group::Cleanup"
        # Remove the sha256 files CPack generates; we will do this ourself at
        # the end of this workflow.
        rm -f bundles/*.sha256
        echo "::endgroup::"

    - name: Notarize
      env:
        AC_USERNAME: ${{ secrets.APPLE_DEVELOPER_APP_USERNAME }}
        AC_PASSWORD: ${{ secrets.APPLE_DEVELOPER_APP_PASSWORD }}
        AC_TEAM_ID: ${{ secrets.APPLE_DEVELOPER_TEAM_ID }}
      run: |
        if [ -z "${AC_USERNAME}" ]; then
            # We may be running on a fork that doesn't have notarization secrets set up; skip this step
            echo No notarization secrets set up, skipping.
            exit 0
        fi

        xcrun notarytool store-credentials --apple-id "${AC_USERNAME}" --password "${AC_PASSWORD}" --team-id "${AC_TEAM_ID}" openttd
        cd build-x64
        ../os/macosx/notarize.sh

    - name: Build zip
      run: |
        cd build-x64

        pushd _CPack_Packages/*/Bundle/openttd-*/

        # Remove the Applications symlink from the staging folder
        rm -f Applications

        # Remove the original dmg built by CPack to avoid a conflict when resolving
        # the zip_filename variable below
        rm -f ../*.dmg

        zip_filename=(../openttd-*)

        # Package up the existing, notarised .app into a zip file
        zip -r -9 ${zip_filename}.zip OpenTTD.app

        popd

        # Now move it into place to be uploaded
        mv _CPack_Packages/*/Bundle/openttd-*.zip bundles/

    - name: Store bundles
      uses: actions/upload-artifact@v4
      with:
        name: openttd-macos-universal
        path: build-x64/bundles
        retention-days: 5<|MERGE_RESOLUTION|>--- conflicted
+++ resolved
@@ -53,14 +53,6 @@
         brew install \
           pandoc \
           # EOF
-<<<<<<< HEAD
-=======
-        echo "::endgroup::"
-
-        echo "::group::Install breakpad dependencies"
-        cargo install --locked dump_syms
-        echo "::endgroup::"
->>>>>>> 1addeddc
 
     - name: Install GCC problem matcher
       uses: ammaraskar/gcc-problem-matcher@master
