name: Release (MacOS)

on:
  workflow_call:
    inputs:
      survey_key:
        required: false
        type: string
        default: ""

jobs:
  macos:
    name: MacOS

    runs-on: macos-latest
    env:
      MACOSX_DEPLOYMENT_TARGET: 10.13

    steps:
    - name: Download source
      uses: actions/download-artifact@v3
      with:
        name: internal-source

    - name: Unpack source
      run: |
        tar -xf source.tar.gz --strip-components=1

<<<<<<< HEAD
=======
    - name: Install Rust toolchain
      uses: dtolnay/rust-toolchain@stable

    - name: Enable Rust cache
      uses: Swatinem/rust-cache@v2

    - name: Setup vcpkg caching
      uses: actions/github-script@v6
      with:
        script: |
          core.exportVariable('ACTIONS_CACHE_URL', process.env.ACTIONS_CACHE_URL || '');
          core.exportVariable('ACTIONS_RUNTIME_TOKEN', process.env.ACTIONS_RUNTIME_TOKEN || '');
          core.exportVariable('VCPKG_BINARY_SOURCES', 'clear;x-gha,readwrite')

>>>>>>> 502a52ed
    - name: Install dependencies
      env:
        HOMEBREW_NO_AUTO_UPDATE: 1
        HOMEBREW_NO_INSTALL_CLEANUP: 1
      run: |
        brew install \
          pandoc \
          # EOF

<<<<<<< HEAD
    - name: Prepare cache key
      id: key
      run: |
        echo "image=$ImageOS-$ImageVersion" >> $GITHUB_OUTPUT

    - name: Enable vcpkg cache
      uses: actions/cache@v3
      with:
        path: /usr/local/share/vcpkg/installed
        key: ${{ steps.key.outputs.image }}-vcpkg-release-1 # Increase the number whenever dependencies are modified
        restore-keys: |
          ${{ steps.key.outputs.image }}-vcpkg-release
          ${{ steps.key.outputs.image }}-vcpkg-x64

    - name: Prepare vcpkg
      run: |
        vcpkg install \
          curl:x64-osx \
          curl:arm64-osx \
          liblzma:x64-osx \
          liblzma:arm64-osx \
          libpng:x64-osx \
          libpng:arm64-osx \
          lzo:x64-osx \
          lzo:arm64-osx \
          zlib:x64-osx \
          zlib:arm64-osx \
          zstd:x64-osx \
          zstd:arm64-osx \
          # EOF

=======
>>>>>>> 502a52ed
    - name: Install GCC problem matcher
      uses: ammaraskar/gcc-problem-matcher@master

    - name: Build tools
      run: |
        mkdir build-host
        cd build-host

        echo "::group::CMake"
        cmake ${GITHUB_WORKSPACE} \
          -DCMAKE_BUILD_TYPE=RelWithDebInfo \
          -DOPTION_TOOLS_ONLY=ON \
          # EOF
        echo "::endgroup::"

        echo "::group::Build tools"
        echo "Running on $(sysctl -n hw.logicalcpu) cores"
        cmake --build . -j $(sysctl -n hw.logicalcpu) --target tools
        echo "::endgroup::"

    - name: Import code signing certificates
      if: ${{ false }} # disable for now
      uses: Apple-Actions/import-codesign-certs@v2
      with:
        # The certificates in a PKCS12 file encoded as a base64 string
        p12-file-base64: ${{ secrets.APPLE_DEVELOPER_CERTIFICATE_P12_BASE64 }}
        # The password used to import the PKCS12 file.
        p12-password: ${{ secrets.APPLE_DEVELOPER_CERTIFICATE_PASSWORD }}
      # If this is run on a fork, there may not be a certificate set up - continue in this case
      continue-on-error: true

    - name: Build arm64
      run: |
        mkdir build-arm64
        cd build-arm64

        echo "::group::CMake"
        cmake ${GITHUB_WORKSPACE} \
          -DCMAKE_OSX_ARCHITECTURES=arm64 \
          -DVCPKG_TARGET_TRIPLET=arm64-osx \
          -DCMAKE_TOOLCHAIN_FILE=/usr/local/share/vcpkg/scripts/buildsystems/vcpkg.cmake \
          -DHOST_BINARY_DIR=${GITHUB_WORKSPACE}/build-host \
          -DCMAKE_BUILD_TYPE=Release \
          -DOPTION_TRIM_PATH_PREFIX=ON \
          -DOPTION_SURVEY_KEY=${{ inputs.survey_key }} \
          # EOF
        echo "::endgroup::"

        echo "::group::Build"
        echo "Running on $(sysctl -n hw.logicalcpu) cores"
        cmake --build . -j $(sysctl -n hw.logicalcpu) --target openttd
        echo "::endgroup::"

    - name: Build x64
      run: |
        mkdir build-x64
        cd build-x64

        echo "::group::CMake"
        cmake ${GITHUB_WORKSPACE} \
          -DCMAKE_OSX_ARCHITECTURES=x86_64 \
          -DVCPKG_TARGET_TRIPLET=x64-osx \
          -DCMAKE_TOOLCHAIN_FILE=/usr/local/share/vcpkg/scripts/buildsystems/vcpkg.cmake \
          -DHOST_BINARY_DIR=${GITHUB_WORKSPACE}/build-host \
          -DCMAKE_BUILD_TYPE=Release \
          -DOPTION_TRIM_PATH_PREFIX=ON \
          -DOPTION_SURVEY_KEY=${{ inputs.survey_key }} \
          -DCPACK_BUNDLE_APPLE_CERT_APP=${{ secrets.APPLE_DEVELOPER_CERTIFICATE_ID }} \
          "-DCPACK_BUNDLE_APPLE_CODESIGN_PARAMETER=--deep -f --options runtime" \
          -DAPPLE_UNIVERSAL_PACKAGE=1 \
          # EOF
        echo "::endgroup::"

        echo "::group::Build"
        echo "Running on $(sysctl -n hw.logicalcpu) cores"
        cmake --build . -j $(sysctl -n hw.logicalcpu) --target openttd
        echo "::endgroup::"

    - name: Create bundles
      run: |
        cd build-x64

        echo "::group::Create universal binary"
        # Combine the `openttd` binaries from each build into a single file
        lipo -create -output openttd-universal ../build-*/openttd
        mv openttd-universal openttd
        echo "::endgroup::"

        echo "::group::Run CPack"
        cpack
        echo "::endgroup::"

        echo "::group::Cleanup"
        # Remove the sha256 files CPack generates; we will do this ourself at
        # the end of this workflow.
        rm -f bundles/*.sha256
        echo "::endgroup::"

    - name: Notarize
      env:
        AC_USERNAME: ${{ secrets.APPLE_DEVELOPER_APP_USERNAME }}
        AC_PASSWORD: ${{ secrets.APPLE_DEVELOPER_APP_PASSWORD }}
        AC_TEAM_ID: ${{ secrets.APPLE_DEVELOPER_TEAM_ID }}
      run: |
        if [ -z "${AC_USERNAME}" ]; then
            # We may be running on a fork that doesn't have notarization secrets set up; skip this step
            echo No notarization secrets set up, skipping.
            exit 0
        fi

        xcrun notarytool store-credentials --apple-id "${AC_USERNAME}" --password "${AC_PASSWORD}" --team-id "${AC_TEAM_ID}" openttd
        cd build-x64
        ../os/macosx/notarize.sh

    - name: Build zip
      run: |
        cd build-x64

        pushd _CPack_Packages/*/Bundle/openttd-*/

        # Remove the Applications symlink from the staging folder
        rm -f Applications

        # Remove the original dmg built by CPack to avoid a conflict when resolving
        # the zip_filename variable below
        rm -f ../*.dmg

        zip_filename=(../openttd-*)

        # Package up the existing, notarised .app into a zip file
        zip -r -9 ${zip_filename}.zip OpenTTD.app

        popd

        # Now move it into place to be uploaded
        mv _CPack_Packages/*/Bundle/openttd-*.zip bundles/

    - name: Store bundles
      uses: actions/upload-artifact@v3
      with:
        name: openttd-macos-universal
        path: build-x64/bundles
        retention-days: 5<|MERGE_RESOLUTION|>--- conflicted
+++ resolved
@@ -26,8 +26,6 @@
       run: |
         tar -xf source.tar.gz --strip-components=1
 
-<<<<<<< HEAD
-=======
     - name: Install Rust toolchain
       uses: dtolnay/rust-toolchain@stable
 
@@ -42,7 +40,6 @@
           core.exportVariable('ACTIONS_RUNTIME_TOKEN', process.env.ACTIONS_RUNTIME_TOKEN || '');
           core.exportVariable('VCPKG_BINARY_SOURCES', 'clear;x-gha,readwrite')
 
->>>>>>> 502a52ed
     - name: Install dependencies
       env:
         HOMEBREW_NO_AUTO_UPDATE: 1
@@ -52,40 +49,6 @@
           pandoc \
           # EOF
 
-<<<<<<< HEAD
-    - name: Prepare cache key
-      id: key
-      run: |
-        echo "image=$ImageOS-$ImageVersion" >> $GITHUB_OUTPUT
-
-    - name: Enable vcpkg cache
-      uses: actions/cache@v3
-      with:
-        path: /usr/local/share/vcpkg/installed
-        key: ${{ steps.key.outputs.image }}-vcpkg-release-1 # Increase the number whenever dependencies are modified
-        restore-keys: |
-          ${{ steps.key.outputs.image }}-vcpkg-release
-          ${{ steps.key.outputs.image }}-vcpkg-x64
-
-    - name: Prepare vcpkg
-      run: |
-        vcpkg install \
-          curl:x64-osx \
-          curl:arm64-osx \
-          liblzma:x64-osx \
-          liblzma:arm64-osx \
-          libpng:x64-osx \
-          libpng:arm64-osx \
-          lzo:x64-osx \
-          lzo:arm64-osx \
-          zlib:x64-osx \
-          zlib:arm64-osx \
-          zstd:x64-osx \
-          zstd:arm64-osx \
-          # EOF
-
-=======
->>>>>>> 502a52ed
     - name: Install GCC problem matcher
       uses: ammaraskar/gcc-problem-matcher@master
 
