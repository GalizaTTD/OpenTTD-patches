--- conflicted
+++ resolved
@@ -2,11 +2,10 @@
 
 * * *
 
-<<<<<<< HEAD
 ### v0.32-rc1 (2019-07-13)
 * Include NotRoadTypes (NRT).
 * Bump trunk base from commit 21edf67f89c60351d5a0d84625455aa296b6b950 to commit a52bbb72a8a2cbcbefb0ff91b559f33c34094239.
-=======
+
 ### v0.31.4 (2019-08-24)
 * Fix crash when removing signals from tunnel/bridge with trainless reservation.
 * Fix various cases where reversing a train inside a signalled tunnel/bridge handled PBS reservations incorrectly.
@@ -15,7 +14,6 @@
 * Change station tile coverage highlight colour to light blue.
 * Change network protocol to send server/join and rcon passwords in hashed form instead of in clear text.
 * Fix various possible sources of non-determinism which could potentially cause multiplayer desyncs.
->>>>>>> 12be6fd8
 
 ### v0.31.3 (2019-07-13)
 * Fix the target order number of conditional order jumps being loaded incorrectly from SpringPP savegames.
