--- conflicted
+++ resolved
@@ -1089,25 +1089,10 @@
 		fi
 	fi
 
-<<<<<<< HEAD
-	if [ -d "$ROOT_DIR/.git" ] && [ -n "`git help 2>/dev/null`" ]; then
+	if { [ -d "$ROOT_DIR/.git" ] || [ -f "$ROOT_DIR/.git" ]; } && [ -n "`git help 2>/dev/null`" ]; then
 		log 1 "checking revision... git detection"
 	elif [ -f "$ROOT_DIR/.ottdrev-vc" ]; then
 		log 1 "checking revision... source release version"
-	elif [ -d "$ROOT_DIR/.svn" ] && [ -n "`svn help 2>/dev/null`" ]; then
-		log 1 "checking revision... svn detection"
-	elif [ -d "$ROOT_DIR/../.svn" ] && [ -n "`svn help 2>/dev/null`" ] && [ -n "`LC_ALL=C svn info $ROOT_DIR/.. | grep '^URL:.*tags$'`" ]; then
-		# subversion changed its behaviour; now not all folders have a .svn folder,
-		# but only the root folder. Since making tags requires a (sparse) checkout
-		# of the tags folder, the folder of the tag does not have a .svn folder
-		# anymore and this fails to detect the subversion repository checkout.
-		log 1 "checking revision... svn detection (tag)"
-	elif [ -d "$ROOT_DIR/.hg" ] && [ -n "`HGPLAIN= hg help 2>/dev/null`" ]; then
-		log 1 "checking revision... hg detection"
-=======
-	if { [ -d "$ROOT_DIR/.git" ] || [ -f "$ROOT_DIR/.git" ]; } && [ -n "`git help 2>/dev/null`" ]; then
-		log 1 "checking revision... git detection"
->>>>>>> 1f418555
 	elif [ -f "$ROOT_DIR/.ottdrev" ]; then
 		log 1 "checking revision... source tarball"
 	else
