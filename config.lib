--- conflicted
+++ resolved
@@ -2792,58 +2792,9 @@
 	detect_pkg_config "$with_fontconfig" "fontconfig" "fontconfig_config" "2.3" "1"
 }
 
-<<<<<<< HEAD
-detect_icu() {
-	# 0 means no, 1 is auto-detect, 2 is force
-	if [ "$with_icu" = "0" ]; then
-		log 1 "checking libicu... disabled"
-
-		icu_config=""
-		return 0
-	fi
-	if [ "$with_icu" = "1" ] && [ "$enable_dedicated" != "0" ]; then
-		log 1 "checking libicu... dedicated server, skipping"
-
-		icu_config=""
-		return 0
-	fi
-
-	if [ "$with_icu" = "1" ] || [ "$with_icu" = "" ] || [ "$with_icu" = "2" ]; then
-		icu_config="icu-config"
-	else
-		icu_config="$with_icu"
-	fi
-
-	version=`$icu_config --version 2>/dev/null`
-	ret=$?
-	check_version '3.6' "$version"
-	version_ok=$?
-	log 2 "executing $icu_config --version"
-	log 2 "  returned $version"
-	log 2 "  exit code $ret"
-
-	if [ -z "$version" ] || [ "$ret" != "0" ] || [ "$version_ok" != "1" ]; then
-		if [ -n "$version" ] && [ "$version_ok" != "1" ]; then
-			log 1 "checking libicu... needs at least version 3.6.0, icu NOT enabled"
-		else
-			log 1 "checking libicu... not found"
-		fi
-
-		# It was forced, so it should be found.
-		if [ "$with_icu" != "1" ]; then
-			log 1 "configure: error: icu-config couldn't be found"
-			log 1 "configure: error: you supplied '$with_icu', but it seems invalid"
-			exit 1
-		fi
-
-		icu_config=""
-		return 0
-	fi
-=======
 detect_icu_layout() {
 	detect_pkg_config "$with_icu_layout" "icu-lx" "icu_layout_config" "4.8" "1"
 }
->>>>>>> 0650568a
 
 detect_icu_sort() {
 	detect_pkg_config "$with_icu_sort" "icu-i18n" "icu_sort_config" "4.8" "1"
