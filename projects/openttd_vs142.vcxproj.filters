<?xml version="1.0" encoding="utf-8"?>
<Project ToolsVersion="4.0" xmlns="http://schemas.microsoft.com/developer/msbuild/2003">
  <ItemGroup>
    <Filter Include="Source Files">
      <UniqueIdentifier>{c76ff9f1-1e62-46d8-8d55-000000000000}</UniqueIdentifier>
    </Filter>
    <Filter Include="Header Files">
      <UniqueIdentifier>{c76ff9f1-1e62-46d8-8d55-000000000001}</UniqueIdentifier>
    </Filter>
    <Filter Include="Core Source Code">
      <UniqueIdentifier>{c76ff9f1-1e62-46d8-8d55-000000000002}</UniqueIdentifier>
    </Filter>
    <Filter Include="GUI Source Code">
      <UniqueIdentifier>{c76ff9f1-1e62-46d8-8d55-000000000003}</UniqueIdentifier>
    </Filter>
    <Filter Include="Widgets">
      <UniqueIdentifier>{c76ff9f1-1e62-46d8-8d55-000000000004}</UniqueIdentifier>
    </Filter>
    <Filter Include="Command handlers">
      <UniqueIdentifier>{c76ff9f1-1e62-46d8-8d55-000000000005}</UniqueIdentifier>
    </Filter>
    <Filter Include="Save/Load handlers">
      <UniqueIdentifier>{c76ff9f1-1e62-46d8-8d55-000000000006}</UniqueIdentifier>
    </Filter>
    <Filter Include="Tables">
      <UniqueIdentifier>{c76ff9f1-1e62-46d8-8d55-000000000007}</UniqueIdentifier>
    </Filter>
    <Filter Include="MD5">
      <UniqueIdentifier>{c76ff9f1-1e62-46d8-8d55-000000000008}</UniqueIdentifier>
    </Filter>
    <Filter Include="Script">
      <UniqueIdentifier>{c76ff9f1-1e62-46d8-8d55-000000000009}</UniqueIdentifier>
    </Filter>
    <Filter Include="Squirrel">
      <UniqueIdentifier>{c76ff9f1-1e62-46d8-8d55-000000000010}</UniqueIdentifier>
    </Filter>
    <Filter Include="Squirrel headers">
      <UniqueIdentifier>{c76ff9f1-1e62-46d8-8d55-000000000011}</UniqueIdentifier>
    </Filter>
    <Filter Include="AI Core">
      <UniqueIdentifier>{c76ff9f1-1e62-46d8-8d55-000000000012}</UniqueIdentifier>
    </Filter>
    <Filter Include="AI API">
      <UniqueIdentifier>{c76ff9f1-1e62-46d8-8d55-000000000013}</UniqueIdentifier>
    </Filter>
    <Filter Include="Game API">
      <UniqueIdentifier>{c76ff9f1-1e62-46d8-8d55-000000000014}</UniqueIdentifier>
    </Filter>
    <Filter Include="Game Core">
      <UniqueIdentifier>{c76ff9f1-1e62-46d8-8d55-000000000015}</UniqueIdentifier>
    </Filter>
    <Filter Include="Script API">
      <UniqueIdentifier>{c76ff9f1-1e62-46d8-8d55-000000000016}</UniqueIdentifier>
    </Filter>
    <Filter Include="Script API Implementation">
      <UniqueIdentifier>{c76ff9f1-1e62-46d8-8d55-000000000017}</UniqueIdentifier>
    </Filter>
    <Filter Include="Blitters">
      <UniqueIdentifier>{c76ff9f1-1e62-46d8-8d55-000000000018}</UniqueIdentifier>
    </Filter>
    <Filter Include="Drivers">
      <UniqueIdentifier>{c76ff9f1-1e62-46d8-8d55-000000000019}</UniqueIdentifier>
    </Filter>
    <Filter Include="Sprite loaders">
      <UniqueIdentifier>{c76ff9f1-1e62-46d8-8d55-000000000020}</UniqueIdentifier>
    </Filter>
    <Filter Include="NewGRF">
      <UniqueIdentifier>{c76ff9f1-1e62-46d8-8d55-000000000021}</UniqueIdentifier>
    </Filter>
    <Filter Include="Map Accessors">
      <UniqueIdentifier>{c76ff9f1-1e62-46d8-8d55-000000000022}</UniqueIdentifier>
    </Filter>
    <Filter Include="Misc">
      <UniqueIdentifier>{c76ff9f1-1e62-46d8-8d55-000000000023}</UniqueIdentifier>
    </Filter>
    <Filter Include="Network Core">
      <UniqueIdentifier>{c76ff9f1-1e62-46d8-8d55-000000000024}</UniqueIdentifier>
    </Filter>
    <Filter Include="Pathfinder">
      <UniqueIdentifier>{c76ff9f1-1e62-46d8-8d55-000000000025}</UniqueIdentifier>
    </Filter>
    <Filter Include="NPF">
      <UniqueIdentifier>{c76ff9f1-1e62-46d8-8d55-000000000026}</UniqueIdentifier>
    </Filter>
    <Filter Include="YAPF">
      <UniqueIdentifier>{c76ff9f1-1e62-46d8-8d55-000000000027}</UniqueIdentifier>
    </Filter>
    <Filter Include="Video">
      <UniqueIdentifier>{c76ff9f1-1e62-46d8-8d55-000000000028}</UniqueIdentifier>
    </Filter>
    <Filter Include="Music">
      <UniqueIdentifier>{c76ff9f1-1e62-46d8-8d55-000000000029}</UniqueIdentifier>
    </Filter>
    <Filter Include="Sound">
      <UniqueIdentifier>{c76ff9f1-1e62-46d8-8d55-000000000030}</UniqueIdentifier>
    </Filter>
    <Filter Include="Windows files">
      <UniqueIdentifier>{c76ff9f1-1e62-46d8-8d55-000000000031}</UniqueIdentifier>
    </Filter>
    <Filter Include="Threading">
      <UniqueIdentifier>{c76ff9f1-1e62-46d8-8d55-000000000032}</UniqueIdentifier>
    </Filter>
    <Filter Include="Btree containers">
      <UniqueIdentifier>{c76ff9f1-1e62-46d8-8d55-000000000033}</UniqueIdentifier>
    </Filter>
    <Filter Include="MinGW threading">
      <UniqueIdentifier>{c76ff9f1-1e62-46d8-8d55-000000000034}</UniqueIdentifier>
    </Filter>
  </ItemGroup>
  <ItemGroup>
    <ClCompile Include="..\src\tbtr_template_gui_main.cpp">
      <Filter>Source Files</Filter>
    </ClCompile>
    <ClCompile Include="..\src\tbtr_template_gui_create.cpp">
      <Filter>Source Files</Filter>
    </ClCompile>
    <ClCompile Include="..\src\tbtr_template_vehicle.cpp">
      <Filter>Source Files</Filter>
    </ClCompile>
    <ClCompile Include="..\src\tbtr_template_vehicle_func.cpp">
      <Filter>Source Files</Filter>
    </ClCompile>
    <ClInclude Include="..\src\tbtr_template_gui_main.h">
      <Filter>Source Files</Filter>
    </ClInclude>
    <ClInclude Include="..\src\tbtr_template_gui_create.h">
      <Filter>Source Files</Filter>
    </ClInclude>
    <ClInclude Include="..\src\tbtr_template_vehicle.h">
      <Filter>Source Files</Filter>
    </ClInclude>
    <ClInclude Include="..\src\tbtr_template_vehicle_func.h">
      <Filter>Source Files</Filter>
    </ClInclude>
    <ClCompile Include="..\src\airport.cpp">
      <Filter>Source Files</Filter>
    </ClCompile>
    <ClCompile Include="..\src\animated_tile.cpp">
      <Filter>Source Files</Filter>
    </ClCompile>
    <ClCompile Include="..\src\articulated_vehicles.cpp">
      <Filter>Source Files</Filter>
    </ClCompile>
    <ClCompile Include="..\src\autoreplace.cpp">
      <Filter>Source Files</Filter>
    </ClCompile>
    <ClCompile Include="..\src\bmp.cpp">
      <Filter>Source Files</Filter>
    </ClCompile>
    <ClCompile Include="..\src\cargoaction.cpp">
      <Filter>Source Files</Filter>
    </ClCompile>
    <ClCompile Include="..\src\cargomonitor.cpp">
      <Filter>Source Files</Filter>
    </ClCompile>
    <ClCompile Include="..\src\cargopacket.cpp">
      <Filter>Source Files</Filter>
    </ClCompile>
    <ClCompile Include="..\src\cargotype.cpp">
      <Filter>Source Files</Filter>
    </ClCompile>
    <ClCompile Include="..\src\cheat.cpp">
      <Filter>Source Files</Filter>
    </ClCompile>
    <ClCompile Include="..\src\command.cpp">
      <Filter>Source Files</Filter>
    </ClCompile>
    <ClCompile Include="..\src\console.cpp">
      <Filter>Source Files</Filter>
    </ClCompile>
    <ClCompile Include="..\src\console_cmds.cpp">
      <Filter>Source Files</Filter>
    </ClCompile>
    <ClCompile Include="..\src\cpu.cpp">
      <Filter>Source Files</Filter>
    </ClCompile>
    <ClCompile Include="..\src\crashlog.cpp">
      <Filter>Source Files</Filter>
    </ClCompile>
    <ClCompile Include="..\src\currency.cpp">
      <Filter>Source Files</Filter>
    </ClCompile>
    <ClCompile Include="..\src\date.cpp">
      <Filter>Source Files</Filter>
    </ClCompile>
    <ClCompile Include="..\src\debug.cpp">
      <Filter>Source Files</Filter>
    </ClCompile>
    <ClCompile Include="..\src\dedicated.cpp">
      <Filter>Source Files</Filter>
    </ClCompile>
    <ClCompile Include="..\src\departures.cpp">
      <Filter>Source Files</Filter>
    </ClCompile>
    <ClCompile Include="..\src\depot.cpp">
      <Filter>Source Files</Filter>
    </ClCompile>
    <ClCompile Include="..\src\disaster_vehicle.cpp">
      <Filter>Source Files</Filter>
    </ClCompile>
    <ClCompile Include="..\src\driver.cpp">
      <Filter>Source Files</Filter>
    </ClCompile>
    <ClCompile Include="..\src\economy.cpp">
      <Filter>Source Files</Filter>
    </ClCompile>
    <ClCompile Include="..\src\effectvehicle.cpp">
      <Filter>Source Files</Filter>
    </ClCompile>
    <ClCompile Include="..\src\elrail.cpp">
      <Filter>Source Files</Filter>
    </ClCompile>
    <ClCompile Include="..\src\engine.cpp">
      <Filter>Source Files</Filter>
    </ClCompile>
    <ClCompile Include="..\src\fileio.cpp">
      <Filter>Source Files</Filter>
    </ClCompile>
    <ClCompile Include="..\src\fios.cpp">
      <Filter>Source Files</Filter>
    </ClCompile>
    <ClCompile Include="..\src\fontcache.cpp">
      <Filter>Source Files</Filter>
    </ClCompile>
    <ClCompile Include="..\src\fontdetection.cpp">
      <Filter>Source Files</Filter>
    </ClCompile>
    <ClCompile Include="..\src\base_consist.cpp">
      <Filter>Source Files</Filter>
    </ClCompile>
    <ClCompile Include="..\src\gamelog.cpp">
      <Filter>Source Files</Filter>
    </ClCompile>
    <ClCompile Include="..\src\genworld.cpp">
      <Filter>Source Files</Filter>
    </ClCompile>
    <ClCompile Include="..\src\gfx.cpp">
      <Filter>Source Files</Filter>
    </ClCompile>
    <ClCompile Include="..\src\gfxinit.cpp">
      <Filter>Source Files</Filter>
    </ClCompile>
    <ClCompile Include="..\src\gfx_layout.cpp">
      <Filter>Source Files</Filter>
    </ClCompile>
    <ClCompile Include="..\src\goal.cpp">
      <Filter>Source Files</Filter>
    </ClCompile>
    <ClCompile Include="..\src\ground_vehicle.cpp">
      <Filter>Source Files</Filter>
    </ClCompile>
    <ClCompile Include="..\src\heightmap.cpp">
      <Filter>Source Files</Filter>
    </ClCompile>
    <ClCompile Include="..\src\highscore.cpp">
      <Filter>Source Files</Filter>
    </ClCompile>
    <ClCompile Include="..\src\infrastructure.cpp">
      <Filter>Source Files</Filter>
    </ClCompile>
    <ClCompile Include="..\src\hotkeys.cpp">
      <Filter>Source Files</Filter>
    </ClCompile>
    <ClCompile Include="..\src\ini.cpp">
      <Filter>Source Files</Filter>
    </ClCompile>
    <ClCompile Include="..\src\ini_load.cpp">
      <Filter>Source Files</Filter>
    </ClCompile>
    <ClCompile Include="..\src\landscape.cpp">
      <Filter>Source Files</Filter>
    </ClCompile>
    <ClCompile Include="..\src\linkgraph\demands.cpp">
      <Filter>Source Files</Filter>
    </ClCompile>
    <ClCompile Include="..\src\linkgraph\flowmapper.cpp">
      <Filter>Source Files</Filter>
    </ClCompile>
    <ClCompile Include="..\src\linkgraph\linkgraph.cpp">
      <Filter>Source Files</Filter>
    </ClCompile>
    <ClCompile Include="..\src\linkgraph\linkgraphjob.cpp">
      <Filter>Source Files</Filter>
    </ClCompile>
    <ClCompile Include="..\src\linkgraph\linkgraphschedule.cpp">
      <Filter>Source Files</Filter>
    </ClCompile>
    <ClCompile Include="..\src\linkgraph\mcf.cpp">
      <Filter>Source Files</Filter>
    </ClCompile>
    <ClCompile Include="..\src\linkgraph\refresh.cpp">
      <Filter>Source Files</Filter>
    </ClCompile>
    <ClCompile Include="..\src\map.cpp">
      <Filter>Source Files</Filter>
    </ClCompile>
    <ClCompile Include="..\src\misc.cpp">
      <Filter>Source Files</Filter>
    </ClCompile>
    <ClCompile Include="..\src\mixer.cpp">
      <Filter>Source Files</Filter>
    </ClCompile>
    <ClCompile Include="..\src\music.cpp">
      <Filter>Source Files</Filter>
    </ClCompile>
    <ClCompile Include="..\src\network\network.cpp">
      <Filter>Source Files</Filter>
    </ClCompile>
    <ClCompile Include="..\src\network\network_admin.cpp">
      <Filter>Source Files</Filter>
    </ClCompile>
    <ClCompile Include="..\src\network\network_client.cpp">
      <Filter>Source Files</Filter>
    </ClCompile>
    <ClCompile Include="..\src\network\network_command.cpp">
      <Filter>Source Files</Filter>
    </ClCompile>
    <ClCompile Include="..\src\network\network_content.cpp">
      <Filter>Source Files</Filter>
    </ClCompile>
    <ClCompile Include="..\src\network\network_gamelist.cpp">
      <Filter>Source Files</Filter>
    </ClCompile>
    <ClCompile Include="..\src\network\network_server.cpp">
      <Filter>Source Files</Filter>
    </ClCompile>
    <ClCompile Include="..\src\network\network_udp.cpp">
      <Filter>Source Files</Filter>
    </ClCompile>
    <ClCompile Include="..\src\openttd.cpp">
      <Filter>Source Files</Filter>
    </ClCompile>
    <ClCompile Include="..\src\order_backup.cpp">
      <Filter>Source Files</Filter>
    </ClCompile>
    <ClCompile Include="..\src\pbs.cpp">
      <Filter>Source Files</Filter>
    </ClCompile>
    <ClCompile Include="..\src\plans.cpp">
      <Filter>Source Files</Filter>
    </ClCompile>
    <ClCompile Include="..\src\progress.cpp">
      <Filter>Source Files</Filter>
    </ClCompile>
    <ClCompile Include="..\src\rail.cpp">
      <Filter>Source Files</Filter>
    </ClCompile>
    <ClCompile Include="..\src\rev.cpp">
      <Filter>Source Files</Filter>
    </ClCompile>
    <ClCompile Include="..\src\road.cpp">
      <Filter>Source Files</Filter>
    </ClCompile>
    <ClCompile Include="..\src\roadstop.cpp">
      <Filter>Source Files</Filter>
    </ClCompile>
    <ClCompile Include="..\src\screenshot_gui.cpp">
      <Filter>Source Files</Filter>
    </ClCompile>
    <ClCompile Include="..\src\screenshot.cpp">
      <Filter>Source Files</Filter>
    </ClCompile>
    <ClCompile Include="..\src\settings.cpp">
      <Filter>Source Files</Filter>
    </ClCompile>
    <ClCompile Include="..\src\signal.cpp">
      <Filter>Source Files</Filter>
    </ClCompile>
    <ClCompile Include="..\src\programmable_signals.cpp">
      <Filter>Source Files</Filter>
    </ClCompile>
    <ClCompile Include="..\src\programmable_signals_gui.cpp">
      <Filter>Source Files</Filter>
    </ClCompile>
    <ClCompile Include="..\src\signs.cpp">
      <Filter>Source Files</Filter>
    </ClCompile>
    <ClCompile Include="..\src\sound.cpp">
      <Filter>Source Files</Filter>
    </ClCompile>
    <ClCompile Include="..\src\sprite.cpp">
      <Filter>Source Files</Filter>
    </ClCompile>
    <ClCompile Include="..\src\spritecache.cpp">
      <Filter>Source Files</Filter>
    </ClCompile>
    <ClCompile Include="..\src\station.cpp">
      <Filter>Source Files</Filter>
    </ClCompile>
    <ClCompile Include="..\src\strgen\strgen_base.cpp">
      <Filter>Source Files</Filter>
    </ClCompile>
    <ClCompile Include="..\src\string.cpp">
      <Filter>Source Files</Filter>
    </ClCompile>
    <ClCompile Include="..\src\stringfilter.cpp">
      <Filter>Source Files</Filter>
    </ClCompile>
    <ClCompile Include="..\src\strings.cpp">
      <Filter>Source Files</Filter>
    </ClCompile>
    <ClCompile Include="..\src\story.cpp">
      <Filter>Source Files</Filter>
    </ClCompile>
    <ClCompile Include="..\src\subsidy.cpp">
      <Filter>Source Files</Filter>
    </ClCompile>
    <ClCompile Include="..\src\textbuf.cpp">
      <Filter>Source Files</Filter>
    </ClCompile>
    <ClCompile Include="..\src\texteff.cpp">
      <Filter>Source Files</Filter>
    </ClCompile>
    <ClCompile Include="..\src\tgp.cpp">
      <Filter>Source Files</Filter>
    </ClCompile>
    <ClCompile Include="..\src\tile_map.cpp">
      <Filter>Source Files</Filter>
    </ClCompile>
    <ClCompile Include="..\src\tilearea.cpp">
      <Filter>Source Files</Filter>
    </ClCompile>
    <ClCompile Include="..\src\townname.cpp">
      <Filter>Source Files</Filter>
    </ClCompile>
    <ClCompile Include="..\src\vehicle.cpp">
      <Filter>Source Files</Filter>
    </ClCompile>
    <ClCompile Include="..\src\vehiclelist.cpp">
      <Filter>Source Files</Filter>
    </ClCompile>
    <ClCompile Include="..\src\viewport.cpp">
      <Filter>Source Files</Filter>
    </ClCompile>
    <ClCompile Include="..\src\viewport_sprite_sorter_sse4.cpp">
      <Filter>Source Files</Filter>
    </ClCompile>
    <ClCompile Include="..\src\waypoint.cpp">
      <Filter>Source Files</Filter>
    </ClCompile>
    <ClCompile Include="..\src\widget.cpp">
      <Filter>Source Files</Filter>
    </ClCompile>
    <ClCompile Include="..\src\window.cpp">
      <Filter>Source Files</Filter>
    </ClCompile>
    <ClInclude Include="..\src\aircraft.h">
      <Filter>Header Files</Filter>
    </ClInclude>
    <ClInclude Include="..\src\airport.h">
      <Filter>Header Files</Filter>
    </ClInclude>
    <ClInclude Include="..\src\animated_tile_func.h">
      <Filter>Header Files</Filter>
    </ClInclude>
    <ClInclude Include="..\src\articulated_vehicles.h">
      <Filter>Header Files</Filter>
    </ClInclude>
    <ClInclude Include="..\src\autoreplace_base.h">
      <Filter>Header Files</Filter>
    </ClInclude>
    <ClInclude Include="..\src\autoreplace_func.h">
      <Filter>Header Files</Filter>
    </ClInclude>
    <ClInclude Include="..\src\autoreplace_gui.h">
      <Filter>Header Files</Filter>
    </ClInclude>
    <ClInclude Include="..\src\autoreplace_type.h">
      <Filter>Header Files</Filter>
    </ClInclude>
    <ClInclude Include="..\src\autoslope.h">
      <Filter>Header Files</Filter>
    </ClInclude>
    <ClInclude Include="..\src\base_media_base.h">
      <Filter>Header Files</Filter>
    </ClInclude>
    <ClInclude Include="..\src\base_media_func.h">
      <Filter>Header Files</Filter>
    </ClInclude>
    <ClInclude Include="..\src\base_station_base.h">
      <Filter>Header Files</Filter>
    </ClInclude>
    <ClInclude Include="..\src\bitmap_type.h">
      <Filter>Header Files</Filter>
    </ClInclude>
    <ClInclude Include="..\src\bmp.h">
      <Filter>Header Files</Filter>
    </ClInclude>
    <ClInclude Include="..\src\bridge.h">
      <Filter>Header Files</Filter>
    </ClInclude>
    <ClInclude Include="..\src\cargo_type.h">
      <Filter>Header Files</Filter>
    </ClInclude>
    <ClInclude Include="..\src\cargoaction.h">
      <Filter>Header Files</Filter>
    </ClInclude>
    <ClInclude Include="..\src\cargomonitor.h">
      <Filter>Header Files</Filter>
    </ClInclude>
    <ClInclude Include="..\src\cargopacket.h">
      <Filter>Header Files</Filter>
    </ClInclude>
    <ClInclude Include="..\src\cargotype.h">
      <Filter>Header Files</Filter>
    </ClInclude>
    <ClInclude Include="..\src\cheat_func.h">
      <Filter>Header Files</Filter>
    </ClInclude>
    <ClInclude Include="..\src\cheat_type.h">
      <Filter>Header Files</Filter>
    </ClInclude>
    <ClInclude Include="..\src\clear_func.h">
      <Filter>Header Files</Filter>
    </ClInclude>
    <ClInclude Include="..\src\cmd_helper.h">
      <Filter>Header Files</Filter>
    </ClInclude>
    <ClInclude Include="..\src\command_func.h">
      <Filter>Header Files</Filter>
    </ClInclude>
    <ClInclude Include="..\src\command_type.h">
      <Filter>Header Files</Filter>
    </ClInclude>
    <ClInclude Include="..\src\company_base.h">
      <Filter>Header Files</Filter>
    </ClInclude>
    <ClInclude Include="..\src\company_func.h">
      <Filter>Header Files</Filter>
    </ClInclude>
    <ClInclude Include="..\src\company_gui.h">
      <Filter>Header Files</Filter>
    </ClInclude>
    <ClInclude Include="..\src\company_manager_face.h">
      <Filter>Header Files</Filter>
    </ClInclude>
    <ClInclude Include="..\src\company_type.h">
      <Filter>Header Files</Filter>
    </ClInclude>
    <ClInclude Include="..\src\console_func.h">
      <Filter>Header Files</Filter>
    </ClInclude>
    <ClInclude Include="..\src\console_gui.h">
      <Filter>Header Files</Filter>
    </ClInclude>
    <ClInclude Include="..\src\console_internal.h">
      <Filter>Header Files</Filter>
    </ClInclude>
    <ClInclude Include="..\src\console_type.h">
      <Filter>Header Files</Filter>
    </ClInclude>
    <ClInclude Include="..\src\cpu.h">
      <Filter>Header Files</Filter>
    </ClInclude>
    <ClInclude Include="..\src\crashlog.h">
      <Filter>Header Files</Filter>
    </ClInclude>
    <ClInclude Include="..\src\crashlog_bfd.h">
      <Filter>Header Files</Filter>
    </ClInclude>
    <ClInclude Include="..\src\currency.h">
      <Filter>Header Files</Filter>
    </ClInclude>
    <ClInclude Include="..\src\date_func.h">
      <Filter>Header Files</Filter>
    </ClInclude>
    <ClInclude Include="..\src\date_gui.h">
      <Filter>Header Files</Filter>
    </ClInclude>
    <ClInclude Include="..\src\date_type.h">
      <Filter>Header Files</Filter>
    </ClInclude>
    <ClInclude Include="..\src\debug.h">
      <Filter>Header Files</Filter>
    </ClInclude>
    <ClInclude Include="..\src\debug_settings.h">
      <Filter>Header Files</Filter>
    </ClInclude>
    <ClInclude Include="..\src\video\dedicated_v.h">
      <Filter>Header Files</Filter>
    </ClInclude>
    <ClInclude Include="..\src\departures_func.h">
      <Filter>Header Files</Filter>
    </ClInclude>
    <ClInclude Include="..\src\departures_gui.h">
      <Filter>Header Files</Filter>
    </ClInclude>
    <ClInclude Include="..\src\departures_type.h">
      <Filter>Header Files</Filter>
    </ClInclude>
    <ClInclude Include="..\src\depot_base.h">
      <Filter>Header Files</Filter>
    </ClInclude>
    <ClInclude Include="..\src\depot_func.h">
      <Filter>Header Files</Filter>
    </ClInclude>
    <ClInclude Include="..\src\depot_map.h">
      <Filter>Header Files</Filter>
    </ClInclude>
    <ClInclude Include="..\src\depot_type.h">
      <Filter>Header Files</Filter>
    </ClInclude>
    <ClInclude Include="..\src\direction_func.h">
      <Filter>Header Files</Filter>
    </ClInclude>
    <ClInclude Include="..\src\direction_type.h">
      <Filter>Header Files</Filter>
    </ClInclude>
    <ClInclude Include="..\src\disaster_vehicle.h">
      <Filter>Header Files</Filter>
    </ClInclude>
    <ClInclude Include="..\src\music\dmusic.h">
      <Filter>Header Files</Filter>
    </ClInclude>
    <ClInclude Include="..\src\driver.h">
      <Filter>Header Files</Filter>
    </ClInclude>
    <ClInclude Include="..\src\economy_base.h">
      <Filter>Header Files</Filter>
    </ClInclude>
    <ClInclude Include="..\src\economy_func.h">
      <Filter>Header Files</Filter>
    </ClInclude>
    <ClInclude Include="..\src\economy_type.h">
      <Filter>Header Files</Filter>
    </ClInclude>
    <ClInclude Include="..\src\effectvehicle_base.h">
      <Filter>Header Files</Filter>
    </ClInclude>
    <ClInclude Include="..\src\effectvehicle_func.h">
      <Filter>Header Files</Filter>
    </ClInclude>
    <ClInclude Include="..\src\elrail_func.h">
      <Filter>Header Files</Filter>
    </ClInclude>
    <ClInclude Include="..\src\engine_base.h">
      <Filter>Header Files</Filter>
    </ClInclude>
    <ClInclude Include="..\src\engine_func.h">
      <Filter>Header Files</Filter>
    </ClInclude>
    <ClInclude Include="..\src\engine_gui.h">
      <Filter>Header Files</Filter>
    </ClInclude>
    <ClInclude Include="..\src\engine_type.h">
      <Filter>Header Files</Filter>
    </ClInclude>
    <ClInclude Include="..\src\error.h">
      <Filter>Header Files</Filter>
    </ClInclude>
    <ClInclude Include="..\src\fileio_func.h">
      <Filter>Header Files</Filter>
    </ClInclude>
    <ClInclude Include="..\src\fileio_type.h">
      <Filter>Header Files</Filter>
    </ClInclude>
    <ClInclude Include="..\src\fios.h">
      <Filter>Header Files</Filter>
    </ClInclude>
    <ClInclude Include="..\src\fontcache.h">
      <Filter>Header Files</Filter>
    </ClInclude>
    <ClInclude Include="..\src\fontdetection.h">
      <Filter>Header Files</Filter>
    </ClInclude>
    <ClInclude Include="..\src\framerate_type.h">
      <Filter>Header Files</Filter>
    </ClInclude>
    <ClInclude Include="..\src\base_consist.h">
      <Filter>Header Files</Filter>
    </ClInclude>
    <ClInclude Include="..\src\gamelog.h">
      <Filter>Header Files</Filter>
    </ClInclude>
    <ClInclude Include="..\src\gamelog_internal.h">
      <Filter>Header Files</Filter>
    </ClInclude>
    <ClInclude Include="..\src\genworld.h">
      <Filter>Header Files</Filter>
    </ClInclude>
    <ClInclude Include="..\src\gfx_func.h">
      <Filter>Header Files</Filter>
    </ClInclude>
    <ClInclude Include="..\src\gfx_layout.h">
      <Filter>Header Files</Filter>
    </ClInclude>
    <ClInclude Include="..\src\gfx_type.h">
      <Filter>Header Files</Filter>
    </ClInclude>
    <ClInclude Include="..\src\gfxinit.h">
      <Filter>Header Files</Filter>
    </ClInclude>
    <ClInclude Include="..\src\goal_base.h">
      <Filter>Header Files</Filter>
    </ClInclude>
    <ClInclude Include="..\src\goal_type.h">
      <Filter>Header Files</Filter>
    </ClInclude>
    <ClInclude Include="..\src\graph_gui.h">
      <Filter>Header Files</Filter>
    </ClInclude>
    <ClInclude Include="..\src\ground_vehicle.hpp">
      <Filter>Header Files</Filter>
    </ClInclude>
    <ClInclude Include="..\src\group.h">
      <Filter>Header Files</Filter>
    </ClInclude>
    <ClInclude Include="..\src\group_gui.h">
      <Filter>Header Files</Filter>
    </ClInclude>
    <ClInclude Include="..\src\group_type.h">
      <Filter>Header Files</Filter>
    </ClInclude>
    <ClInclude Include="..\src\gui.h">
      <Filter>Header Files</Filter>
    </ClInclude>
    <ClInclude Include="..\src\guitimer_func.h">
      <Filter>Header Files</Filter>
    </ClInclude>
    <ClInclude Include="..\src\heightmap.h">
      <Filter>Header Files</Filter>
    </ClInclude>
    <ClInclude Include="..\src\highscore.h">
      <Filter>Header Files</Filter>
    </ClInclude>
    <ClInclude Include="..\src\hotkeys.h">
      <Filter>Header Files</Filter>
    </ClInclude>
    <ClInclude Include="..\src\house.h">
      <Filter>Header Files</Filter>
    </ClInclude>
    <ClInclude Include="..\src\house_type.h">
      <Filter>Header Files</Filter>
    </ClInclude>
    <ClInclude Include="..\src\industry.h">
      <Filter>Header Files</Filter>
    </ClInclude>
    <ClInclude Include="..\src\industry_type.h">
      <Filter>Header Files</Filter>
    </ClInclude>
    <ClInclude Include="..\src\industrytype.h">
      <Filter>Header Files</Filter>
    </ClInclude>
    <ClInclude Include="..\src\infrastructure_func.h">
      <Filter>Header Files</Filter>
    </ClInclude>
    <ClInclude Include="..\src\ini_type.h">
      <Filter>Header Files</Filter>
    </ClInclude>
    <ClInclude Include="..\src\landscape.h">
      <Filter>Header Files</Filter>
    </ClInclude>
    <ClInclude Include="..\src\landscape_type.h">
      <Filter>Header Files</Filter>
    </ClInclude>
    <ClInclude Include="..\src\language.h">
      <Filter>Header Files</Filter>
    </ClInclude>
    <ClInclude Include="..\src\linkgraph\demands.h">
      <Filter>Header Files</Filter>
    </ClInclude>
    <ClInclude Include="..\src\linkgraph\flowmapper.h">
      <Filter>Header Files</Filter>
    </ClInclude>
    <ClInclude Include="..\src\linkgraph\init.h">
      <Filter>Header Files</Filter>
    </ClInclude>
    <ClInclude Include="..\src\linkgraph\linkgraph.h">
      <Filter>Header Files</Filter>
    </ClInclude>
    <ClInclude Include="..\src\linkgraph\linkgraph_base.h">
      <Filter>Header Files</Filter>
    </ClInclude>
    <ClInclude Include="..\src\linkgraph\linkgraph_gui.h">
      <Filter>Header Files</Filter>
    </ClInclude>
    <ClInclude Include="..\src\linkgraph\linkgraph_type.h">
      <Filter>Header Files</Filter>
    </ClInclude>
    <ClInclude Include="..\src\linkgraph\linkgraphjob.h">
      <Filter>Header Files</Filter>
    </ClInclude>
    <ClInclude Include="..\src\linkgraph\linkgraphjob_base.h">
      <Filter>Header Files</Filter>
    </ClInclude>
    <ClInclude Include="..\src\linkgraph\linkgraphschedule.h">
      <Filter>Header Files</Filter>
    </ClInclude>
    <ClInclude Include="..\src\linkgraph\mcf.h">
      <Filter>Header Files</Filter>
    </ClInclude>
    <ClInclude Include="..\src\linkgraph\refresh.h">
      <Filter>Header Files</Filter>
    </ClInclude>
    <ClInclude Include="..\src\livery.h">
      <Filter>Header Files</Filter>
    </ClInclude>
    <ClInclude Include="..\src\map_func.h">
      <Filter>Header Files</Filter>
    </ClInclude>
    <ClInclude Include="..\src\map_type.h">
      <Filter>Header Files</Filter>
    </ClInclude>
    <ClInclude Include="..\src\mixer.h">
      <Filter>Header Files</Filter>
    </ClInclude>
    <ClInclude Include="..\src\network\network.h">
      <Filter>Header Files</Filter>
    </ClInclude>
    <ClInclude Include="..\src\network\network_admin.h">
      <Filter>Header Files</Filter>
    </ClInclude>
    <ClInclude Include="..\src\network\network_base.h">
      <Filter>Header Files</Filter>
    </ClInclude>
    <ClInclude Include="..\src\network\network_client.h">
      <Filter>Header Files</Filter>
    </ClInclude>
    <ClInclude Include="..\src\network\network_content.h">
      <Filter>Header Files</Filter>
    </ClInclude>
    <ClInclude Include="..\src\network\network_content_gui.h">
      <Filter>Header Files</Filter>
    </ClInclude>
    <ClInclude Include="..\src\network\network_func.h">
      <Filter>Header Files</Filter>
    </ClInclude>
    <ClInclude Include="..\src\network\network_gamelist.h">
      <Filter>Header Files</Filter>
    </ClInclude>
    <ClInclude Include="..\src\network\network_gui.h">
      <Filter>Header Files</Filter>
    </ClInclude>
    <ClInclude Include="..\src\network\network_internal.h">
      <Filter>Header Files</Filter>
    </ClInclude>
    <ClInclude Include="..\src\network\network_server.h">
      <Filter>Header Files</Filter>
    </ClInclude>
    <ClInclude Include="..\src\network\network_type.h">
      <Filter>Header Files</Filter>
    </ClInclude>
    <ClInclude Include="..\src\network\network_udp.h">
      <Filter>Header Files</Filter>
    </ClInclude>
    <ClInclude Include="..\src\newgrf.h">
      <Filter>Header Files</Filter>
    </ClInclude>
    <ClInclude Include="..\src\newgrf_airport.h">
      <Filter>Header Files</Filter>
    </ClInclude>
    <ClInclude Include="..\src\newgrf_airporttiles.h">
      <Filter>Header Files</Filter>
    </ClInclude>
    <ClInclude Include="..\src\newgrf_animation_base.h">
      <Filter>Header Files</Filter>
    </ClInclude>
    <ClInclude Include="..\src\newgrf_animation_type.h">
      <Filter>Header Files</Filter>
    </ClInclude>
    <ClInclude Include="..\src\newgrf_callbacks.h">
      <Filter>Header Files</Filter>
    </ClInclude>
    <ClInclude Include="..\src\newgrf_canal.h">
      <Filter>Header Files</Filter>
    </ClInclude>
    <ClInclude Include="..\src\newgrf_cargo.h">
      <Filter>Header Files</Filter>
    </ClInclude>
    <ClInclude Include="..\src\newgrf_class.h">
      <Filter>Header Files</Filter>
    </ClInclude>
    <ClInclude Include="..\src\newgrf_class_func.h">
      <Filter>Header Files</Filter>
    </ClInclude>
    <ClInclude Include="..\src\newgrf_commons.h">
      <Filter>Header Files</Filter>
    </ClInclude>
    <ClInclude Include="..\src\newgrf_config.h">
      <Filter>Header Files</Filter>
    </ClInclude>
    <ClInclude Include="..\src\newgrf_debug.h">
      <Filter>Header Files</Filter>
    </ClInclude>
    <ClInclude Include="..\src\newgrf_engine.h">
      <Filter>Header Files</Filter>
    </ClInclude>
    <ClInclude Include="..\src\newgrf_generic.h">
      <Filter>Header Files</Filter>
    </ClInclude>
    <ClInclude Include="..\src\newgrf_house.h">
      <Filter>Header Files</Filter>
    </ClInclude>
    <ClInclude Include="..\src\newgrf_industries.h">
      <Filter>Header Files</Filter>
    </ClInclude>
    <ClInclude Include="..\src\newgrf_industrytiles.h">
      <Filter>Header Files</Filter>
    </ClInclude>
    <ClInclude Include="..\src\newgrf_object.h">
      <Filter>Header Files</Filter>
    </ClInclude>
    <ClInclude Include="..\src\newgrf_properties.h">
      <Filter>Header Files</Filter>
    </ClInclude>
    <ClInclude Include="..\src\newgrf_railtype.h">
      <Filter>Header Files</Filter>
    </ClInclude>
    <ClInclude Include="..\src\newgrf_roadtype.h">
      <Filter>Header Files</Filter>
    </ClInclude>
    <ClInclude Include="..\src\newgrf_sound.h">
      <Filter>Header Files</Filter>
    </ClInclude>
    <ClInclude Include="..\src\newgrf_spritegroup.h">
      <Filter>Header Files</Filter>
    </ClInclude>
    <ClInclude Include="..\src\newgrf_station.h">
      <Filter>Header Files</Filter>
    </ClInclude>
    <ClInclude Include="..\src\newgrf_storage.h">
      <Filter>Header Files</Filter>
    </ClInclude>
    <ClInclude Include="..\src\newgrf_text.h">
      <Filter>Header Files</Filter>
    </ClInclude>
    <ClInclude Include="..\src\newgrf_town.h">
      <Filter>Header Files</Filter>
    </ClInclude>
    <ClInclude Include="..\src\newgrf_townname.h">
      <Filter>Header Files</Filter>
    </ClInclude>
    <ClInclude Include="..\src\news_func.h">
      <Filter>Header Files</Filter>
    </ClInclude>
    <ClInclude Include="..\src\news_gui.h">
      <Filter>Header Files</Filter>
    </ClInclude>
    <ClInclude Include="..\src\news_type.h">
      <Filter>Header Files</Filter>
    </ClInclude>
    <ClInclude Include="..\src\music\midi.h">
      <Filter>Header Files</Filter>
    </ClInclude>
    <ClInclude Include="..\src\music\midifile.hpp">
      <Filter>Header Files</Filter>
    </ClInclude>
    <ClInclude Include="..\src\music\null_m.h">
      <Filter>Header Files</Filter>
    </ClInclude>
    <ClInclude Include="..\src\sound\null_s.h">
      <Filter>Header Files</Filter>
    </ClInclude>
    <ClInclude Include="..\src\video\null_v.h">
      <Filter>Header Files</Filter>
    </ClInclude>
    <ClInclude Include="..\src\object.h">
      <Filter>Header Files</Filter>
    </ClInclude>
    <ClInclude Include="..\src\object_base.h">
      <Filter>Header Files</Filter>
    </ClInclude>
    <ClInclude Include="..\src\object_type.h">
      <Filter>Header Files</Filter>
    </ClInclude>
    <ClInclude Include="..\src\openttd.h">
      <Filter>Header Files</Filter>
    </ClInclude>
    <ClInclude Include="..\src\order_backup.h">
      <Filter>Header Files</Filter>
    </ClInclude>
    <ClInclude Include="..\src\order_base.h">
      <Filter>Header Files</Filter>
    </ClInclude>
    <ClInclude Include="..\src\order_cmd.h">
      <Filter>Header Files</Filter>
    </ClInclude>
    <ClInclude Include="..\src\order_func.h">
      <Filter>Header Files</Filter>
    </ClInclude>
    <ClInclude Include="..\src\order_type.h">
      <Filter>Header Files</Filter>
    </ClInclude>
    <ClInclude Include="..\src\pbs.h">
      <Filter>Header Files</Filter>
    </ClInclude>
    <ClInclude Include="..\src\plans_base.h">
      <Filter>Header Files</Filter>
    </ClInclude>
    <ClInclude Include="..\src\plans_func.h">
      <Filter>Header Files</Filter>
    </ClInclude>
    <ClInclude Include="..\src\plans_type.h">
      <Filter>Header Files</Filter>
    </ClInclude>
    <ClInclude Include="..\src\progress.h">
      <Filter>Header Files</Filter>
    </ClInclude>
    <ClInclude Include="..\src\querystring_gui.h">
      <Filter>Header Files</Filter>
    </ClInclude>
    <ClInclude Include="..\src\rail.h">
      <Filter>Header Files</Filter>
    </ClInclude>
    <ClInclude Include="..\src\rail_gui.h">
      <Filter>Header Files</Filter>
    </ClInclude>
    <ClInclude Include="..\src\rail_type.h">
      <Filter>Header Files</Filter>
    </ClInclude>
    <ClInclude Include="..\src\rev.h">
      <Filter>Header Files</Filter>
    </ClInclude>
    <ClInclude Include="..\src\road.h">
      <Filter>Header Files</Filter>
    </ClInclude>
    <ClInclude Include="..\src\road_cmd.h">
      <Filter>Header Files</Filter>
    </ClInclude>
    <ClInclude Include="..\src\road_func.h">
      <Filter>Header Files</Filter>
    </ClInclude>
    <ClInclude Include="..\src\road_gui.h">
      <Filter>Header Files</Filter>
    </ClInclude>
    <ClInclude Include="..\src\road_internal.h">
      <Filter>Header Files</Filter>
    </ClInclude>
    <ClInclude Include="..\src\road_type.h">
      <Filter>Header Files</Filter>
    </ClInclude>
    <ClInclude Include="..\src\roadstop_base.h">
      <Filter>Header Files</Filter>
    </ClInclude>
    <ClInclude Include="..\src\roadveh.h">
      <Filter>Header Files</Filter>
    </ClInclude>
    <ClInclude Include="..\src\safeguards.h">
      <Filter>Header Files</Filter>
    </ClInclude>
    <ClInclude Include="..\src\scope.h">
      <Filter>Header Files</Filter>
    </ClInclude>
    <ClInclude Include="..\src\screenshot.h">
      <Filter>Header Files</Filter>
    </ClInclude>
    <ClInclude Include="..\src\screenshot_gui.h">
      <Filter>Header Files</Filter>
    </ClInclude>
    <ClInclude Include="..\src\sound\sdl_s.h">
      <Filter>Header Files</Filter>
    </ClInclude>
    <ClInclude Include="..\src\video\sdl_v.h">
      <Filter>Header Files</Filter>
    </ClInclude>
<<<<<<< HEAD
    <ClInclude Include="..\src\schdispatch.h">
=======
    <ClInclude Include="..\src\video\sdl2_v.h">
>>>>>>> 5b52f259
      <Filter>Header Files</Filter>
    </ClInclude>
    <ClInclude Include="..\src\settings_func.h">
      <Filter>Header Files</Filter>
    </ClInclude>
    <ClInclude Include="..\src\settings_gui.h">
      <Filter>Header Files</Filter>
    </ClInclude>
    <ClInclude Include="..\src\settings_internal.h">
      <Filter>Header Files</Filter>
    </ClInclude>
    <ClInclude Include="..\src\settings_type.h">
      <Filter>Header Files</Filter>
    </ClInclude>
    <ClInclude Include="..\src\ship.h">
      <Filter>Header Files</Filter>
    </ClInclude>
    <ClInclude Include="..\src\signal_func.h">
      <Filter>Header Files</Filter>
    </ClInclude>
    <ClInclude Include="..\src\signal_type.h">
      <Filter>Header Files</Filter>
    </ClInclude>
    <ClInclude Include="..\src\programmable_signals.h">
      <Filter>Header Files</Filter>
    </ClInclude>
    <ClInclude Include="..\src\signs_base.h">
      <Filter>Header Files</Filter>
    </ClInclude>
    <ClInclude Include="..\src\signs_func.h">
      <Filter>Header Files</Filter>
    </ClInclude>
    <ClInclude Include="..\src\signs_type.h">
      <Filter>Header Files</Filter>
    </ClInclude>
    <ClInclude Include="..\src\slope_func.h">
      <Filter>Header Files</Filter>
    </ClInclude>
    <ClInclude Include="..\src\slope_type.h">
      <Filter>Header Files</Filter>
    </ClInclude>
    <ClInclude Include="..\src\smallmap_colours.h">
      <Filter>Header Files</Filter>
    </ClInclude>
    <ClInclude Include="..\src\smallmap_gui.h">
      <Filter>Header Files</Filter>
    </ClInclude>
    <ClInclude Include="..\src\sortlist_type.h">
      <Filter>Header Files</Filter>
    </ClInclude>
    <ClInclude Include="..\src\sound_func.h">
      <Filter>Header Files</Filter>
    </ClInclude>
    <ClInclude Include="..\src\sound_type.h">
      <Filter>Header Files</Filter>
    </ClInclude>
    <ClInclude Include="..\src\sprite.h">
      <Filter>Header Files</Filter>
    </ClInclude>
    <ClInclude Include="..\src\spritecache.h">
      <Filter>Header Files</Filter>
    </ClInclude>
    <ClInclude Include="..\src\station_base.h">
      <Filter>Header Files</Filter>
    </ClInclude>
    <ClInclude Include="..\src\station_func.h">
      <Filter>Header Files</Filter>
    </ClInclude>
    <ClInclude Include="..\src\station_gui.h">
      <Filter>Header Files</Filter>
    </ClInclude>
    <ClInclude Include="..\src\station_kdtree.h">
      <Filter>Header Files</Filter>
    </ClInclude>
    <ClInclude Include="..\src\station_type.h">
      <Filter>Header Files</Filter>
    </ClInclude>
    <ClInclude Include="..\src\statusbar_gui.h">
      <Filter>Header Files</Filter>
    </ClInclude>
    <ClInclude Include="..\src\stdafx.h">
      <Filter>Header Files</Filter>
    </ClInclude>
    <ClInclude Include="..\src\story_base.h">
      <Filter>Header Files</Filter>
    </ClInclude>
    <ClInclude Include="..\src\story_type.h">
      <Filter>Header Files</Filter>
    </ClInclude>
    <ClInclude Include="..\src\strgen\strgen.h">
      <Filter>Header Files</Filter>
    </ClInclude>
    <ClInclude Include="..\src\string_base.h">
      <Filter>Header Files</Filter>
    </ClInclude>
    <ClInclude Include="..\src\string_func.h">
      <Filter>Header Files</Filter>
    </ClInclude>
    <ClInclude Include="..\src\string_func_extra.h">
      <Filter>Header Files</Filter>
    </ClInclude>
    <ClInclude Include="..\src\string_type.h">
      <Filter>Header Files</Filter>
    </ClInclude>
    <ClInclude Include="..\src\os\windows\string_uniscribe.h">
      <Filter>Header Files</Filter>
    </ClInclude>
    <ClInclude Include="..\src\stringfilter_type.h">
      <Filter>Header Files</Filter>
    </ClInclude>
    <ClInclude Include="..\src\strings_func.h">
      <Filter>Header Files</Filter>
    </ClInclude>
    <ClInclude Include="..\src\strings_type.h">
      <Filter>Header Files</Filter>
    </ClInclude>
    <ClInclude Include="..\src\subsidy_base.h">
      <Filter>Header Files</Filter>
    </ClInclude>
    <ClInclude Include="..\src\subsidy_func.h">
      <Filter>Header Files</Filter>
    </ClInclude>
    <ClInclude Include="..\src\subsidy_type.h">
      <Filter>Header Files</Filter>
    </ClInclude>
    <ClInclude Include="..\src\tar_type.h">
      <Filter>Header Files</Filter>
    </ClInclude>
    <ClInclude Include="..\src\terraform_gui.h">
      <Filter>Header Files</Filter>
    </ClInclude>
    <ClInclude Include="..\src\textbuf_gui.h">
      <Filter>Header Files</Filter>
    </ClInclude>
    <ClInclude Include="..\src\textbuf_type.h">
      <Filter>Header Files</Filter>
    </ClInclude>
    <ClInclude Include="..\src\texteff.hpp">
      <Filter>Header Files</Filter>
    </ClInclude>
    <ClInclude Include="..\src\textfile_gui.h">
      <Filter>Header Files</Filter>
    </ClInclude>
    <ClInclude Include="..\src\textfile_type.h">
      <Filter>Header Files</Filter>
    </ClInclude>
    <ClInclude Include="..\src\tgp.h">
      <Filter>Header Files</Filter>
    </ClInclude>
    <ClInclude Include="..\src\tile_cmd.h">
      <Filter>Header Files</Filter>
    </ClInclude>
    <ClInclude Include="..\src\tile_type.h">
      <Filter>Header Files</Filter>
    </ClInclude>
    <ClInclude Include="..\src\tilearea_type.h">
      <Filter>Header Files</Filter>
    </ClInclude>
    <ClInclude Include="..\src\tilehighlight_func.h">
      <Filter>Header Files</Filter>
    </ClInclude>
    <ClInclude Include="..\src\tilehighlight_type.h">
      <Filter>Header Files</Filter>
    </ClInclude>
    <ClInclude Include="..\src\tilematrix_type.hpp">
      <Filter>Header Files</Filter>
    </ClInclude>
    <ClInclude Include="..\src\timetable.h">
      <Filter>Header Files</Filter>
    </ClInclude>
    <ClInclude Include="..\src\toolbar_gui.h">
      <Filter>Header Files</Filter>
    </ClInclude>
    <ClInclude Include="..\src\town.h">
      <Filter>Header Files</Filter>
    </ClInclude>
    <ClInclude Include="..\src\town_gui.h">
      <Filter>Header Files</Filter>
    </ClInclude>
    <ClInclude Include="..\src\town_type.h">
      <Filter>Header Files</Filter>
    </ClInclude>
    <ClInclude Include="..\src\town_kdtree.h">
      <Filter>Header Files</Filter>
    </ClInclude>
    <ClInclude Include="..\src\townname_func.h">
      <Filter>Header Files</Filter>
    </ClInclude>
    <ClInclude Include="..\src\townname_type.h">
      <Filter>Header Files</Filter>
    </ClInclude>
    <ClInclude Include="..\src\track_func.h">
      <Filter>Header Files</Filter>
    </ClInclude>
    <ClInclude Include="..\src\track_type.h">
      <Filter>Header Files</Filter>
    </ClInclude>
    <ClInclude Include="..\src\train.h">
      <Filter>Header Files</Filter>
    </ClInclude>
    <ClInclude Include="..\src\transparency.h">
      <Filter>Header Files</Filter>
    </ClInclude>
    <ClInclude Include="..\src\transparency_gui.h">
      <Filter>Header Files</Filter>
    </ClInclude>
    <ClInclude Include="..\src\transport_type.h">
      <Filter>Header Files</Filter>
    </ClInclude>
    <ClInclude Include="..\src\tunnelbridge.h">
      <Filter>Header Files</Filter>
    </ClInclude>
    <ClInclude Include="..\src\tunnel_base.h">
      <Filter>Header Files</Filter>
    </ClInclude>
    <ClInclude Include="..\src\vehicle_base.h">
      <Filter>Header Files</Filter>
    </ClInclude>
    <ClInclude Include="..\src\vehicle_func.h">
      <Filter>Header Files</Filter>
    </ClInclude>
    <ClInclude Include="..\src\vehicle_gui.h">
      <Filter>Header Files</Filter>
    </ClInclude>
    <ClInclude Include="..\src\vehicle_gui_base.h">
      <Filter>Header Files</Filter>
    </ClInclude>
    <ClInclude Include="..\src\vehicle_type.h">
      <Filter>Header Files</Filter>
    </ClInclude>
    <ClInclude Include="..\src\vehiclelist.h">
      <Filter>Header Files</Filter>
    </ClInclude>
    <ClInclude Include="..\src\viewport_func.h">
      <Filter>Header Files</Filter>
    </ClInclude>
    <ClInclude Include="..\src\viewport_kdtree.h">
      <Filter>Header Files</Filter>
    </ClInclude>
    <ClInclude Include="..\src\viewport_sprite_sorter.h">
      <Filter>Header Files</Filter>
    </ClInclude>
    <ClInclude Include="..\src\viewport_type.h">
      <Filter>Header Files</Filter>
    </ClInclude>
    <ClInclude Include="..\src\water.h">
      <Filter>Header Files</Filter>
    </ClInclude>
    <ClInclude Include="..\src\waypoint_base.h">
      <Filter>Header Files</Filter>
    </ClInclude>
    <ClInclude Include="..\src\waypoint_func.h">
      <Filter>Header Files</Filter>
    </ClInclude>
    <ClInclude Include="..\src\widget_type.h">
      <Filter>Header Files</Filter>
    </ClInclude>
    <ClInclude Include="..\src\os\windows\win32.h">
      <Filter>Header Files</Filter>
    </ClInclude>
    <ClInclude Include="..\src\music\win32_m.h">
      <Filter>Header Files</Filter>
    </ClInclude>
    <ClInclude Include="..\src\sound\win32_s.h">
      <Filter>Header Files</Filter>
    </ClInclude>
    <ClInclude Include="..\src\unit_conversion.h">
      <Filter>Header Files</Filter>
    </ClInclude>
    <ClInclude Include="..\src\video\win32_v.h">
      <Filter>Header Files</Filter>
    </ClInclude>
    <ClInclude Include="..\src\window_func.h">
      <Filter>Header Files</Filter>
    </ClInclude>
    <ClInclude Include="..\src\window_gui.h">
      <Filter>Header Files</Filter>
    </ClInclude>
    <ClInclude Include="..\src\window_type.h">
      <Filter>Header Files</Filter>
    </ClInclude>
    <ClInclude Include="..\src\sound\xaudio2_s.h">
      <Filter>Header Files</Filter>
    </ClInclude>
    <ClInclude Include="..\src\zoom_func.h">
      <Filter>Header Files</Filter>
    </ClInclude>
    <ClInclude Include="..\src\zoom_type.h">
      <Filter>Header Files</Filter>
    </ClInclude>
    <ClInclude Include="..\src\zoning.h">
      <Filter>Header Files</Filter>
    </ClInclude>
    <ClCompile Include="..\src\core\alloc_func.cpp">
      <Filter>Core Source Code</Filter>
    </ClCompile>
    <ClInclude Include="..\src\core\alloc_func.hpp">
      <Filter>Core Source Code</Filter>
    </ClInclude>
    <ClInclude Include="..\src\core\alloc_type.hpp">
      <Filter>Core Source Code</Filter>
    </ClInclude>
    <ClInclude Include="..\src\core\backup_type.hpp">
      <Filter>Core Source Code</Filter>
    </ClInclude>
    <ClCompile Include="..\src\core\bitmath_func.cpp">
      <Filter>Core Source Code</Filter>
    </ClCompile>
    <ClInclude Include="..\src\core\bitmath_func.hpp">
      <Filter>Core Source Code</Filter>
    </ClInclude>
    <ClInclude Include="..\src\core\checksum_func.hpp">
      <Filter>Core Source Code</Filter>
    </ClInclude>
    <ClInclude Include="..\src\core\container_func.hpp">
      <Filter>Core Source Code</Filter>
    </ClInclude>
    <ClInclude Include="..\src\core\dyn_arena_alloc.hpp">
      <Filter>Core Source Code</Filter>
    </ClInclude>
    <ClInclude Include="..\src\core\endian_func.hpp">
      <Filter>Core Source Code</Filter>
    </ClInclude>
    <ClInclude Include="..\src\core\endian_type.hpp">
      <Filter>Core Source Code</Filter>
    </ClInclude>
    <ClInclude Include="..\src\core\enum_type.hpp">
      <Filter>Core Source Code</Filter>
    </ClInclude>
    <ClCompile Include="..\src\core\geometry_func.cpp">
      <Filter>Core Source Code</Filter>
    </ClCompile>
    <ClInclude Include="..\src\core\geometry_func.hpp">
      <Filter>Core Source Code</Filter>
    </ClInclude>
    <ClInclude Include="..\src\core\geometry_type.hpp">
      <Filter>Core Source Code</Filter>
    </ClInclude>
    <ClInclude Include="..\src\core\kdtree.hpp">
      <Filter>Core Source Code</Filter>
    </ClInclude>
    <ClCompile Include="..\src\core\math_func.cpp">
      <Filter>Core Source Code</Filter>
    </ClCompile>
    <ClInclude Include="..\src\core\math_func.hpp">
      <Filter>Core Source Code</Filter>
    </ClInclude>
    <ClInclude Include="..\src\core\mem_func.hpp">
      <Filter>Core Source Code</Filter>
    </ClInclude>
    <ClInclude Include="..\src\core\multimap.hpp">
      <Filter>Core Source Code</Filter>
    </ClInclude>
    <ClInclude Include="..\src\core\overflowsafe_type.hpp">
      <Filter>Core Source Code</Filter>
    </ClInclude>
    <ClCompile Include="..\src\core\pool_func.cpp">
      <Filter>Core Source Code</Filter>
    </ClCompile>
    <ClInclude Include="..\src\core\pool_func.hpp">
      <Filter>Core Source Code</Filter>
    </ClInclude>
    <ClInclude Include="..\src\core\pool_type.hpp">
      <Filter>Core Source Code</Filter>
    </ClInclude>
    <ClCompile Include="..\src\core\random_func.cpp">
      <Filter>Core Source Code</Filter>
    </ClCompile>
    <ClInclude Include="..\src\core\random_func.hpp">
      <Filter>Core Source Code</Filter>
    </ClInclude>
    <ClInclude Include="..\src\core\smallmap_type.hpp">
      <Filter>Core Source Code</Filter>
    </ClInclude>
    <ClInclude Include="..\src\core\smallmatrix_type.hpp">
      <Filter>Core Source Code</Filter>
    </ClInclude>
    <ClInclude Include="..\src\core\smallstack_type.hpp">
      <Filter>Core Source Code</Filter>
    </ClInclude>
    <ClInclude Include="..\src\core\smallvec_type.hpp">
      <Filter>Core Source Code</Filter>
    </ClInclude>
    <ClInclude Include="..\src\core\string_compare_type.hpp">
      <Filter>Core Source Code</Filter>
    </ClInclude>
    <ClCompile Include="..\src\aircraft_gui.cpp">
      <Filter>GUI Source Code</Filter>
    </ClCompile>
    <ClCompile Include="..\src\airport_gui.cpp">
      <Filter>GUI Source Code</Filter>
    </ClCompile>
    <ClCompile Include="..\src\autoreplace_gui.cpp">
      <Filter>GUI Source Code</Filter>
    </ClCompile>
    <ClCompile Include="..\src\bootstrap_gui.cpp">
      <Filter>GUI Source Code</Filter>
    </ClCompile>
    <ClCompile Include="..\src\bridge_gui.cpp">
      <Filter>GUI Source Code</Filter>
    </ClCompile>
    <ClCompile Include="..\src\build_vehicle_gui.cpp">
      <Filter>GUI Source Code</Filter>
    </ClCompile>
    <ClCompile Include="..\src\cheat_gui.cpp">
      <Filter>GUI Source Code</Filter>
    </ClCompile>
    <ClCompile Include="..\src\company_gui.cpp">
      <Filter>GUI Source Code</Filter>
    </ClCompile>
    <ClCompile Include="..\src\console_gui.cpp">
      <Filter>GUI Source Code</Filter>
    </ClCompile>
    <ClCompile Include="..\src\date_gui.cpp">
      <Filter>GUI Source Code</Filter>
    </ClCompile>
    <ClCompile Include="..\src\departures_gui.cpp">
      <Filter>GUI Source Code</Filter>
    </ClCompile>
    <ClCompile Include="..\src\depot_gui.cpp">
      <Filter>GUI Source Code</Filter>
    </ClCompile>
    <ClCompile Include="..\src\dock_gui.cpp">
      <Filter>GUI Source Code</Filter>
    </ClCompile>
    <ClCompile Include="..\src\engine_gui.cpp">
      <Filter>GUI Source Code</Filter>
    </ClCompile>
    <ClCompile Include="..\src\error_gui.cpp">
      <Filter>GUI Source Code</Filter>
    </ClCompile>
    <ClCompile Include="..\src\fios_gui.cpp">
      <Filter>GUI Source Code</Filter>
    </ClCompile>
    <ClCompile Include="..\src\framerate_gui.cpp">
      <Filter>GUI Source Code</Filter>
    </ClCompile>
    <ClCompile Include="..\src\genworld_gui.cpp">
      <Filter>GUI Source Code</Filter>
    </ClCompile>
    <ClCompile Include="..\src\goal_gui.cpp">
      <Filter>GUI Source Code</Filter>
    </ClCompile>
    <ClCompile Include="..\src\graph_gui.cpp">
      <Filter>GUI Source Code</Filter>
    </ClCompile>
    <ClCompile Include="..\src\group_gui.cpp">
      <Filter>GUI Source Code</Filter>
    </ClCompile>
    <ClCompile Include="..\src\highscore_gui.cpp">
      <Filter>GUI Source Code</Filter>
    </ClCompile>
    <ClCompile Include="..\src\industry_gui.cpp">
      <Filter>GUI Source Code</Filter>
    </ClCompile>
    <ClCompile Include="..\src\intro_gui.cpp">
      <Filter>GUI Source Code</Filter>
    </ClCompile>
    <ClCompile Include="..\src\linkgraph\linkgraph_gui.cpp">
      <Filter>GUI Source Code</Filter>
    </ClCompile>
    <ClCompile Include="..\src\main_gui.cpp">
      <Filter>GUI Source Code</Filter>
    </ClCompile>
    <ClCompile Include="..\src\misc_gui.cpp">
      <Filter>GUI Source Code</Filter>
    </ClCompile>
    <ClCompile Include="..\src\music_gui.cpp">
      <Filter>GUI Source Code</Filter>
    </ClCompile>
    <ClCompile Include="..\src\network\network_chat_gui.cpp">
      <Filter>GUI Source Code</Filter>
    </ClCompile>
    <ClCompile Include="..\src\network\network_content_gui.cpp">
      <Filter>GUI Source Code</Filter>
    </ClCompile>
    <ClCompile Include="..\src\network\network_gui.cpp">
      <Filter>GUI Source Code</Filter>
    </ClCompile>
    <ClCompile Include="..\src\newgrf_debug_gui.cpp">
      <Filter>GUI Source Code</Filter>
    </ClCompile>
    <ClCompile Include="..\src\newgrf_gui.cpp">
      <Filter>GUI Source Code</Filter>
    </ClCompile>
    <ClCompile Include="..\src\news_gui.cpp">
      <Filter>GUI Source Code</Filter>
    </ClCompile>
    <ClCompile Include="..\src\object_gui.cpp">
      <Filter>GUI Source Code</Filter>
    </ClCompile>
    <ClCompile Include="..\src\order_gui.cpp">
      <Filter>GUI Source Code</Filter>
    </ClCompile>
    <ClCompile Include="..\src\osk_gui.cpp">
      <Filter>GUI Source Code</Filter>
    </ClCompile>
    <ClCompile Include="..\src\plans_gui.cpp">
      <Filter>GUI Source Code</Filter>
    </ClCompile>
    <ClCompile Include="..\src\rail_gui.cpp">
      <Filter>GUI Source Code</Filter>
    </ClCompile>
    <ClCompile Include="..\src\road_gui.cpp">
      <Filter>GUI Source Code</Filter>
    </ClCompile>
    <ClCompile Include="..\src\roadveh_gui.cpp">
      <Filter>GUI Source Code</Filter>
    </ClCompile>
    <ClCompile Include="..\src\schdispatch_gui.cpp">
      <Filter>GUI Source Code</Filter>
    </ClCompile>
    <ClCompile Include="..\src\settings_gui.cpp">
      <Filter>GUI Source Code</Filter>
    </ClCompile>
    <ClCompile Include="..\src\ship_gui.cpp">
      <Filter>GUI Source Code</Filter>
    </ClCompile>
    <ClCompile Include="..\src\signs_gui.cpp">
      <Filter>GUI Source Code</Filter>
    </ClCompile>
    <ClCompile Include="..\src\smallmap_gui.cpp">
      <Filter>GUI Source Code</Filter>
    </ClCompile>
    <ClCompile Include="..\src\station_gui.cpp">
      <Filter>GUI Source Code</Filter>
    </ClCompile>
    <ClCompile Include="..\src\statusbar_gui.cpp">
      <Filter>GUI Source Code</Filter>
    </ClCompile>
    <ClCompile Include="..\src\story_gui.cpp">
      <Filter>GUI Source Code</Filter>
    </ClCompile>
    <ClCompile Include="..\src\subsidy_gui.cpp">
      <Filter>GUI Source Code</Filter>
    </ClCompile>
    <ClCompile Include="..\src\terraform_gui.cpp">
      <Filter>GUI Source Code</Filter>
    </ClCompile>
    <ClCompile Include="..\src\textfile_gui.cpp">
      <Filter>GUI Source Code</Filter>
    </ClCompile>
    <ClCompile Include="..\src\timetable_gui.cpp">
      <Filter>GUI Source Code</Filter>
    </ClCompile>
    <ClCompile Include="..\src\toolbar_gui.cpp">
      <Filter>GUI Source Code</Filter>
    </ClCompile>
    <ClCompile Include="..\src\town_gui.cpp">
      <Filter>GUI Source Code</Filter>
    </ClCompile>
    <ClCompile Include="..\src\train_gui.cpp">
      <Filter>GUI Source Code</Filter>
    </ClCompile>
    <ClCompile Include="..\src\transparency_gui.cpp">
      <Filter>GUI Source Code</Filter>
    </ClCompile>
    <ClCompile Include="..\src\tree_gui.cpp">
      <Filter>GUI Source Code</Filter>
    </ClCompile>
    <ClCompile Include="..\src\vehicle_gui.cpp">
      <Filter>GUI Source Code</Filter>
    </ClCompile>
    <ClCompile Include="..\src\viewport_gui.cpp">
      <Filter>GUI Source Code</Filter>
    </ClCompile>
    <ClCompile Include="..\src\waypoint_gui.cpp">
      <Filter>GUI Source Code</Filter>
    </ClCompile>
    <ClCompile Include="..\src\zoning_gui.cpp">
      <Filter>GUI Source Code</Filter>
    </ClCompile>
    <ClInclude Include="..\src\widgets\airport_widget.h">
      <Filter>Widgets</Filter>
    </ClInclude>
    <ClInclude Include="..\src\widgets\ai_widget.h">
      <Filter>Widgets</Filter>
    </ClInclude>
    <ClInclude Include="..\src\widgets\autoreplace_widget.h">
      <Filter>Widgets</Filter>
    </ClInclude>
    <ClInclude Include="..\src\widgets\bootstrap_widget.h">
      <Filter>Widgets</Filter>
    </ClInclude>
    <ClInclude Include="..\src\widgets\bridge_widget.h">
      <Filter>Widgets</Filter>
    </ClInclude>
    <ClInclude Include="..\src\widgets\build_vehicle_widget.h">
      <Filter>Widgets</Filter>
    </ClInclude>
    <ClInclude Include="..\src\widgets\cheat_widget.h">
      <Filter>Widgets</Filter>
    </ClInclude>
    <ClInclude Include="..\src\widgets\company_widget.h">
      <Filter>Widgets</Filter>
    </ClInclude>
    <ClInclude Include="..\src\widgets\console_widget.h">
      <Filter>Widgets</Filter>
    </ClInclude>
    <ClInclude Include="..\src\widgets\date_widget.h">
      <Filter>Widgets</Filter>
    </ClInclude>
    <ClInclude Include="..\src\widgets\departures_widget.h">
      <Filter>Widgets</Filter>
    </ClInclude>
    <ClInclude Include="..\src\widgets\depot_widget.h">
      <Filter>Widgets</Filter>
    </ClInclude>
    <ClInclude Include="..\src\widgets\dock_widget.h">
      <Filter>Widgets</Filter>
    </ClInclude>
    <ClCompile Include="..\src\widgets\dropdown.cpp">
      <Filter>Widgets</Filter>
    </ClCompile>
    <ClInclude Include="..\src\widgets\dropdown_func.h">
      <Filter>Widgets</Filter>
    </ClInclude>
    <ClInclude Include="..\src\widgets\dropdown_type.h">
      <Filter>Widgets</Filter>
    </ClInclude>
    <ClInclude Include="..\src\widgets\dropdown_widget.h">
      <Filter>Widgets</Filter>
    </ClInclude>
    <ClInclude Include="..\src\widgets\engine_widget.h">
      <Filter>Widgets</Filter>
    </ClInclude>
    <ClInclude Include="..\src\widgets\error_widget.h">
      <Filter>Widgets</Filter>
    </ClInclude>
    <ClInclude Include="..\src\widgets\fios_widget.h">
      <Filter>Widgets</Filter>
    </ClInclude>
    <ClInclude Include="..\src\widgets\framerate_widget.h">
      <Filter>Widgets</Filter>
    </ClInclude>
    <ClInclude Include="..\src\widgets\genworld_widget.h">
      <Filter>Widgets</Filter>
    </ClInclude>
    <ClInclude Include="..\src\widgets\goal_widget.h">
      <Filter>Widgets</Filter>
    </ClInclude>
    <ClInclude Include="..\src\widgets\graph_widget.h">
      <Filter>Widgets</Filter>
    </ClInclude>
    <ClInclude Include="..\src\widgets\group_widget.h">
      <Filter>Widgets</Filter>
    </ClInclude>
    <ClInclude Include="..\src\widgets\highscore_widget.h">
      <Filter>Widgets</Filter>
    </ClInclude>
    <ClInclude Include="..\src\widgets\industry_widget.h">
      <Filter>Widgets</Filter>
    </ClInclude>
    <ClInclude Include="..\src\widgets\intro_widget.h">
      <Filter>Widgets</Filter>
    </ClInclude>
    <ClInclude Include="..\src\widgets\link_graph_legend_widget.h">
      <Filter>Widgets</Filter>
    </ClInclude>
    <ClInclude Include="..\src\widgets\main_widget.h">
      <Filter>Widgets</Filter>
    </ClInclude>
    <ClInclude Include="..\src\widgets\misc_widget.h">
      <Filter>Widgets</Filter>
    </ClInclude>
    <ClInclude Include="..\src\widgets\music_widget.h">
      <Filter>Widgets</Filter>
    </ClInclude>
    <ClInclude Include="..\src\widgets\network_chat_widget.h">
      <Filter>Widgets</Filter>
    </ClInclude>
    <ClInclude Include="..\src\widgets\network_content_widget.h">
      <Filter>Widgets</Filter>
    </ClInclude>
    <ClInclude Include="..\src\widgets\network_widget.h">
      <Filter>Widgets</Filter>
    </ClInclude>
    <ClInclude Include="..\src\widgets\newgrf_debug_widget.h">
      <Filter>Widgets</Filter>
    </ClInclude>
    <ClInclude Include="..\src\widgets\newgrf_widget.h">
      <Filter>Widgets</Filter>
    </ClInclude>
    <ClInclude Include="..\src\widgets\news_widget.h">
      <Filter>Widgets</Filter>
    </ClInclude>
    <ClInclude Include="..\src\widgets\object_widget.h">
      <Filter>Widgets</Filter>
    </ClInclude>
    <ClInclude Include="..\src\widgets\order_widget.h">
      <Filter>Widgets</Filter>
    </ClInclude>
    <ClInclude Include="..\src\widgets\osk_widget.h">
      <Filter>Widgets</Filter>
    </ClInclude>
    <ClInclude Include="..\src\widgets\plans_widget.h">
      <Filter>Widgets</Filter>
    </ClInclude>
    <ClInclude Include="..\src\widgets\rail_widget.h">
      <Filter>Widgets</Filter>
    </ClInclude>
    <ClInclude Include="..\src\widgets\road_widget.h">
      <Filter>Widgets</Filter>
    </ClInclude>
    <ClInclude Include="..\src\widgets\screenshot_widget.h">
      <Filter>Widgets</Filter>
    </ClInclude>
    <ClInclude Include="..\src\widgets\settings_widget.h">
      <Filter>Widgets</Filter>
    </ClInclude>
    <ClInclude Include="..\src\widgets\sign_widget.h">
      <Filter>Widgets</Filter>
    </ClInclude>
    <ClInclude Include="..\src\widgets\smallmap_widget.h">
      <Filter>Widgets</Filter>
    </ClInclude>
    <ClInclude Include="..\src\widgets\station_widget.h">
      <Filter>Widgets</Filter>
    </ClInclude>
    <ClInclude Include="..\src\widgets\statusbar_widget.h">
      <Filter>Widgets</Filter>
    </ClInclude>
    <ClInclude Include="..\src\widgets\story_widget.h">
      <Filter>Widgets</Filter>
    </ClInclude>
    <ClInclude Include="..\src\widgets\subsidy_widget.h">
      <Filter>Widgets</Filter>
    </ClInclude>
    <ClInclude Include="..\src\widgets\terraform_widget.h">
      <Filter>Widgets</Filter>
    </ClInclude>
    <ClInclude Include="..\src\widgets\timetable_widget.h">
      <Filter>Widgets</Filter>
    </ClInclude>
    <ClInclude Include="..\src\widgets\toolbar_widget.h">
      <Filter>Widgets</Filter>
    </ClInclude>
    <ClInclude Include="..\src\widgets\town_widget.h">
      <Filter>Widgets</Filter>
    </ClInclude>
    <ClInclude Include="..\src\widgets\transparency_widget.h">
      <Filter>Widgets</Filter>
    </ClInclude>
    <ClInclude Include="..\src\widgets\tree_widget.h">
      <Filter>Widgets</Filter>
    </ClInclude>
    <ClInclude Include="..\src\widgets\vehicle_widget.h">
      <Filter>Widgets</Filter>
    </ClInclude>
    <ClInclude Include="..\src\widgets\viewport_widget.h">
      <Filter>Widgets</Filter>
    </ClInclude>
    <ClInclude Include="..\src\widgets\waypoint_widget.h">
      <Filter>Widgets</Filter>
    </ClInclude>
    <ClCompile Include="..\src\aircraft_cmd.cpp">
      <Filter>Command handlers</Filter>
    </ClCompile>
    <ClCompile Include="..\src\autoreplace_cmd.cpp">
      <Filter>Command handlers</Filter>
    </ClCompile>
    <ClCompile Include="..\src\clear_cmd.cpp">
      <Filter>Command handlers</Filter>
    </ClCompile>
    <ClCompile Include="..\src\company_cmd.cpp">
      <Filter>Command handlers</Filter>
    </ClCompile>
    <ClCompile Include="..\src\depot_cmd.cpp">
      <Filter>Command handlers</Filter>
    </ClCompile>
    <ClCompile Include="..\src\group_cmd.cpp">
      <Filter>Command handlers</Filter>
    </ClCompile>
    <ClCompile Include="..\src\industry_cmd.cpp">
      <Filter>Command handlers</Filter>
    </ClCompile>
    <ClCompile Include="..\src\misc_cmd.cpp">
      <Filter>Command handlers</Filter>
    </ClCompile>
    <ClCompile Include="..\src\object_cmd.cpp">
      <Filter>Command handlers</Filter>
    </ClCompile>
    <ClCompile Include="..\src\order_cmd.cpp">
      <Filter>Command handlers</Filter>
    </ClCompile>
    <ClCompile Include="..\src\plans_cmd.cpp">
      <Filter>Command handlers</Filter>
    </ClCompile>
    <ClCompile Include="..\src\rail_cmd.cpp">
      <Filter>Command handlers</Filter>
    </ClCompile>
    <ClCompile Include="..\src\road_cmd.cpp">
      <Filter>Command handlers</Filter>
    </ClCompile>
    <ClCompile Include="..\src\roadveh_cmd.cpp">
      <Filter>Command handlers</Filter>
    </ClCompile>
    <ClCompile Include="..\src\schdispatch_cmd.cpp">
      <Filter>Command handlers</Filter>
    </ClCompile>
    <ClCompile Include="..\src\ship_cmd.cpp">
      <Filter>Command handlers</Filter>
    </ClCompile>
    <ClCompile Include="..\src\signs_cmd.cpp">
      <Filter>Command handlers</Filter>
    </ClCompile>
    <ClCompile Include="..\src\station_cmd.cpp">
      <Filter>Command handlers</Filter>
    </ClCompile>
    <ClCompile Include="..\src\terraform_cmd.cpp">
      <Filter>Command handlers</Filter>
    </ClCompile>
    <ClCompile Include="..\src\timetable_cmd.cpp">
      <Filter>Command handlers</Filter>
    </ClCompile>
    <ClCompile Include="..\src\town_cmd.cpp">
      <Filter>Command handlers</Filter>
    </ClCompile>
    <ClCompile Include="..\src\train_cmd.cpp">
      <Filter>Command handlers</Filter>
    </ClCompile>
    <ClCompile Include="..\src\tree_cmd.cpp">
      <Filter>Command handlers</Filter>
    </ClCompile>
    <ClCompile Include="..\src\tunnelbridge_cmd.cpp">
      <Filter>Command handlers</Filter>
    </ClCompile>
    <ClCompile Include="..\src\vehicle_cmd.cpp">
      <Filter>Command handlers</Filter>
    </ClCompile>
    <ClCompile Include="..\src\void_cmd.cpp">
      <Filter>Command handlers</Filter>
    </ClCompile>
    <ClCompile Include="..\src\water_cmd.cpp">
      <Filter>Command handlers</Filter>
    </ClCompile>
    <ClCompile Include="..\src\waypoint_cmd.cpp">
      <Filter>Command handlers</Filter>
    </ClCompile>
    <ClCompile Include="..\src\zoning_cmd.cpp">
      <Filter>Command handlers</Filter>
    </ClCompile>
    <ClCompile Include="..\src\saveload\afterload.cpp">
      <Filter>Save/Load handlers</Filter>
    </ClCompile>
    <ClCompile Include="..\src\saveload\ai_sl.cpp">
      <Filter>Save/Load handlers</Filter>
    </ClCompile>
    <ClCompile Include="..\src\saveload\airport_sl.cpp">
      <Filter>Save/Load handlers</Filter>
    </ClCompile>
    <ClCompile Include="..\src\saveload\animated_tile_sl.cpp">
      <Filter>Save/Load handlers</Filter>
    </ClCompile>
    <ClCompile Include="..\src\saveload\autoreplace_sl.cpp">
      <Filter>Save/Load handlers</Filter>
    </ClCompile>
    <ClCompile Include="..\src\saveload\cargomonitor_sl.cpp">
      <Filter>Save/Load handlers</Filter>
    </ClCompile>
    <ClCompile Include="..\src\saveload\cargopacket_sl.cpp">
      <Filter>Save/Load handlers</Filter>
    </ClCompile>
    <ClCompile Include="..\src\saveload\cheat_sl.cpp">
      <Filter>Save/Load handlers</Filter>
    </ClCompile>
    <ClCompile Include="..\src\saveload\company_sl.cpp">
      <Filter>Save/Load handlers</Filter>
    </ClCompile>
    <ClCompile Include="..\src\saveload\debug_sl.cpp">
      <Filter>Save/Load handlers</Filter>
    </ClCompile>
    <ClCompile Include="..\src\saveload\depot_sl.cpp">
      <Filter>Save/Load handlers</Filter>
    </ClCompile>
    <ClCompile Include="..\src\saveload\economy_sl.cpp">
      <Filter>Save/Load handlers</Filter>
    </ClCompile>
    <ClCompile Include="..\src\saveload\engine_sl.cpp">
      <Filter>Save/Load handlers</Filter>
    </ClCompile>
    <ClCompile Include="..\src\saveload\game_sl.cpp">
      <Filter>Save/Load handlers</Filter>
    </ClCompile>
    <ClCompile Include="..\src\saveload\gamelog_sl.cpp">
      <Filter>Save/Load handlers</Filter>
    </ClCompile>
    <ClCompile Include="..\src\saveload\goal_sl.cpp">
      <Filter>Save/Load handlers</Filter>
    </ClCompile>
    <ClCompile Include="..\src\saveload\group_sl.cpp">
      <Filter>Save/Load handlers</Filter>
    </ClCompile>
    <ClCompile Include="..\src\saveload\industry_sl.cpp">
      <Filter>Save/Load handlers</Filter>
    </ClCompile>
    <ClCompile Include="..\src\saveload\labelmaps_sl.cpp">
      <Filter>Save/Load handlers</Filter>
    </ClCompile>
    <ClCompile Include="..\src\saveload\linkgraph_sl.cpp">
      <Filter>Save/Load handlers</Filter>
    </ClCompile>
    <ClCompile Include="..\src\saveload\map_sl.cpp">
      <Filter>Save/Load handlers</Filter>
    </ClCompile>
    <ClCompile Include="..\src\saveload\misc_sl.cpp">
      <Filter>Save/Load handlers</Filter>
    </ClCompile>
    <ClCompile Include="..\src\saveload\newgrf_sl.cpp">
      <Filter>Save/Load handlers</Filter>
    </ClCompile>
    <ClInclude Include="..\src\saveload\newgrf_sl.h">
      <Filter>Save/Load handlers</Filter>
    </ClInclude>
    <ClCompile Include="..\src\saveload\object_sl.cpp">
      <Filter>Save/Load handlers</Filter>
    </ClCompile>
    <ClCompile Include="..\src\saveload\oldloader.cpp">
      <Filter>Save/Load handlers</Filter>
    </ClCompile>
    <ClInclude Include="..\src\saveload\oldloader.h">
      <Filter>Save/Load handlers</Filter>
    </ClInclude>
    <ClCompile Include="..\src\saveload\oldloader_sl.cpp">
      <Filter>Save/Load handlers</Filter>
    </ClCompile>
    <ClCompile Include="..\src\saveload\order_sl.cpp">
      <Filter>Save/Load handlers</Filter>
    </ClCompile>
    <ClCompile Include="..\src\saveload\plans_sl.cpp">
      <Filter>Save/Load handlers</Filter>
    </ClCompile>
    <ClCompile Include="..\src\saveload\saveload.cpp">
      <Filter>Save/Load handlers</Filter>
    </ClCompile>
    <ClInclude Include="..\src\saveload\saveload.h">
      <Filter>Save/Load handlers</Filter>
    </ClInclude>
    <ClInclude Include="..\src\saveload\saveload_filter.h">
      <Filter>Save/Load handlers</Filter>
    </ClInclude>
    <ClInclude Include="..\src\saveload\saveload_internal.h">
      <Filter>Save/Load handlers</Filter>
    </ClInclude>
    <ClInclude Include="..\src\saveload\saveload_buffer.h">
      <Filter>Save/Load handlers</Filter>
    </ClInclude>
    <ClCompile Include="..\src\saveload\signs_sl.cpp">
      <Filter>Save/Load handlers</Filter>
    </ClCompile>
    <ClCompile Include="..\src\saveload\station_sl.cpp">
      <Filter>Save/Load handlers</Filter>
    </ClCompile>
    <ClCompile Include="..\src\saveload\storage_sl.cpp">
      <Filter>Save/Load handlers</Filter>
    </ClCompile>
    <ClCompile Include="..\src\saveload\strings_sl.cpp">
      <Filter>Save/Load handlers</Filter>
    </ClCompile>
    <ClCompile Include="..\src\saveload\story_sl.cpp">
      <Filter>Save/Load handlers</Filter>
    </ClCompile>
    <ClCompile Include="..\src\saveload\subsidy_sl.cpp">
      <Filter>Save/Load handlers</Filter>
    </ClCompile>
    <ClCompile Include="..\src\saveload\town_sl.cpp">
      <Filter>Save/Load handlers</Filter>
    </ClCompile>
    <ClCompile Include="..\src\saveload\tunnel_sl.cpp">
      <Filter>Save/Load handlers</Filter>
    </ClCompile>
    <ClCompile Include="..\src\saveload\vehicle_sl.cpp">
      <Filter>Save/Load handlers</Filter>
    </ClCompile>
    <ClCompile Include="..\src\saveload\waypoint_sl.cpp">
      <Filter>Save/Load handlers</Filter>
    </ClCompile>
    <ClCompile Include="..\src\saveload\signal_sl.cpp">
      <Filter>Save/Load handlers</Filter>
    </ClCompile>
    <ClInclude Include="..\src\saveload\extended_ver_sl.h">
      <Filter>Save/Load handlers</Filter>
    </ClInclude>
    <ClCompile Include="..\src\saveload\extended_ver_sl.cpp">
      <Filter>Save/Load handlers</Filter>
    </ClCompile>
    <ClCompile Include="..\src\saveload\tbtr_template_replacement_sl.cpp">
      <Filter>Save/Load handlers</Filter>
    </ClCompile>
    <ClCompile Include="..\src\saveload\tbtr_template_veh_sl.cpp">
      <Filter>Save/Load handlers</Filter>
    </ClCompile>
    <ClCompile Include="..\src\saveload\bridge_signal_sl.cpp">
      <Filter>Save/Load handlers</Filter>
    </ClCompile>
    <ClInclude Include="..\src\table\airport_defaults.h">
      <Filter>Tables</Filter>
    </ClInclude>
    <ClInclude Include="..\src\table\airport_movement.h">
      <Filter>Tables</Filter>
    </ClInclude>
    <ClInclude Include="..\src\table\airporttile_ids.h">
      <Filter>Tables</Filter>
    </ClInclude>
    <ClInclude Include="..\src\table\airporttiles.h">
      <Filter>Tables</Filter>
    </ClInclude>
    <ClInclude Include="..\src\table\animcursors.h">
      <Filter>Tables</Filter>
    </ClInclude>
    <ClInclude Include="..\src\table\autorail.h">
      <Filter>Tables</Filter>
    </ClInclude>
    <ClInclude Include="..\src\table\bridge_land.h">
      <Filter>Tables</Filter>
    </ClInclude>
    <ClInclude Include="..\src\table\build_industry.h">
      <Filter>Tables</Filter>
    </ClInclude>
    <ClInclude Include="..\src\table\cargo_const.h">
      <Filter>Tables</Filter>
    </ClInclude>
    <ClInclude Include="..\src\table\clear_land.h">
      <Filter>Tables</Filter>
    </ClInclude>
    <ClInclude Include="..\src\table\control_codes.h">
      <Filter>Tables</Filter>
    </ClInclude>
    <ClInclude Include="..\src\table\darklight_colours.h">
      <Filter>Tables</Filter>
    </ClInclude>
    <ClInclude Include="..\src\table\elrail_data.h">
      <Filter>Tables</Filter>
    </ClInclude>
    <ClInclude Include="..\src\table\engines.h">
      <Filter>Tables</Filter>
    </ClInclude>
    <ClInclude Include="..\src\table\genland.h">
      <Filter>Tables</Filter>
    </ClInclude>
    <ClInclude Include="..\src\table\heightmap_colours.h">
      <Filter>Tables</Filter>
    </ClInclude>
    <ClInclude Include="..\src\table\industry_land.h">
      <Filter>Tables</Filter>
    </ClInclude>
    <ClInclude Include="..\src\table\landscape_sprite.h">
      <Filter>Tables</Filter>
    </ClInclude>
    <ClInclude Include="..\src\table\newgrf_debug_data.h">
      <Filter>Tables</Filter>
    </ClInclude>
    <ClInclude Include="..\src\table\object_land.h">
      <Filter>Tables</Filter>
    </ClInclude>
    <ClInclude Include="..\src\table\palette_convert.h">
      <Filter>Tables</Filter>
    </ClInclude>
    <ClInclude Include="..\src\table\palettes.h">
      <Filter>Tables</Filter>
    </ClInclude>
    <ClInclude Include="..\src\table\pricebase.h">
      <Filter>Tables</Filter>
    </ClInclude>
    <ClInclude Include="..\src\table\railtypes.h">
      <Filter>Tables</Filter>
    </ClInclude>
    <ClInclude Include="..\src\table\road_land.h">
      <Filter>Tables</Filter>
    </ClInclude>
    <ClInclude Include="..\src\table\roadveh_movement.h">
      <Filter>Tables</Filter>
    </ClInclude>
    <ClInclude Include="..\src\table\roadtypes.h">
      <Filter>Tables</Filter>
    </ClInclude>
    <ClInclude Include="..\src\..\objs\settings\table\settings.h">
      <Filter>Tables</Filter>
    </ClInclude>
    <ClInclude Include="..\src\table\sprites.h">
      <Filter>Tables</Filter>
    </ClInclude>
    <ClInclude Include="..\src\table\station_land.h">
      <Filter>Tables</Filter>
    </ClInclude>
    <ClInclude Include="..\src\table\strgen_tables.h">
      <Filter>Tables</Filter>
    </ClInclude>
    <ClInclude Include="..\src\table\string_colours.h">
      <Filter>Tables</Filter>
    </ClInclude>
    <ClInclude Include="..\src\..\objs\langs\table\strings.h">
      <Filter>Tables</Filter>
    </ClInclude>
    <ClInclude Include="..\src\table\town_land.h">
      <Filter>Tables</Filter>
    </ClInclude>
    <ClInclude Include="..\src\table\townname.h">
      <Filter>Tables</Filter>
    </ClInclude>
    <ClInclude Include="..\src\table\track_land.h">
      <Filter>Tables</Filter>
    </ClInclude>
    <ClInclude Include="..\src\table\train_cmd.h">
      <Filter>Tables</Filter>
    </ClInclude>
    <ClInclude Include="..\src\table\tree_land.h">
      <Filter>Tables</Filter>
    </ClInclude>
    <ClInclude Include="..\src\table\unicode.h">
      <Filter>Tables</Filter>
    </ClInclude>
    <ClInclude Include="..\src\table\water_land.h">
      <Filter>Tables</Filter>
    </ClInclude>
    <ClCompile Include="..\src\3rdparty\md5\md5.cpp">
      <Filter>MD5</Filter>
    </ClCompile>
    <ClInclude Include="..\src\3rdparty\md5\md5.h">
      <Filter>MD5</Filter>
    </ClInclude>
    <ClCompile Include="..\src\script\script_config.cpp">
      <Filter>Script</Filter>
    </ClCompile>
    <ClInclude Include="..\src\script\script_config.hpp">
      <Filter>Script</Filter>
    </ClInclude>
    <ClInclude Include="..\src\script\script_fatalerror.hpp">
      <Filter>Script</Filter>
    </ClInclude>
    <ClCompile Include="..\src\script\script_info.cpp">
      <Filter>Script</Filter>
    </ClCompile>
    <ClInclude Include="..\src\script\script_info.hpp">
      <Filter>Script</Filter>
    </ClInclude>
    <ClCompile Include="..\src\script\script_info_dummy.cpp">
      <Filter>Script</Filter>
    </ClCompile>
    <ClCompile Include="..\src\script\script_instance.cpp">
      <Filter>Script</Filter>
    </ClCompile>
    <ClInclude Include="..\src\script\script_instance.hpp">
      <Filter>Script</Filter>
    </ClInclude>
    <ClCompile Include="..\src\script\script_scanner.cpp">
      <Filter>Script</Filter>
    </ClCompile>
    <ClInclude Include="..\src\script\script_scanner.hpp">
      <Filter>Script</Filter>
    </ClInclude>
    <ClInclude Include="..\src\script\script_storage.hpp">
      <Filter>Script</Filter>
    </ClInclude>
    <ClInclude Include="..\src\script\script_suspend.hpp">
      <Filter>Script</Filter>
    </ClInclude>
    <ClCompile Include="..\src\script\squirrel.cpp">
      <Filter>Script</Filter>
    </ClCompile>
    <ClInclude Include="..\src\script\squirrel.hpp">
      <Filter>Script</Filter>
    </ClInclude>
    <ClInclude Include="..\src\script\squirrel_class.hpp">
      <Filter>Script</Filter>
    </ClInclude>
    <ClInclude Include="..\src\script\squirrel_helper.hpp">
      <Filter>Script</Filter>
    </ClInclude>
    <ClInclude Include="..\src\script\squirrel_helper_type.hpp">
      <Filter>Script</Filter>
    </ClInclude>
    <ClCompile Include="..\src\script\squirrel_std.cpp">
      <Filter>Script</Filter>
    </ClCompile>
    <ClInclude Include="..\src\script\squirrel_std.hpp">
      <Filter>Script</Filter>
    </ClInclude>
    <ClCompile Include="..\src\3rdparty\squirrel\squirrel\sqapi.cpp">
      <Filter>Squirrel</Filter>
    </ClCompile>
    <ClCompile Include="..\src\3rdparty\squirrel\squirrel\sqbaselib.cpp">
      <Filter>Squirrel</Filter>
    </ClCompile>
    <ClCompile Include="..\src\3rdparty\squirrel\squirrel\sqclass.cpp">
      <Filter>Squirrel</Filter>
    </ClCompile>
    <ClCompile Include="..\src\3rdparty\squirrel\squirrel\sqcompiler.cpp">
      <Filter>Squirrel</Filter>
    </ClCompile>
    <ClCompile Include="..\src\3rdparty\squirrel\squirrel\sqdebug.cpp">
      <Filter>Squirrel</Filter>
    </ClCompile>
    <ClCompile Include="..\src\3rdparty\squirrel\squirrel\sqfuncstate.cpp">
      <Filter>Squirrel</Filter>
    </ClCompile>
    <ClCompile Include="..\src\3rdparty\squirrel\squirrel\sqlexer.cpp">
      <Filter>Squirrel</Filter>
    </ClCompile>
    <ClCompile Include="..\src\3rdparty\squirrel\squirrel\sqmem.cpp">
      <Filter>Squirrel</Filter>
    </ClCompile>
    <ClCompile Include="..\src\3rdparty\squirrel\squirrel\sqobject.cpp">
      <Filter>Squirrel</Filter>
    </ClCompile>
    <ClCompile Include="..\src\3rdparty\squirrel\squirrel\sqstate.cpp">
      <Filter>Squirrel</Filter>
    </ClCompile>
    <ClCompile Include="..\src\3rdparty\squirrel\sqstdlib\sqstdaux.cpp">
      <Filter>Squirrel</Filter>
    </ClCompile>
    <ClCompile Include="..\src\3rdparty\squirrel\sqstdlib\sqstdmath.cpp">
      <Filter>Squirrel</Filter>
    </ClCompile>
    <ClCompile Include="..\src\3rdparty\squirrel\squirrel\sqtable.cpp">
      <Filter>Squirrel</Filter>
    </ClCompile>
    <ClCompile Include="..\src\3rdparty\squirrel\squirrel\sqvm.cpp">
      <Filter>Squirrel</Filter>
    </ClCompile>
    <ClInclude Include="..\src\3rdparty\squirrel\squirrel\sqarray.h">
      <Filter>Squirrel headers</Filter>
    </ClInclude>
    <ClInclude Include="..\src\3rdparty\squirrel\squirrel\sqclass.h">
      <Filter>Squirrel headers</Filter>
    </ClInclude>
    <ClInclude Include="..\src\3rdparty\squirrel\squirrel\sqclosure.h">
      <Filter>Squirrel headers</Filter>
    </ClInclude>
    <ClInclude Include="..\src\3rdparty\squirrel\squirrel\sqcompiler.h">
      <Filter>Squirrel headers</Filter>
    </ClInclude>
    <ClInclude Include="..\src\3rdparty\squirrel\squirrel\sqfuncproto.h">
      <Filter>Squirrel headers</Filter>
    </ClInclude>
    <ClInclude Include="..\src\3rdparty\squirrel\squirrel\sqfuncstate.h">
      <Filter>Squirrel headers</Filter>
    </ClInclude>
    <ClInclude Include="..\src\3rdparty\squirrel\squirrel\sqlexer.h">
      <Filter>Squirrel headers</Filter>
    </ClInclude>
    <ClInclude Include="..\src\3rdparty\squirrel\squirrel\sqobject.h">
      <Filter>Squirrel headers</Filter>
    </ClInclude>
    <ClInclude Include="..\src\3rdparty\squirrel\squirrel\sqopcodes.h">
      <Filter>Squirrel headers</Filter>
    </ClInclude>
    <ClInclude Include="..\src\3rdparty\squirrel\squirrel\sqpcheader.h">
      <Filter>Squirrel headers</Filter>
    </ClInclude>
    <ClInclude Include="..\src\3rdparty\squirrel\squirrel\sqstate.h">
      <Filter>Squirrel headers</Filter>
    </ClInclude>
    <ClInclude Include="..\src\3rdparty\squirrel\include\sqstdaux.h">
      <Filter>Squirrel headers</Filter>
    </ClInclude>
    <ClInclude Include="..\src\3rdparty\squirrel\include\sqstdmath.h">
      <Filter>Squirrel headers</Filter>
    </ClInclude>
    <ClInclude Include="..\src\3rdparty\squirrel\include\sqstdstring.h">
      <Filter>Squirrel headers</Filter>
    </ClInclude>
    <ClInclude Include="..\src\3rdparty\squirrel\squirrel\sqstring.h">
      <Filter>Squirrel headers</Filter>
    </ClInclude>
    <ClInclude Include="..\src\3rdparty\squirrel\squirrel\sqtable.h">
      <Filter>Squirrel headers</Filter>
    </ClInclude>
    <ClInclude Include="..\src\3rdparty\squirrel\include\squirrel.h">
      <Filter>Squirrel headers</Filter>
    </ClInclude>
    <ClInclude Include="..\src\3rdparty\squirrel\squirrel\squserdata.h">
      <Filter>Squirrel headers</Filter>
    </ClInclude>
    <ClInclude Include="..\src\3rdparty\squirrel\squirrel\squtils.h">
      <Filter>Squirrel headers</Filter>
    </ClInclude>
    <ClInclude Include="..\src\3rdparty\squirrel\squirrel\sqvm.h">
      <Filter>Squirrel headers</Filter>
    </ClInclude>
    <ClInclude Include="..\src\ai\ai.hpp">
      <Filter>AI Core</Filter>
    </ClInclude>
    <ClCompile Include="..\src\ai\ai_config.cpp">
      <Filter>AI Core</Filter>
    </ClCompile>
    <ClInclude Include="..\src\ai\ai_config.hpp">
      <Filter>AI Core</Filter>
    </ClInclude>
    <ClCompile Include="..\src\ai\ai_core.cpp">
      <Filter>AI Core</Filter>
    </ClCompile>
    <ClCompile Include="..\src\ai\ai_gui.cpp">
      <Filter>AI Core</Filter>
    </ClCompile>
    <ClInclude Include="..\src\ai\ai_gui.hpp">
      <Filter>AI Core</Filter>
    </ClInclude>
    <ClCompile Include="..\src\ai\ai_info.cpp">
      <Filter>AI Core</Filter>
    </ClCompile>
    <ClInclude Include="..\src\ai\ai_info.hpp">
      <Filter>AI Core</Filter>
    </ClInclude>
    <ClCompile Include="..\src\ai\ai_instance.cpp">
      <Filter>AI Core</Filter>
    </ClCompile>
    <ClInclude Include="..\src\ai\ai_instance.hpp">
      <Filter>AI Core</Filter>
    </ClInclude>
    <ClCompile Include="..\src\ai\ai_scanner.cpp">
      <Filter>AI Core</Filter>
    </ClCompile>
    <ClInclude Include="..\src\ai\ai_scanner.hpp">
      <Filter>AI Core</Filter>
    </ClInclude>
    <ClInclude Include="..\src\script\api\ai_changelog.hpp">
      <Filter>AI API</Filter>
    </ClInclude>
    <ClInclude Include="..\src\script\api\game_changelog.hpp">
      <Filter>Game API</Filter>
    </ClInclude>
    <ClInclude Include="..\src\game\game.hpp">
      <Filter>Game Core</Filter>
    </ClInclude>
    <ClCompile Include="..\src\game\game_config.cpp">
      <Filter>Game Core</Filter>
    </ClCompile>
    <ClInclude Include="..\src\game\game_config.hpp">
      <Filter>Game Core</Filter>
    </ClInclude>
    <ClCompile Include="..\src\game\game_core.cpp">
      <Filter>Game Core</Filter>
    </ClCompile>
    <ClCompile Include="..\src\game\game_info.cpp">
      <Filter>Game Core</Filter>
    </ClCompile>
    <ClInclude Include="..\src\game\game_info.hpp">
      <Filter>Game Core</Filter>
    </ClInclude>
    <ClCompile Include="..\src\game\game_instance.cpp">
      <Filter>Game Core</Filter>
    </ClCompile>
    <ClInclude Include="..\src\game\game_instance.hpp">
      <Filter>Game Core</Filter>
    </ClInclude>
    <ClCompile Include="..\src\game\game_scanner.cpp">
      <Filter>Game Core</Filter>
    </ClCompile>
    <ClInclude Include="..\src\game\game_scanner.hpp">
      <Filter>Game Core</Filter>
    </ClInclude>
    <ClCompile Include="..\src\game\game_text.cpp">
      <Filter>Game Core</Filter>
    </ClCompile>
    <ClInclude Include="..\src\game\game_text.hpp">
      <Filter>Game Core</Filter>
    </ClInclude>
    <ClInclude Include="..\src\script\api\script_accounting.hpp">
      <Filter>Script API</Filter>
    </ClInclude>
    <ClInclude Include="..\src\script\api\script_admin.hpp">
      <Filter>Script API</Filter>
    </ClInclude>
    <ClInclude Include="..\src\script\api\script_airport.hpp">
      <Filter>Script API</Filter>
    </ClInclude>
    <ClInclude Include="..\src\script\api\script_base.hpp">
      <Filter>Script API</Filter>
    </ClInclude>
    <ClInclude Include="..\src\script\api\script_basestation.hpp">
      <Filter>Script API</Filter>
    </ClInclude>
    <ClInclude Include="..\src\script\api\script_bridge.hpp">
      <Filter>Script API</Filter>
    </ClInclude>
    <ClInclude Include="..\src\script\api\script_bridgelist.hpp">
      <Filter>Script API</Filter>
    </ClInclude>
    <ClInclude Include="..\src\script\api\script_cargo.hpp">
      <Filter>Script API</Filter>
    </ClInclude>
    <ClInclude Include="..\src\script\api\script_cargolist.hpp">
      <Filter>Script API</Filter>
    </ClInclude>
    <ClInclude Include="..\src\script\api\script_cargomonitor.hpp">
      <Filter>Script API</Filter>
    </ClInclude>
    <ClInclude Include="..\src\script\api\script_client.hpp">
      <Filter>Script API</Filter>
    </ClInclude>
    <ClInclude Include="..\src\script\api\script_clientlist.hpp">
      <Filter>Script API</Filter>
    </ClInclude>
    <ClInclude Include="..\src\script\api\script_company.hpp">
      <Filter>Script API</Filter>
    </ClInclude>
    <ClInclude Include="..\src\script\api\script_companymode.hpp">
      <Filter>Script API</Filter>
    </ClInclude>
    <ClInclude Include="..\src\script\api\script_controller.hpp">
      <Filter>Script API</Filter>
    </ClInclude>
    <ClInclude Include="..\src\script\api\script_date.hpp">
      <Filter>Script API</Filter>
    </ClInclude>
    <ClInclude Include="..\src\script\api\script_depotlist.hpp">
      <Filter>Script API</Filter>
    </ClInclude>
    <ClInclude Include="..\src\script\api\script_engine.hpp">
      <Filter>Script API</Filter>
    </ClInclude>
    <ClInclude Include="..\src\script\api\script_enginelist.hpp">
      <Filter>Script API</Filter>
    </ClInclude>
    <ClInclude Include="..\src\script\api\script_error.hpp">
      <Filter>Script API</Filter>
    </ClInclude>
    <ClInclude Include="..\src\script\api\script_event.hpp">
      <Filter>Script API</Filter>
    </ClInclude>
    <ClInclude Include="..\src\script\api\script_event_types.hpp">
      <Filter>Script API</Filter>
    </ClInclude>
    <ClInclude Include="..\src\script\api\script_execmode.hpp">
      <Filter>Script API</Filter>
    </ClInclude>
    <ClInclude Include="..\src\script\api\script_game.hpp">
      <Filter>Script API</Filter>
    </ClInclude>
    <ClInclude Include="..\src\script\api\script_gamesettings.hpp">
      <Filter>Script API</Filter>
    </ClInclude>
    <ClInclude Include="..\src\script\api\script_goal.hpp">
      <Filter>Script API</Filter>
    </ClInclude>
    <ClInclude Include="..\src\script\api\script_group.hpp">
      <Filter>Script API</Filter>
    </ClInclude>
    <ClInclude Include="..\src\script\api\script_grouplist.hpp">
      <Filter>Script API</Filter>
    </ClInclude>
    <ClInclude Include="..\src\script\api\script_industry.hpp">
      <Filter>Script API</Filter>
    </ClInclude>
    <ClInclude Include="..\src\script\api\script_industrylist.hpp">
      <Filter>Script API</Filter>
    </ClInclude>
    <ClInclude Include="..\src\script\api\script_industrytype.hpp">
      <Filter>Script API</Filter>
    </ClInclude>
    <ClInclude Include="..\src\script\api\script_industrytypelist.hpp">
      <Filter>Script API</Filter>
    </ClInclude>
    <ClInclude Include="..\src\script\api\script_info_docs.hpp">
      <Filter>Script API</Filter>
    </ClInclude>
    <ClInclude Include="..\src\script\api\script_infrastructure.hpp">
      <Filter>Script API</Filter>
    </ClInclude>
    <ClInclude Include="..\src\script\api\script_list.hpp">
      <Filter>Script API</Filter>
    </ClInclude>
    <ClInclude Include="..\src\script\api\script_log.hpp">
      <Filter>Script API</Filter>
    </ClInclude>
    <ClInclude Include="..\src\script\api\script_map.hpp">
      <Filter>Script API</Filter>
    </ClInclude>
    <ClInclude Include="..\src\script\api\script_marine.hpp">
      <Filter>Script API</Filter>
    </ClInclude>
    <ClInclude Include="..\src\script\api\script_news.hpp">
      <Filter>Script API</Filter>
    </ClInclude>
    <ClInclude Include="..\src\script\api\script_object.hpp">
      <Filter>Script API</Filter>
    </ClInclude>
    <ClInclude Include="..\src\script\api\script_order.hpp">
      <Filter>Script API</Filter>
    </ClInclude>
    <ClInclude Include="..\src\script\api\script_rail.hpp">
      <Filter>Script API</Filter>
    </ClInclude>
    <ClInclude Include="..\src\script\api\script_railtypelist.hpp">
      <Filter>Script API</Filter>
    </ClInclude>
    <ClInclude Include="..\src\script\api\script_road.hpp">
      <Filter>Script API</Filter>
    </ClInclude>
    <ClInclude Include="..\src\script\api\script_roadtypelist.hpp">
      <Filter>Script API</Filter>
    </ClInclude>
    <ClInclude Include="..\src\script\api\script_sign.hpp">
      <Filter>Script API</Filter>
    </ClInclude>
    <ClInclude Include="..\src\script\api\script_signlist.hpp">
      <Filter>Script API</Filter>
    </ClInclude>
    <ClInclude Include="..\src\script\api\script_station.hpp">
      <Filter>Script API</Filter>
    </ClInclude>
    <ClInclude Include="..\src\script\api\script_stationlist.hpp">
      <Filter>Script API</Filter>
    </ClInclude>
    <ClInclude Include="..\src\script\api\script_story_page.hpp">
      <Filter>Script API</Filter>
    </ClInclude>
    <ClInclude Include="..\src\script\api\script_storypagelist.hpp">
      <Filter>Script API</Filter>
    </ClInclude>
    <ClInclude Include="..\src\script\api\script_storypageelementlist.hpp">
      <Filter>Script API</Filter>
    </ClInclude>
    <ClInclude Include="..\src\script\api\script_subsidy.hpp">
      <Filter>Script API</Filter>
    </ClInclude>
    <ClInclude Include="..\src\script\api\script_subsidylist.hpp">
      <Filter>Script API</Filter>
    </ClInclude>
    <ClInclude Include="..\src\script\api\script_testmode.hpp">
      <Filter>Script API</Filter>
    </ClInclude>
    <ClInclude Include="..\src\script\api\script_text.hpp">
      <Filter>Script API</Filter>
    </ClInclude>
    <ClInclude Include="..\src\script\api\script_tile.hpp">
      <Filter>Script API</Filter>
    </ClInclude>
    <ClInclude Include="..\src\script\api\script_tilelist.hpp">
      <Filter>Script API</Filter>
    </ClInclude>
    <ClInclude Include="..\src\script\api\script_town.hpp">
      <Filter>Script API</Filter>
    </ClInclude>
    <ClInclude Include="..\src\script\api\script_townlist.hpp">
      <Filter>Script API</Filter>
    </ClInclude>
    <ClInclude Include="..\src\script\api\script_tunnel.hpp">
      <Filter>Script API</Filter>
    </ClInclude>
    <ClInclude Include="..\src\script\api\script_types.hpp">
      <Filter>Script API</Filter>
    </ClInclude>
    <ClInclude Include="..\src\script\api\script_vehicle.hpp">
      <Filter>Script API</Filter>
    </ClInclude>
    <ClInclude Include="..\src\script\api\script_vehiclelist.hpp">
      <Filter>Script API</Filter>
    </ClInclude>
    <ClInclude Include="..\src\script\api\script_viewport.hpp">
      <Filter>Script API</Filter>
    </ClInclude>
    <ClInclude Include="..\src\script\api\script_waypoint.hpp">
      <Filter>Script API</Filter>
    </ClInclude>
    <ClInclude Include="..\src\script\api\script_waypointlist.hpp">
      <Filter>Script API</Filter>
    </ClInclude>
    <ClInclude Include="..\src\script\api\script_window.hpp">
      <Filter>Script API</Filter>
    </ClInclude>
    <ClCompile Include="..\src\script\api\script_accounting.cpp">
      <Filter>Script API Implementation</Filter>
    </ClCompile>
    <ClCompile Include="..\src\script\api\script_admin.cpp">
      <Filter>Script API Implementation</Filter>
    </ClCompile>
    <ClCompile Include="..\src\script\api\script_airport.cpp">
      <Filter>Script API Implementation</Filter>
    </ClCompile>
    <ClCompile Include="..\src\script\api\script_base.cpp">
      <Filter>Script API Implementation</Filter>
    </ClCompile>
    <ClCompile Include="..\src\script\api\script_basestation.cpp">
      <Filter>Script API Implementation</Filter>
    </ClCompile>
    <ClCompile Include="..\src\script\api\script_bridge.cpp">
      <Filter>Script API Implementation</Filter>
    </ClCompile>
    <ClCompile Include="..\src\script\api\script_bridgelist.cpp">
      <Filter>Script API Implementation</Filter>
    </ClCompile>
    <ClCompile Include="..\src\script\api\script_cargo.cpp">
      <Filter>Script API Implementation</Filter>
    </ClCompile>
    <ClCompile Include="..\src\script\api\script_cargolist.cpp">
      <Filter>Script API Implementation</Filter>
    </ClCompile>
    <ClCompile Include="..\src\script\api\script_cargomonitor.cpp">
      <Filter>Script API Implementation</Filter>
    </ClCompile>
    <ClCompile Include="..\src\script\api\script_client.cpp">
      <Filter>Script API Implementation</Filter>
    </ClCompile>
    <ClCompile Include="..\src\script\api\script_clientlist.cpp">
      <Filter>Script API Implementation</Filter>
    </ClCompile>
    <ClCompile Include="..\src\script\api\script_company.cpp">
      <Filter>Script API Implementation</Filter>
    </ClCompile>
    <ClCompile Include="..\src\script\api\script_companymode.cpp">
      <Filter>Script API Implementation</Filter>
    </ClCompile>
    <ClCompile Include="..\src\script\api\script_controller.cpp">
      <Filter>Script API Implementation</Filter>
    </ClCompile>
    <ClCompile Include="..\src\script\api\script_date.cpp">
      <Filter>Script API Implementation</Filter>
    </ClCompile>
    <ClCompile Include="..\src\script\api\script_depotlist.cpp">
      <Filter>Script API Implementation</Filter>
    </ClCompile>
    <ClCompile Include="..\src\script\api\script_engine.cpp">
      <Filter>Script API Implementation</Filter>
    </ClCompile>
    <ClCompile Include="..\src\script\api\script_enginelist.cpp">
      <Filter>Script API Implementation</Filter>
    </ClCompile>
    <ClCompile Include="..\src\script\api\script_error.cpp">
      <Filter>Script API Implementation</Filter>
    </ClCompile>
    <ClCompile Include="..\src\script\api\script_event.cpp">
      <Filter>Script API Implementation</Filter>
    </ClCompile>
    <ClCompile Include="..\src\script\api\script_event_types.cpp">
      <Filter>Script API Implementation</Filter>
    </ClCompile>
    <ClCompile Include="..\src\script\api\script_execmode.cpp">
      <Filter>Script API Implementation</Filter>
    </ClCompile>
    <ClCompile Include="..\src\script\api\script_game.cpp">
      <Filter>Script API Implementation</Filter>
    </ClCompile>
    <ClCompile Include="..\src\script\api\script_gamesettings.cpp">
      <Filter>Script API Implementation</Filter>
    </ClCompile>
    <ClCompile Include="..\src\script\api\script_goal.cpp">
      <Filter>Script API Implementation</Filter>
    </ClCompile>
    <ClCompile Include="..\src\script\api\script_group.cpp">
      <Filter>Script API Implementation</Filter>
    </ClCompile>
    <ClCompile Include="..\src\script\api\script_grouplist.cpp">
      <Filter>Script API Implementation</Filter>
    </ClCompile>
    <ClCompile Include="..\src\script\api\script_industry.cpp">
      <Filter>Script API Implementation</Filter>
    </ClCompile>
    <ClCompile Include="..\src\script\api\script_industrylist.cpp">
      <Filter>Script API Implementation</Filter>
    </ClCompile>
    <ClCompile Include="..\src\script\api\script_industrytype.cpp">
      <Filter>Script API Implementation</Filter>
    </ClCompile>
    <ClCompile Include="..\src\script\api\script_industrytypelist.cpp">
      <Filter>Script API Implementation</Filter>
    </ClCompile>
    <ClCompile Include="..\src\script\api\script_infrastructure.cpp">
      <Filter>Script API Implementation</Filter>
    </ClCompile>
    <ClCompile Include="..\src\script\api\script_list.cpp">
      <Filter>Script API Implementation</Filter>
    </ClCompile>
    <ClCompile Include="..\src\script\api\script_log.cpp">
      <Filter>Script API Implementation</Filter>
    </ClCompile>
    <ClCompile Include="..\src\script\api\script_map.cpp">
      <Filter>Script API Implementation</Filter>
    </ClCompile>
    <ClCompile Include="..\src\script\api\script_marine.cpp">
      <Filter>Script API Implementation</Filter>
    </ClCompile>
    <ClCompile Include="..\src\script\api\script_news.cpp">
      <Filter>Script API Implementation</Filter>
    </ClCompile>
    <ClCompile Include="..\src\script\api\script_object.cpp">
      <Filter>Script API Implementation</Filter>
    </ClCompile>
    <ClCompile Include="..\src\script\api\script_order.cpp">
      <Filter>Script API Implementation</Filter>
    </ClCompile>
    <ClCompile Include="..\src\script\api\script_rail.cpp">
      <Filter>Script API Implementation</Filter>
    </ClCompile>
    <ClCompile Include="..\src\script\api\script_railtypelist.cpp">
      <Filter>Script API Implementation</Filter>
    </ClCompile>
    <ClCompile Include="..\src\script\api\script_road.cpp">
      <Filter>Script API Implementation</Filter>
    </ClCompile>
    <ClCompile Include="..\src\script\api\script_roadtypelist.cpp">
      <Filter>Script API Implementation</Filter>
    </ClCompile>
    <ClCompile Include="..\src\script\api\script_sign.cpp">
      <Filter>Script API Implementation</Filter>
    </ClCompile>
    <ClCompile Include="..\src\script\api\script_signlist.cpp">
      <Filter>Script API Implementation</Filter>
    </ClCompile>
    <ClCompile Include="..\src\script\api\script_station.cpp">
      <Filter>Script API Implementation</Filter>
    </ClCompile>
    <ClCompile Include="..\src\script\api\script_stationlist.cpp">
      <Filter>Script API Implementation</Filter>
    </ClCompile>
    <ClCompile Include="..\src\script\api\script_story_page.cpp">
      <Filter>Script API Implementation</Filter>
    </ClCompile>
    <ClCompile Include="..\src\script\api\script_storypagelist.cpp">
      <Filter>Script API Implementation</Filter>
    </ClCompile>
    <ClCompile Include="..\src\script\api\script_storypageelementlist.cpp">
      <Filter>Script API Implementation</Filter>
    </ClCompile>
    <ClCompile Include="..\src\script\api\script_subsidy.cpp">
      <Filter>Script API Implementation</Filter>
    </ClCompile>
    <ClCompile Include="..\src\script\api\script_subsidylist.cpp">
      <Filter>Script API Implementation</Filter>
    </ClCompile>
    <ClCompile Include="..\src\script\api\script_testmode.cpp">
      <Filter>Script API Implementation</Filter>
    </ClCompile>
    <ClCompile Include="..\src\script\api\script_text.cpp">
      <Filter>Script API Implementation</Filter>
    </ClCompile>
    <ClCompile Include="..\src\script\api\script_tile.cpp">
      <Filter>Script API Implementation</Filter>
    </ClCompile>
    <ClCompile Include="..\src\script\api\script_tilelist.cpp">
      <Filter>Script API Implementation</Filter>
    </ClCompile>
    <ClCompile Include="..\src\script\api\script_town.cpp">
      <Filter>Script API Implementation</Filter>
    </ClCompile>
    <ClCompile Include="..\src\script\api\script_townlist.cpp">
      <Filter>Script API Implementation</Filter>
    </ClCompile>
    <ClCompile Include="..\src\script\api\script_tunnel.cpp">
      <Filter>Script API Implementation</Filter>
    </ClCompile>
    <ClCompile Include="..\src\script\api\script_vehicle.cpp">
      <Filter>Script API Implementation</Filter>
    </ClCompile>
    <ClCompile Include="..\src\script\api\script_vehiclelist.cpp">
      <Filter>Script API Implementation</Filter>
    </ClCompile>
    <ClCompile Include="..\src\script\api\script_viewport.cpp">
      <Filter>Script API Implementation</Filter>
    </ClCompile>
    <ClCompile Include="..\src\script\api\script_waypoint.cpp">
      <Filter>Script API Implementation</Filter>
    </ClCompile>
    <ClCompile Include="..\src\script\api\script_waypointlist.cpp">
      <Filter>Script API Implementation</Filter>
    </ClCompile>
    <ClCompile Include="..\src\script\api\script_window.cpp">
      <Filter>Script API Implementation</Filter>
    </ClCompile>
    <ClCompile Include="..\src\blitter\32bpp_anim.cpp">
      <Filter>Blitters</Filter>
    </ClCompile>
    <ClInclude Include="..\src\blitter\32bpp_anim.hpp">
      <Filter>Blitters</Filter>
    </ClInclude>
    <ClCompile Include="..\src\blitter\32bpp_anim_sse2.cpp">
      <Filter>Blitters</Filter>
    </ClCompile>
    <ClInclude Include="..\src\blitter\32bpp_anim_sse2.hpp">
      <Filter>Blitters</Filter>
    </ClInclude>
    <ClCompile Include="..\src\blitter\32bpp_anim_sse4.cpp">
      <Filter>Blitters</Filter>
    </ClCompile>
    <ClInclude Include="..\src\blitter\32bpp_anim_sse4.hpp">
      <Filter>Blitters</Filter>
    </ClInclude>
    <ClCompile Include="..\src\blitter\32bpp_base.cpp">
      <Filter>Blitters</Filter>
    </ClCompile>
    <ClInclude Include="..\src\blitter\32bpp_base.hpp">
      <Filter>Blitters</Filter>
    </ClInclude>
    <ClCompile Include="..\src\blitter\32bpp_optimized.cpp">
      <Filter>Blitters</Filter>
    </ClCompile>
    <ClInclude Include="..\src\blitter\32bpp_optimized.hpp">
      <Filter>Blitters</Filter>
    </ClInclude>
    <ClCompile Include="..\src\blitter\32bpp_simple.cpp">
      <Filter>Blitters</Filter>
    </ClCompile>
    <ClInclude Include="..\src\blitter\32bpp_simple.hpp">
      <Filter>Blitters</Filter>
    </ClInclude>
    <ClInclude Include="..\src\blitter\32bpp_sse_func.hpp">
      <Filter>Blitters</Filter>
    </ClInclude>
    <ClInclude Include="..\src\blitter\32bpp_sse_type.h">
      <Filter>Blitters</Filter>
    </ClInclude>
    <ClCompile Include="..\src\blitter\32bpp_sse2.cpp">
      <Filter>Blitters</Filter>
    </ClCompile>
    <ClInclude Include="..\src\blitter\32bpp_sse2.hpp">
      <Filter>Blitters</Filter>
    </ClInclude>
    <ClCompile Include="..\src\blitter\32bpp_sse4.cpp">
      <Filter>Blitters</Filter>
    </ClCompile>
    <ClInclude Include="..\src\blitter\32bpp_sse4.hpp">
      <Filter>Blitters</Filter>
    </ClInclude>
    <ClCompile Include="..\src\blitter\32bpp_ssse3.cpp">
      <Filter>Blitters</Filter>
    </ClCompile>
    <ClInclude Include="..\src\blitter\32bpp_ssse3.hpp">
      <Filter>Blitters</Filter>
    </ClInclude>
    <ClCompile Include="..\src\blitter\8bpp_base.cpp">
      <Filter>Blitters</Filter>
    </ClCompile>
    <ClInclude Include="..\src\blitter\8bpp_base.hpp">
      <Filter>Blitters</Filter>
    </ClInclude>
    <ClCompile Include="..\src\blitter\8bpp_optimized.cpp">
      <Filter>Blitters</Filter>
    </ClCompile>
    <ClInclude Include="..\src\blitter\8bpp_optimized.hpp">
      <Filter>Blitters</Filter>
    </ClInclude>
    <ClCompile Include="..\src\blitter\8bpp_simple.cpp">
      <Filter>Blitters</Filter>
    </ClCompile>
    <ClInclude Include="..\src\blitter\8bpp_simple.hpp">
      <Filter>Blitters</Filter>
    </ClInclude>
    <ClInclude Include="..\src\blitter\base.hpp">
      <Filter>Blitters</Filter>
    </ClInclude>
    <ClInclude Include="..\src\blitter\common.hpp">
      <Filter>Blitters</Filter>
    </ClInclude>
    <ClInclude Include="..\src\blitter\factory.hpp">
      <Filter>Blitters</Filter>
    </ClInclude>
    <ClCompile Include="..\src\blitter\null.cpp">
      <Filter>Blitters</Filter>
    </ClCompile>
    <ClInclude Include="..\src\blitter\null.hpp">
      <Filter>Blitters</Filter>
    </ClInclude>
    <ClInclude Include="..\src\music\music_driver.hpp">
      <Filter>Drivers</Filter>
    </ClInclude>
    <ClInclude Include="..\src\sound\sound_driver.hpp">
      <Filter>Drivers</Filter>
    </ClInclude>
    <ClInclude Include="..\src\video\video_driver.hpp">
      <Filter>Drivers</Filter>
    </ClInclude>
    <ClCompile Include="..\src\spriteloader\grf.cpp">
      <Filter>Sprite loaders</Filter>
    </ClCompile>
    <ClInclude Include="..\src\spriteloader\grf.hpp">
      <Filter>Sprite loaders</Filter>
    </ClInclude>
    <ClInclude Include="..\src\spriteloader\spriteloader.hpp">
      <Filter>Sprite loaders</Filter>
    </ClInclude>
    <ClCompile Include="..\src\newgrf.cpp">
      <Filter>NewGRF</Filter>
    </ClCompile>
    <ClCompile Include="..\src\newgrf_airport.cpp">
      <Filter>NewGRF</Filter>
    </ClCompile>
    <ClCompile Include="..\src\newgrf_airporttiles.cpp">
      <Filter>NewGRF</Filter>
    </ClCompile>
    <ClCompile Include="..\src\newgrf_canal.cpp">
      <Filter>NewGRF</Filter>
    </ClCompile>
    <ClCompile Include="..\src\newgrf_cargo.cpp">
      <Filter>NewGRF</Filter>
    </ClCompile>
    <ClCompile Include="..\src\newgrf_commons.cpp">
      <Filter>NewGRF</Filter>
    </ClCompile>
    <ClCompile Include="..\src\newgrf_config.cpp">
      <Filter>NewGRF</Filter>
    </ClCompile>
    <ClCompile Include="..\src\newgrf_engine.cpp">
      <Filter>NewGRF</Filter>
    </ClCompile>
    <ClCompile Include="..\src\newgrf_generic.cpp">
      <Filter>NewGRF</Filter>
    </ClCompile>
    <ClCompile Include="..\src\newgrf_house.cpp">
      <Filter>NewGRF</Filter>
    </ClCompile>
    <ClCompile Include="..\src\newgrf_industries.cpp">
      <Filter>NewGRF</Filter>
    </ClCompile>
    <ClCompile Include="..\src\newgrf_industrytiles.cpp">
      <Filter>NewGRF</Filter>
    </ClCompile>
    <ClCompile Include="..\src\newgrf_object.cpp">
      <Filter>NewGRF</Filter>
    </ClCompile>
    <ClCompile Include="..\src\newgrf_railtype.cpp">
      <Filter>NewGRF</Filter>
    </ClCompile>
    <ClCompile Include="..\src\newgrf_roadtype.cpp">
      <Filter>NewGRF</Filter>
    </ClCompile>
    <ClCompile Include="..\src\newgrf_sound.cpp">
      <Filter>NewGRF</Filter>
    </ClCompile>
    <ClCompile Include="..\src\newgrf_spritegroup.cpp">
      <Filter>NewGRF</Filter>
    </ClCompile>
    <ClCompile Include="..\src\newgrf_station.cpp">
      <Filter>NewGRF</Filter>
    </ClCompile>
    <ClCompile Include="..\src\newgrf_storage.cpp">
      <Filter>NewGRF</Filter>
    </ClCompile>
    <ClCompile Include="..\src\newgrf_text.cpp">
      <Filter>NewGRF</Filter>
    </ClCompile>
    <ClCompile Include="..\src\newgrf_town.cpp">
      <Filter>NewGRF</Filter>
    </ClCompile>
    <ClCompile Include="..\src\newgrf_townname.cpp">
      <Filter>NewGRF</Filter>
    </ClCompile>
    <ClCompile Include="..\src\bridge_map.cpp">
      <Filter>Map Accessors</Filter>
    </ClCompile>
    <ClInclude Include="..\src\bridge_map.h">
      <Filter>Map Accessors</Filter>
    </ClInclude>
    <ClInclude Include="..\src\bridge_signal_map.h">
      <Filter>Map Accessors</Filter>
    </ClInclude>
    <ClInclude Include="..\src\clear_map.h">
      <Filter>Map Accessors</Filter>
    </ClInclude>
    <ClInclude Include="..\src\industry_map.h">
      <Filter>Map Accessors</Filter>
    </ClInclude>
    <ClInclude Include="..\src\object_map.h">
      <Filter>Map Accessors</Filter>
    </ClInclude>
    <ClInclude Include="..\src\rail_map.h">
      <Filter>Map Accessors</Filter>
    </ClInclude>
    <ClCompile Include="..\src\road_map.cpp">
      <Filter>Map Accessors</Filter>
    </ClCompile>
    <ClInclude Include="..\src\road_map.h">
      <Filter>Map Accessors</Filter>
    </ClInclude>
    <ClInclude Include="..\src\station_map.h">
      <Filter>Map Accessors</Filter>
    </ClInclude>
    <ClInclude Include="..\src\tile_map.h">
      <Filter>Map Accessors</Filter>
    </ClInclude>
    <ClInclude Include="..\src\town_map.h">
      <Filter>Map Accessors</Filter>
    </ClInclude>
    <ClInclude Include="..\src\tree_map.h">
      <Filter>Map Accessors</Filter>
    </ClInclude>
    <ClCompile Include="..\src\tunnel_map.cpp">
      <Filter>Map Accessors</Filter>
    </ClCompile>
    <ClInclude Include="..\src\tunnel_map.h">
      <Filter>Map Accessors</Filter>
    </ClInclude>
    <ClInclude Include="..\src\tunnelbridge_map.h">
      <Filter>Map Accessors</Filter>
    </ClInclude>
    <ClInclude Include="..\src\void_map.h">
      <Filter>Map Accessors</Filter>
    </ClInclude>
    <ClInclude Include="..\src\water_map.h">
      <Filter>Map Accessors</Filter>
    </ClInclude>
    <ClInclude Include="..\src\misc\array.hpp">
      <Filter>Misc</Filter>
    </ClInclude>
    <ClInclude Include="..\src\misc\binaryheap.hpp">
      <Filter>Misc</Filter>
    </ClInclude>
    <ClInclude Include="..\src\misc\blob.hpp">
      <Filter>Misc</Filter>
    </ClInclude>
    <ClCompile Include="..\src\misc\countedobj.cpp">
      <Filter>Misc</Filter>
    </ClCompile>
    <ClInclude Include="..\src\misc\countedptr.hpp">
      <Filter>Misc</Filter>
    </ClInclude>
    <ClCompile Include="..\src\misc\dbg_helpers.cpp">
      <Filter>Misc</Filter>
    </ClCompile>
    <ClInclude Include="..\src\misc\dbg_helpers.h">
      <Filter>Misc</Filter>
    </ClInclude>
    <ClInclude Include="..\src\misc\fixedsizearray.hpp">
      <Filter>Misc</Filter>
    </ClInclude>
    <ClCompile Include="..\src\misc\getoptdata.cpp">
      <Filter>Misc</Filter>
    </ClCompile>
    <ClInclude Include="..\src\misc\getoptdata.h">
      <Filter>Misc</Filter>
    </ClInclude>
    <ClInclude Include="..\src\misc\hashtable.hpp">
      <Filter>Misc</Filter>
    </ClInclude>
    <ClInclude Include="..\src\misc\str.hpp">
      <Filter>Misc</Filter>
    </ClInclude>
    <ClCompile Include="..\src\network\core\address.cpp">
      <Filter>Network Core</Filter>
    </ClCompile>
    <ClInclude Include="..\src\network\core\address.h">
      <Filter>Network Core</Filter>
    </ClInclude>
    <ClInclude Include="..\src\network\core\config.h">
      <Filter>Network Core</Filter>
    </ClInclude>
    <ClCompile Include="..\src\network\core\core.cpp">
      <Filter>Network Core</Filter>
    </ClCompile>
    <ClInclude Include="..\src\network\core\core.h">
      <Filter>Network Core</Filter>
    </ClInclude>
    <ClInclude Include="..\src\network\core\game.h">
      <Filter>Network Core</Filter>
    </ClInclude>
    <ClCompile Include="..\src\network\core\host.cpp">
      <Filter>Network Core</Filter>
    </ClCompile>
    <ClInclude Include="..\src\network\core\host.h">
      <Filter>Network Core</Filter>
    </ClInclude>
    <ClInclude Include="..\src\network\core\os_abstraction.h">
      <Filter>Network Core</Filter>
    </ClInclude>
    <ClCompile Include="..\src\network\core\packet.cpp">
      <Filter>Network Core</Filter>
    </ClCompile>
    <ClInclude Include="..\src\network\core\packet.h">
      <Filter>Network Core</Filter>
    </ClInclude>
    <ClCompile Include="..\src\network\core\tcp.cpp">
      <Filter>Network Core</Filter>
    </ClCompile>
    <ClInclude Include="..\src\network\core\tcp.h">
      <Filter>Network Core</Filter>
    </ClInclude>
    <ClCompile Include="..\src\network\core\tcp_admin.cpp">
      <Filter>Network Core</Filter>
    </ClCompile>
    <ClInclude Include="..\src\network\core\tcp_admin.h">
      <Filter>Network Core</Filter>
    </ClInclude>
    <ClCompile Include="..\src\network\core\tcp_connect.cpp">
      <Filter>Network Core</Filter>
    </ClCompile>
    <ClCompile Include="..\src\network\core\tcp_content.cpp">
      <Filter>Network Core</Filter>
    </ClCompile>
    <ClInclude Include="..\src\network\core\tcp_content.h">
      <Filter>Network Core</Filter>
    </ClInclude>
    <ClCompile Include="..\src\network\core\tcp_game.cpp">
      <Filter>Network Core</Filter>
    </ClCompile>
    <ClInclude Include="..\src\network\core\tcp_game.h">
      <Filter>Network Core</Filter>
    </ClInclude>
    <ClCompile Include="..\src\network\core\tcp_http.cpp">
      <Filter>Network Core</Filter>
    </ClCompile>
    <ClInclude Include="..\src\network\core\tcp_http.h">
      <Filter>Network Core</Filter>
    </ClInclude>
    <ClInclude Include="..\src\network\core\tcp_listen.h">
      <Filter>Network Core</Filter>
    </ClInclude>
    <ClCompile Include="..\src\network\core\udp.cpp">
      <Filter>Network Core</Filter>
    </ClCompile>
    <ClInclude Include="..\src\network\core\udp.h">
      <Filter>Network Core</Filter>
    </ClInclude>
    <ClInclude Include="..\src\pathfinder\follow_track.hpp">
      <Filter>Pathfinder</Filter>
    </ClInclude>
    <ClInclude Include="..\src\pathfinder\pathfinder_func.h">
      <Filter>Pathfinder</Filter>
    </ClInclude>
    <ClInclude Include="..\src\pathfinder\pathfinder_type.h">
      <Filter>Pathfinder</Filter>
    </ClInclude>
    <ClInclude Include="..\src\pathfinder\pf_performance_timer.hpp">
      <Filter>Pathfinder</Filter>
    </ClInclude>
    <ClCompile Include="..\src\pathfinder\npf\aystar.cpp">
      <Filter>NPF</Filter>
    </ClCompile>
    <ClInclude Include="..\src\pathfinder\npf\aystar.h">
      <Filter>NPF</Filter>
    </ClInclude>
    <ClCompile Include="..\src\pathfinder\npf\npf.cpp">
      <Filter>NPF</Filter>
    </ClCompile>
    <ClInclude Include="..\src\pathfinder\npf\npf_func.h">
      <Filter>NPF</Filter>
    </ClInclude>
    <ClCompile Include="..\src\pathfinder\npf\queue.cpp">
      <Filter>NPF</Filter>
    </ClCompile>
    <ClInclude Include="..\src\pathfinder\npf\queue.h">
      <Filter>NPF</Filter>
    </ClInclude>
    <ClInclude Include="..\src\pathfinder\yapf\nodelist.hpp">
      <Filter>YAPF</Filter>
    </ClInclude>
    <ClInclude Include="..\src\pathfinder\yapf\yapf.h">
      <Filter>YAPF</Filter>
    </ClInclude>
    <ClInclude Include="..\src\pathfinder\yapf\yapf.hpp">
      <Filter>YAPF</Filter>
    </ClInclude>
    <ClInclude Include="..\src\pathfinder\yapf\yapf_base.hpp">
      <Filter>YAPF</Filter>
    </ClInclude>
    <ClInclude Include="..\src\pathfinder\yapf\yapf_cache.h">
      <Filter>YAPF</Filter>
    </ClInclude>
    <ClInclude Include="..\src\pathfinder\yapf\yapf_common.hpp">
      <Filter>YAPF</Filter>
    </ClInclude>
    <ClInclude Include="..\src\pathfinder\yapf\yapf_costbase.hpp">
      <Filter>YAPF</Filter>
    </ClInclude>
    <ClInclude Include="..\src\pathfinder\yapf\yapf_costcache.hpp">
      <Filter>YAPF</Filter>
    </ClInclude>
    <ClInclude Include="..\src\pathfinder\yapf\yapf_costrail.hpp">
      <Filter>YAPF</Filter>
    </ClInclude>
    <ClInclude Include="..\src\pathfinder\yapf\yapf_destrail.hpp">
      <Filter>YAPF</Filter>
    </ClInclude>
    <ClInclude Include="..\src\pathfinder\yapf\yapf_node.hpp">
      <Filter>YAPF</Filter>
    </ClInclude>
    <ClInclude Include="..\src\pathfinder\yapf\yapf_node_rail.hpp">
      <Filter>YAPF</Filter>
    </ClInclude>
    <ClInclude Include="..\src\pathfinder\yapf\yapf_node_road.hpp">
      <Filter>YAPF</Filter>
    </ClInclude>
    <ClInclude Include="..\src\pathfinder\yapf\yapf_node_ship.hpp">
      <Filter>YAPF</Filter>
    </ClInclude>
    <ClCompile Include="..\src\pathfinder\yapf\yapf_rail.cpp">
      <Filter>YAPF</Filter>
    </ClCompile>
    <ClCompile Include="..\src\pathfinder\yapf\yapf_road.cpp">
      <Filter>YAPF</Filter>
    </ClCompile>
    <ClCompile Include="..\src\pathfinder\yapf\yapf_ship.cpp">
      <Filter>YAPF</Filter>
    </ClCompile>
    <ClInclude Include="..\src\pathfinder\yapf\yapf_type.hpp">
      <Filter>YAPF</Filter>
    </ClInclude>
    <ClCompile Include="..\src\video\dedicated_v.cpp">
      <Filter>Video</Filter>
    </ClCompile>
    <ClCompile Include="..\src\video\null_v.cpp">
      <Filter>Video</Filter>
    </ClCompile>
    <ClCompile Include="..\src\video\sdl_v.cpp">
      <Filter>Video</Filter>
    </ClCompile>
    <ClCompile Include="..\src\video\sdl2_v.cpp">
      <Filter>Video</Filter>
    </ClCompile>
    <ClCompile Include="..\src\video\win32_v.cpp">
      <Filter>Video</Filter>
    </ClCompile>
    <ClCompile Include="..\src\music\dmusic.cpp">
      <Filter>Music</Filter>
    </ClCompile>
    <ClCompile Include="..\src\music\null_m.cpp">
      <Filter>Music</Filter>
    </ClCompile>
    <ClCompile Include="..\src\music\midifile.cpp">
      <Filter>Music</Filter>
    </ClCompile>
    <ClCompile Include="..\src\music\win32_m.cpp">
      <Filter>Music</Filter>
    </ClCompile>
    <ClCompile Include="..\src\sound\null_s.cpp">
      <Filter>Sound</Filter>
    </ClCompile>
    <ClCompile Include="..\src\sound\sdl_s.cpp">
      <Filter>Sound</Filter>
    </ClCompile>
    <ClCompile Include="..\src\sound\sdl2_s.cpp">
      <Filter>Sound</Filter>
    </ClCompile>
    <ClCompile Include="..\src\sound\win32_s.cpp">
      <Filter>Sound</Filter>
    </ClCompile>
    <ClCompile Include="..\src\sound\xaudio2_s.cpp">
      <Filter>Sound</Filter>
    </ClCompile>
    <ClCompile Include="..\src\os\windows\crashlog_win.cpp">
      <Filter>Windows files</Filter>
    </ClCompile>
    <ResourceCompile Include="..\src\os\windows\ottdres.rc">
      <Filter>Windows files</Filter>
    </ResourceCompile>
    <ClCompile Include="..\src\os\windows\string_uniscribe.cpp">
      <Filter>Windows files</Filter>
    </ClCompile>
    <ClCompile Include="..\src\os\windows\win32.cpp">
      <Filter>Windows files</Filter>
    </ClCompile>
    <ClInclude Include="..\src\thread.h">
      <Filter>Threading</Filter>
    </ClInclude>
    <ClInclude Include="..\src\tracerestrict.h">
      <Filter>Threading</Filter>
    </ClInclude>
    <ClCompile Include="..\src\tracerestrict.cpp">
      <Filter>Threading</Filter>
    </ClCompile>
    <ClCompile Include="..\src\tracerestrict_gui.cpp">
      <Filter>Threading</Filter>
    </ClCompile>
    <ClCompile Include="..\src\saveload\tracerestrict_sl.cpp">
      <Filter>Threading</Filter>
    </ClCompile>
    <ClCompile Include="..\src\scope_info.cpp">
      <Filter>Threading</Filter>
    </ClCompile>
    <ClInclude Include="..\src\scope_info.h">
      <Filter>Threading</Filter>
    </ClInclude>
    <ClInclude Include="..\src\3rdparty\cpp-btree\btree.h">
      <Filter>Btree containers</Filter>
    </ClInclude>
    <ClInclude Include="..\src\3rdparty\cpp-btree\btree_container.h">
      <Filter>Btree containers</Filter>
    </ClInclude>
    <ClInclude Include="..\src\3rdparty\cpp-btree\btree_map.h">
      <Filter>Btree containers</Filter>
    </ClInclude>
    <ClInclude Include="..\src\3rdparty\cpp-btree\btree_set.h">
      <Filter>Btree containers</Filter>
    </ClInclude>
    <ClInclude Include="..\src\3rdparty\cpp-btree\safe_btree.h">
      <Filter>Btree containers</Filter>
    </ClInclude>
    <ClInclude Include="..\src\3rdparty\cpp-btree\safe_btree_map.h">
      <Filter>Btree containers</Filter>
    </ClInclude>
    <ClInclude Include="..\src\3rdparty\cpp-btree\safe_btree_set.h">
      <Filter>Btree containers</Filter>
    </ClInclude>
  </ItemGroup>
  <ItemGroup>
    <None Include="..\media\openttd.ico" />
    <None Include="..\README.md" />
  </ItemGroup>
</Project><|MERGE_RESOLUTION|>--- conflicted
+++ resolved
@@ -1053,11 +1053,10 @@
     <ClInclude Include="..\src\video\sdl_v.h">
       <Filter>Header Files</Filter>
     </ClInclude>
-<<<<<<< HEAD
+    <ClInclude Include="..\src\video\sdl2_v.h">
+      <Filter>Header Files</Filter>
+    </ClInclude>
     <ClInclude Include="..\src\schdispatch.h">
-=======
-    <ClInclude Include="..\src\video\sdl2_v.h">
->>>>>>> 5b52f259
       <Filter>Header Files</Filter>
     </ClInclude>
     <ClInclude Include="..\src\settings_func.h">
