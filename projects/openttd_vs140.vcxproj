<?xml version="1.0" encoding="utf-8"?>
<Project DefaultTargets="Build" ToolsVersion="14.0" xmlns="http://schemas.microsoft.com/developer/msbuild/2003">
  <ItemGroup Label="ProjectConfigurations">
    <ProjectConfiguration Include="Debug|Win32">
      <Configuration>Debug</Configuration>
      <Platform>Win32</Platform>
    </ProjectConfiguration>
    <ProjectConfiguration Include="Debug|x64">
      <Configuration>Debug</Configuration>
      <Platform>x64</Platform>
    </ProjectConfiguration>
    <ProjectConfiguration Include="Release|Win32">
      <Configuration>Release</Configuration>
      <Platform>Win32</Platform>
    </ProjectConfiguration>
    <ProjectConfiguration Include="Release|x64">
      <Configuration>Release</Configuration>
      <Platform>x64</Platform>
    </ProjectConfiguration>
  </ItemGroup>
  <PropertyGroup Label="Globals">
    <ProjectName>openttd</ProjectName>
    <ProjectGuid>{668328A0-B40E-4CDB-BD72-D0064424414A}</ProjectGuid>
    <RootNamespace>openttd</RootNamespace>
  </PropertyGroup>
  <Import Project="$(VCTargetsPath)\Microsoft.Cpp.Default.props" />
  <PropertyGroup Condition="'$(Configuration)|$(Platform)'=='Debug|Win32'" Label="Configuration">
    <ConfigurationType>Application</ConfigurationType>
    <UseOfMfc>false</UseOfMfc>
    <CharacterSet>Unicode</CharacterSet>
    <PlatformToolset>v140</PlatformToolset>
  </PropertyGroup>
  <PropertyGroup Condition="'$(Configuration)|$(Platform)'=='Release|Win32'" Label="Configuration">
    <ConfigurationType>Application</ConfigurationType>
    <UseOfMfc>false</UseOfMfc>
    <CharacterSet>Unicode</CharacterSet>
    <WholeProgramOptimization>true</WholeProgramOptimization>
    <PlatformToolset>v140</PlatformToolset>
  </PropertyGroup>
  <PropertyGroup Condition="'$(Configuration)|$(Platform)'=='Debug|x64'" Label="Configuration">
    <ConfigurationType>Application</ConfigurationType>
    <UseOfMfc>false</UseOfMfc>
    <CharacterSet>Unicode</CharacterSet>
    <PlatformToolset>v140</PlatformToolset>
  </PropertyGroup>
  <PropertyGroup Condition="'$(Configuration)|$(Platform)'=='Release|x64'" Label="Configuration">
    <ConfigurationType>Application</ConfigurationType>
    <UseOfMfc>false</UseOfMfc>
    <CharacterSet>Unicode</CharacterSet>
    <WholeProgramOptimization>true</WholeProgramOptimization>
    <PlatformToolset>v140</PlatformToolset>
  </PropertyGroup>
  <Import Project="$(VCTargetsPath)\Microsoft.Cpp.props" />
  <ImportGroup Condition="'$(Configuration)|$(Platform)'=='Debug|Win32'" Label="PropertySheets">
    <Import Project="$(UserRootDir)\Microsoft.Cpp.$(Platform).user.props" Condition="exists('$(UserRootDir)\Microsoft.Cpp.$(Platform).user.props')" Label="LocalAppDataPlatform" />
  </ImportGroup>
  <ImportGroup Condition="'$(Configuration)|$(Platform)'=='Release|Win32'" Label="PropertySheets">
    <Import Project="$(UserRootDir)\Microsoft.Cpp.$(Platform).user.props" Condition="exists('$(UserRootDir)\Microsoft.Cpp.$(Platform).user.props')" Label="LocalAppDataPlatform" />
  </ImportGroup>
  <ImportGroup Condition="'$(Configuration)|$(Platform)'=='Debug|x64'" Label="PropertySheets">
    <Import Project="$(UserRootDir)\Microsoft.Cpp.$(Platform).user.props" Condition="exists('$(UserRootDir)\Microsoft.Cpp.$(Platform).user.props')" Label="LocalAppDataPlatform" />
  </ImportGroup>
  <ImportGroup Condition="'$(Configuration)|$(Platform)'=='Release|x64'" Label="PropertySheets">
    <Import Project="$(UserRootDir)\Microsoft.Cpp.$(Platform).user.props" Condition="exists('$(UserRootDir)\Microsoft.Cpp.$(Platform).user.props')" Label="LocalAppDataPlatform" />
  </ImportGroup>
  <PropertyGroup Label="UserMacros" />
  <PropertyGroup>
    <OutDir Condition="'$(Configuration)|$(Platform)'=='Release|Win32'">$(SolutionDir)..\objs\$(Platform)\$(Configuration)\</OutDir>
    <IntDir Condition="'$(Configuration)|$(Platform)'=='Release|Win32'">$(SolutionDir)..\objs\$(Platform)\$(Configuration)\</IntDir>
    <LinkIncremental Condition="'$(Configuration)|$(Platform)'=='Release|Win32'">false</LinkIncremental>
    <OutDir Condition="'$(Configuration)|$(Platform)'=='Debug|Win32'">$(SolutionDir)..\objs\$(Platform)\$(Configuration)\</OutDir>
    <IntDir Condition="'$(Configuration)|$(Platform)'=='Debug|Win32'">$(SolutionDir)..\objs\$(Platform)\$(Configuration)\</IntDir>
    <LinkIncremental Condition="'$(Configuration)|$(Platform)'=='Debug|Win32'" />
    <IntDir Condition="'$(Configuration)|$(Platform)'=='Release|x64'">$(SolutionDir)..\objs\$(Platform)\$(Configuration)\</IntDir>
    <LinkIncremental Condition="'$(Configuration)|$(Platform)'=='Release|x64'">false</LinkIncremental>
    <OutDir Condition="'$(Configuration)|$(Platform)'=='Debug|x64'">$(SolutionDir)..\objs\$(Platform)\$(Configuration)\</OutDir>
    <IntDir Condition="'$(Configuration)|$(Platform)'=='Debug|x64'">$(SolutionDir)..\objs\$(Platform)\$(Configuration)\</IntDir>
    <LinkIncremental Condition="'$(Configuration)|$(Platform)'=='Debug|x64'" />
    <CodeAnalysisRuleSet Condition="'$(Configuration)|$(Platform)'=='Debug|Win32'">AllRules.ruleset</CodeAnalysisRuleSet>
    <CodeAnalysisRules Condition="'$(Configuration)|$(Platform)'=='Debug|Win32'" />
    <CodeAnalysisRuleAssemblies Condition="'$(Configuration)|$(Platform)'=='Debug|Win32'" />
    <CodeAnalysisRuleSet Condition="'$(Configuration)|$(Platform)'=='Debug|x64'">AllRules.ruleset</CodeAnalysisRuleSet>
    <CodeAnalysisRules Condition="'$(Configuration)|$(Platform)'=='Debug|x64'" />
    <CodeAnalysisRuleAssemblies Condition="'$(Configuration)|$(Platform)'=='Debug|x64'" />
    <CodeAnalysisRuleSet Condition="'$(Configuration)|$(Platform)'=='Release|Win32'">AllRules.ruleset</CodeAnalysisRuleSet>
    <CodeAnalysisRules Condition="'$(Configuration)|$(Platform)'=='Release|Win32'" />
    <CodeAnalysisRuleAssemblies Condition="'$(Configuration)|$(Platform)'=='Release|Win32'" />
    <CodeAnalysisRuleSet Condition="'$(Configuration)|$(Platform)'=='Release|x64'">AllRules.ruleset</CodeAnalysisRuleSet>
    <CodeAnalysisRules Condition="'$(Configuration)|$(Platform)'=='Release|x64'" />
    <CodeAnalysisRuleAssemblies Condition="'$(Configuration)|$(Platform)'=='Release|x64'" />
    <OutDir Condition="'$(Configuration)|$(Platform)'=='Release|x64'">$(SolutionDir)..\objs\$(Platform)\$(Configuration)\</OutDir>
    <LocalDebuggerWorkingDirectory>$(ProjectDir)..\bin</LocalDebuggerWorkingDirectory>
  </PropertyGroup>
  <ItemDefinitionGroup Condition="'$(Configuration)|$(Platform)'=='Release|Win32'">
    <Midl>
      <TypeLibraryName>.\Release/openttd.tlb</TypeLibraryName>
      <HeaderFileName>
      </HeaderFileName>
    </Midl>
    <ClCompile>
      <AdditionalOptions>/J /Zc:throwingNew %(AdditionalOptions)</AdditionalOptions>
      <Optimization>Full</Optimization>
      <InlineFunctionExpansion>AnySuitable</InlineFunctionExpansion>
      <IntrinsicFunctions>true</IntrinsicFunctions>
      <FavorSizeOrSpeed>Size</FavorSizeOrSpeed>
      <OmitFramePointers>true</OmitFramePointers>
      <AdditionalIncludeDirectories>..\objs\langs;..\objs\settings;..\src\3rdparty\squirrel\include;%(AdditionalIncludeDirectories)</AdditionalIncludeDirectories>
      <PreprocessorDefinitions>WIN32;NDEBUG;_CONSOLE;WIN32_ENABLE_DIRECTMUSIC_SUPPORT;WITH_SSE;WITH_ZLIB;WITH_LZO;WITH_LZMA;LZMA_API_STATIC;WITH_PNG;WITH_FREETYPE;WITH_ICU_SORT;WITH_ICU_LAYOUT;U_STATIC_IMPLEMENTATION;ENABLE_NETWORK;WITH_PERSONAL_DIR;PERSONAL_DIR="OpenTTD";WITH_ASSERT;%(PreprocessorDefinitions)</PreprocessorDefinitions>
      <StringPooling>true</StringPooling>
      <ExceptionHandling>Sync</ExceptionHandling>
      <RuntimeLibrary>MultiThreaded</RuntimeLibrary>
      <StructMemberAlignment>4Bytes</StructMemberAlignment>
      <BufferSecurityCheck>false</BufferSecurityCheck>
      <FunctionLevelLinking>true</FunctionLevelLinking>
      <PrecompiledHeader>
      </PrecompiledHeader>
      <PrecompiledHeaderFile>
      </PrecompiledHeaderFile>
      <PrecompiledHeaderOutputFile>
      </PrecompiledHeaderOutputFile>
      <AssemblerOutput>All</AssemblerOutput>
      <AssemblerListingLocation>$(IntDir)</AssemblerListingLocation>
      <ObjectFileName>$(IntDir)</ObjectFileName>
      <ProgramDataBaseFileName>$(IntDir)$(TargetName).pdb</ProgramDataBaseFileName>
      <WarningLevel>Level3</WarningLevel>
      <TreatWarningAsError>false</TreatWarningAsError>
      <SuppressStartupBanner>true</SuppressStartupBanner>
      <DebugInformationFormat>ProgramDatabase</DebugInformationFormat>
      <CallingConvention>FastCall</CallingConvention>
      <CompileAs>Default</CompileAs>
      <MultiProcessorCompilation>true</MultiProcessorCompilation>
      <EnforceTypeConversionRules>true</EnforceTypeConversionRules>
    </ClCompile>
    <ResourceCompile>
      <PreprocessorDefinitions>NDEBUG;%(PreprocessorDefinitions)</PreprocessorDefinitions>
      <Culture>0x0809</Culture>
    </ResourceCompile>
    <Link>
      <AdditionalDependencies>winmm.lib;ws2_32.lib;imm32.lib;libpng.lib;zlibstat.lib;lzo2.lib;liblzma.lib;libfreetype2.lib;icuuc.lib;icuin.lib;icudt.lib;icule.lib;iculx.lib;%(AdditionalDependencies)</AdditionalDependencies>
      <SuppressStartupBanner>true</SuppressStartupBanner>
      <IgnoreSpecificDefaultLibraries>%(IgnoreSpecificDefaultLibraries)</IgnoreSpecificDefaultLibraries>
      <GenerateDebugInformation>true</GenerateDebugInformation>
      <SubSystem>Windows</SubSystem>
      <StackReserveSize>1048576</StackReserveSize>
      <StackCommitSize>1048576</StackCommitSize>
      <OptimizeReferences>true</OptimizeReferences>
      <RandomizedBaseAddress>false</RandomizedBaseAddress>
      <DataExecutionPrevention>
      </DataExecutionPrevention>
      <TargetMachine>MachineX86</TargetMachine>
      <EnableCOMDATFolding>true</EnableCOMDATFolding>
      <MinimumRequiredVersion>5.01</MinimumRequiredVersion>
    </Link>
  </ItemDefinitionGroup>
  <ItemDefinitionGroup Condition="'$(Configuration)|$(Platform)'=='Debug|Win32'">
    <Midl>
      <TypeLibraryName>.\Debug/openttd.tlb</TypeLibraryName>
      <HeaderFileName>
      </HeaderFileName>
    </Midl>
    <ClCompile>
      <AdditionalOptions>/J /Zc:throwingNew %(AdditionalOptions)</AdditionalOptions>
      <Optimization>Disabled</Optimization>
      <FunctionLevelLinking>true</FunctionLevelLinking>
      <AdditionalIncludeDirectories>..\objs\langs;..\objs\settings;..\src\3rdparty\squirrel\include;%(AdditionalIncludeDirectories)</AdditionalIncludeDirectories>
      <PreprocessorDefinitions>WIN32;_DEBUG;_CONSOLE;WIN32_ENABLE_DIRECTMUSIC_SUPPORT;WITH_SSE;WITH_ZLIB;WITH_LZO;WITH_LZMA;LZMA_API_STATIC;WITH_PNG;WITH_FREETYPE;WITH_ICU_SORT;WITH_ICU_LAYOUT;U_STATIC_IMPLEMENTATION;ENABLE_NETWORK;WITH_PERSONAL_DIR;PERSONAL_DIR="OpenTTD";%(PreprocessorDefinitions)</PreprocessorDefinitions>
      <BasicRuntimeChecks>EnableFastChecks</BasicRuntimeChecks>
      <RuntimeLibrary>MultiThreadedDebug</RuntimeLibrary>
      <PrecompiledHeader>
      </PrecompiledHeader>
      <AssemblerListingLocation>$(IntDir)</AssemblerListingLocation>
      <ObjectFileName>$(IntDir)</ObjectFileName>
      <ProgramDataBaseFileName>$(IntDir)$(TargetName).pdb</ProgramDataBaseFileName>
      <WarningLevel>Level3</WarningLevel>
      <TreatWarningAsError>false</TreatWarningAsError>
      <SuppressStartupBanner>true</SuppressStartupBanner>
      <DebugInformationFormat>ProgramDatabase</DebugInformationFormat>
      <CallingConvention>FastCall</CallingConvention>
      <CompileAs>Default</CompileAs>
      <MultiProcessorCompilation>true</MultiProcessorCompilation>
      <EnforceTypeConversionRules>true</EnforceTypeConversionRules>
    </ClCompile>
    <ResourceCompile>
      <PreprocessorDefinitions>_DEBUG;%(PreprocessorDefinitions)</PreprocessorDefinitions>
      <Culture>0x0809</Culture>
    </ResourceCompile>
    <Link>
      <AdditionalDependencies>winmm.lib;ws2_32.lib;imm32.lib;libpng.lib;zlibstat.lib;lzo2.lib;liblzma.lib;libfreetype2.lib;icuuc.lib;icuin.lib;icudt.lib;icule.lib;iculx.lib;%(AdditionalDependencies)</AdditionalDependencies>
      <SuppressStartupBanner>true</SuppressStartupBanner>
      <IgnoreSpecificDefaultLibraries>LIBCMT.lib;%(IgnoreSpecificDefaultLibraries)</IgnoreSpecificDefaultLibraries>
      <GenerateDebugInformation>true</GenerateDebugInformation>
      <SubSystem>Windows</SubSystem>
      <StackReserveSize>1048576</StackReserveSize>
      <StackCommitSize>1048576</StackCommitSize>
      <RandomizedBaseAddress>false</RandomizedBaseAddress>
      <DataExecutionPrevention>
      </DataExecutionPrevention>
      <TargetMachine>MachineX86</TargetMachine>
      <MinimumRequiredVersion>5.01</MinimumRequiredVersion>
    </Link>
  </ItemDefinitionGroup>
  <ItemDefinitionGroup Condition="'$(Configuration)|$(Platform)'=='Release|x64'">
    <Midl>
      <TargetEnvironment>X64</TargetEnvironment>
      <TypeLibraryName>.\Release/openttd.tlb</TypeLibraryName>
      <HeaderFileName>
      </HeaderFileName>
    </Midl>
    <ClCompile>
      <AdditionalOptions>/J /Zc:throwingNew %(AdditionalOptions)</AdditionalOptions>
      <Optimization>Full</Optimization>
      <InlineFunctionExpansion>AnySuitable</InlineFunctionExpansion>
      <IntrinsicFunctions>true</IntrinsicFunctions>
      <FavorSizeOrSpeed>Size</FavorSizeOrSpeed>
      <OmitFramePointers>true</OmitFramePointers>
      <AdditionalIncludeDirectories>..\objs\langs;..\objs\settings;..\src\3rdparty\squirrel\include;%(AdditionalIncludeDirectories)</AdditionalIncludeDirectories>
      <PreprocessorDefinitions>WIN32;NDEBUG;_CONSOLE;WITH_SSE;WITH_ZLIB;WITH_LZO;WITH_LZMA;LZMA_API_STATIC;WITH_PNG;WITH_FREETYPE;WITH_ICU_SORT;WITH_ICU_LAYOUT;U_STATIC_IMPLEMENTATION;ENABLE_NETWORK;WITH_PERSONAL_DIR;PERSONAL_DIR="OpenTTD";_SQ64;WITH_ASSERT;%(PreprocessorDefinitions)</PreprocessorDefinitions>
      <StringPooling>true</StringPooling>
      <ExceptionHandling>Sync</ExceptionHandling>
      <RuntimeLibrary>MultiThreaded</RuntimeLibrary>
      <StructMemberAlignment>Default</StructMemberAlignment>
      <BufferSecurityCheck>false</BufferSecurityCheck>
      <FunctionLevelLinking>true</FunctionLevelLinking>
      <PrecompiledHeader>
      </PrecompiledHeader>
      <PrecompiledHeaderFile>
      </PrecompiledHeaderFile>
      <PrecompiledHeaderOutputFile>
      </PrecompiledHeaderOutputFile>
      <AssemblerOutput>All</AssemblerOutput>
      <AssemblerListingLocation>$(IntDir)</AssemblerListingLocation>
      <ObjectFileName>$(IntDir)</ObjectFileName>
      <ProgramDataBaseFileName>$(IntDir)$(TargetName).pdb</ProgramDataBaseFileName>
      <WarningLevel>Level3</WarningLevel>
      <TreatWarningAsError>false</TreatWarningAsError>
      <SuppressStartupBanner>true</SuppressStartupBanner>
      <DebugInformationFormat>ProgramDatabase</DebugInformationFormat>
      <CallingConvention>FastCall</CallingConvention>
      <CompileAs>Default</CompileAs>
      <MultiProcessorCompilation>true</MultiProcessorCompilation>
      <EnforceTypeConversionRules>true</EnforceTypeConversionRules>
    </ClCompile>
    <ResourceCompile>
      <PreprocessorDefinitions>NDEBUG;%(PreprocessorDefinitions)</PreprocessorDefinitions>
      <Culture>0x0809</Culture>
    </ResourceCompile>
    <Link>
      <AdditionalDependencies>winmm.lib;ws2_32.lib;imm32.lib;libpng.lib;zlibstat.lib;lzo2.lib;liblzma.lib;libfreetype2.lib;icuuc.lib;icuin.lib;icudt.lib;icule.lib;iculx.lib;%(AdditionalDependencies)</AdditionalDependencies>
      <SuppressStartupBanner>true</SuppressStartupBanner>
      <IgnoreSpecificDefaultLibraries>%(IgnoreSpecificDefaultLibraries)</IgnoreSpecificDefaultLibraries>
      <GenerateDebugInformation>true</GenerateDebugInformation>
      <SubSystem>Windows</SubSystem>
      <StackReserveSize>1048576</StackReserveSize>
      <StackCommitSize>1048576</StackCommitSize>
      <OptimizeReferences>true</OptimizeReferences>
      <TargetMachine>MachineX64</TargetMachine>
      <EnableCOMDATFolding>true</EnableCOMDATFolding>
      <MinimumRequiredVersion>5.02</MinimumRequiredVersion>
    </Link>
  </ItemDefinitionGroup>
  <ItemDefinitionGroup Condition="'$(Configuration)|$(Platform)'=='Debug|x64'">
    <Midl>
      <TargetEnvironment>X64</TargetEnvironment>
      <TypeLibraryName>.\Debug/openttd.tlb</TypeLibraryName>
      <HeaderFileName>
      </HeaderFileName>
    </Midl>
    <ClCompile>
      <AdditionalOptions>/J /Zc:throwingNew %(AdditionalOptions)</AdditionalOptions>
      <Optimization>Disabled</Optimization>
      <FunctionLevelLinking>true</FunctionLevelLinking>
      <AdditionalIncludeDirectories>..\objs\langs;..\objs\settings;..\src\3rdparty\squirrel\include;%(AdditionalIncludeDirectories)</AdditionalIncludeDirectories>
      <PreprocessorDefinitions>WIN32;_DEBUG;_CONSOLE;WITH_SSE;WITH_ZLIB;WITH_LZO;WITH_LZMA;LZMA_API_STATIC;WITH_PNG;WITH_FREETYPE;WITH_ICU_SORT;WITH_ICU_LAYOUT;U_STATIC_IMPLEMENTATION;ENABLE_NETWORK;WITH_PERSONAL_DIR;PERSONAL_DIR="OpenTTD";_SQ64;%(PreprocessorDefinitions)</PreprocessorDefinitions>
      <BasicRuntimeChecks>EnableFastChecks</BasicRuntimeChecks>
      <RuntimeLibrary>MultiThreadedDebug</RuntimeLibrary>
      <PrecompiledHeader>
      </PrecompiledHeader>
      <PrecompiledHeaderFile>
      </PrecompiledHeaderFile>
      <PrecompiledHeaderOutputFile>
      </PrecompiledHeaderOutputFile>
      <AssemblerListingLocation>$(IntDir)</AssemblerListingLocation>
      <ObjectFileName>$(IntDir)</ObjectFileName>
      <ProgramDataBaseFileName>$(IntDir)$(TargetName).pdb</ProgramDataBaseFileName>
      <WarningLevel>Level3</WarningLevel>
      <TreatWarningAsError>false</TreatWarningAsError>
      <SuppressStartupBanner>true</SuppressStartupBanner>
      <DebugInformationFormat>ProgramDatabase</DebugInformationFormat>
      <CallingConvention>Cdecl</CallingConvention>
      <CompileAs>Default</CompileAs>
      <MultiProcessorCompilation>true</MultiProcessorCompilation>
      <EnforceTypeConversionRules>true</EnforceTypeConversionRules>
    </ClCompile>
    <ResourceCompile>
      <PreprocessorDefinitions>_DEBUG;%(PreprocessorDefinitions)</PreprocessorDefinitions>
      <Culture>0x0809</Culture>
    </ResourceCompile>
    <Link>
      <AdditionalDependencies>winmm.lib;ws2_32.lib;imm32.lib;libpng.lib;zlibstat.lib;lzo2.lib;liblzma.lib;libfreetype2.lib;icuuc.lib;icuin.lib;icudt.lib;icule.lib;iculx.lib;%(AdditionalDependencies)</AdditionalDependencies>
      <SuppressStartupBanner>true</SuppressStartupBanner>
      <IgnoreSpecificDefaultLibraries>LIBCMT.lib;%(IgnoreSpecificDefaultLibraries)</IgnoreSpecificDefaultLibraries>
      <GenerateDebugInformation>true</GenerateDebugInformation>
      <SubSystem>Windows</SubSystem>
      <StackReserveSize>1048576</StackReserveSize>
      <StackCommitSize>1048576</StackCommitSize>
      <TargetMachine>MachineX64</TargetMachine>
      <MinimumRequiredVersion>5.02</MinimumRequiredVersion>
    </Link>
  </ItemDefinitionGroup>
  <ItemGroup>
    <ClCompile Include="..\src\tbtr_template_gui_main.cpp" />
    <ClCompile Include="..\src\tbtr_template_gui_create.cpp" />
    <ClCompile Include="..\src\tbtr_template_vehicle.cpp" />
    <ClCompile Include="..\src\tbtr_template_vehicle_func.cpp" />
    <ClInclude Include="..\src\tbtr_template_gui_main.h" />
    <ClInclude Include="..\src\tbtr_template_gui_create.h" />
    <ClInclude Include="..\src\tbtr_template_vehicle.h" />
    <ClInclude Include="..\src\tbtr_template_vehicle_func.h" />
    <ClCompile Include="..\src\airport.cpp" />
    <ClCompile Include="..\src\animated_tile.cpp" />
    <ClCompile Include="..\src\articulated_vehicles.cpp" />
    <ClCompile Include="..\src\autoreplace.cpp" />
    <ClCompile Include="..\src\bmp.cpp" />
    <ClCompile Include="..\src\cargoaction.cpp" />
    <ClCompile Include="..\src\cargomonitor.cpp" />
    <ClCompile Include="..\src\cargopacket.cpp" />
    <ClCompile Include="..\src\cargotype.cpp" />
    <ClCompile Include="..\src\cheat.cpp" />
    <ClCompile Include="..\src\command.cpp" />
    <ClCompile Include="..\src\console.cpp" />
    <ClCompile Include="..\src\console_cmds.cpp" />
    <ClCompile Include="..\src\cpu.cpp" />
    <ClCompile Include="..\src\crashlog.cpp" />
    <ClCompile Include="..\src\currency.cpp" />
    <ClCompile Include="..\src\date.cpp" />
    <ClCompile Include="..\src\debug.cpp" />
    <ClCompile Include="..\src\dedicated.cpp" />
    <ClCompile Include="..\src\departures.cpp" />
    <ClCompile Include="..\src\depot.cpp" />
    <ClCompile Include="..\src\disaster_vehicle.cpp" />
    <ClCompile Include="..\src\driver.cpp" />
    <ClCompile Include="..\src\economy.cpp" />
    <ClCompile Include="..\src\effectvehicle.cpp" />
    <ClCompile Include="..\src\elrail.cpp" />
    <ClCompile Include="..\src\engine.cpp" />
    <ClCompile Include="..\src\fileio.cpp" />
    <ClCompile Include="..\src\fios.cpp" />
    <ClCompile Include="..\src\fontcache.cpp" />
    <ClCompile Include="..\src\fontdetection.cpp" />
    <ClCompile Include="..\src\base_consist.cpp" />
    <ClCompile Include="..\src\gamelog.cpp" />
    <ClCompile Include="..\src\genworld.cpp" />
    <ClCompile Include="..\src\gfx.cpp" />
    <ClCompile Include="..\src\gfxinit.cpp" />
    <ClCompile Include="..\src\gfx_layout.cpp" />
    <ClCompile Include="..\src\goal.cpp" />
    <ClCompile Include="..\src\ground_vehicle.cpp" />
    <ClCompile Include="..\src\heightmap.cpp" />
    <ClCompile Include="..\src\highscore.cpp" />
    <ClCompile Include="..\src\infrastructure.cpp" />
    <ClCompile Include="..\src\hotkeys.cpp" />
    <ClCompile Include="..\src\ini.cpp" />
    <ClCompile Include="..\src\ini_load.cpp" />
    <ClCompile Include="..\src\landscape.cpp" />
    <ClCompile Include="..\src\linkgraph\demands.cpp" />
    <ClCompile Include="..\src\linkgraph\flowmapper.cpp" />
    <ClCompile Include="..\src\linkgraph\linkgraph.cpp" />
    <ClCompile Include="..\src\linkgraph\linkgraphjob.cpp" />
    <ClCompile Include="..\src\linkgraph\linkgraphschedule.cpp" />
    <ClCompile Include="..\src\linkgraph\mcf.cpp" />
    <ClCompile Include="..\src\linkgraph\refresh.cpp" />
    <ClCompile Include="..\src\map.cpp" />
    <ClCompile Include="..\src\misc.cpp" />
    <ClCompile Include="..\src\mixer.cpp" />
    <ClCompile Include="..\src\music.cpp" />
    <ClCompile Include="..\src\network\network.cpp" />
    <ClCompile Include="..\src\network\network_admin.cpp" />
    <ClCompile Include="..\src\network\network_client.cpp" />
    <ClCompile Include="..\src\network\network_command.cpp" />
    <ClCompile Include="..\src\network\network_content.cpp" />
    <ClCompile Include="..\src\network\network_gamelist.cpp" />
    <ClCompile Include="..\src\network\network_server.cpp" />
    <ClCompile Include="..\src\network\network_udp.cpp" />
    <ClCompile Include="..\src\openttd.cpp" />
    <ClCompile Include="..\src\order_backup.cpp" />
    <ClCompile Include="..\src\pbs.cpp" />
    <ClCompile Include="..\src\plans.cpp" />
    <ClCompile Include="..\src\progress.cpp" />
    <ClCompile Include="..\src\rail.cpp" />
    <ClCompile Include="..\src\rev.cpp" />
    <ClCompile Include="..\src\road.cpp" />
    <ClCompile Include="..\src\roadstop.cpp" />
    <ClCompile Include="..\src\screenshot.cpp" />
    <ClCompile Include="..\src\sdl.cpp" />
    <ClCompile Include="..\src\settings.cpp" />
    <ClCompile Include="..\src\signal.cpp" />
    <ClCompile Include="..\src\programmable_signals.cpp" />
    <ClCompile Include="..\src\programmable_signals_gui.cpp" />
    <ClCompile Include="..\src\signs.cpp" />
    <ClCompile Include="..\src\sound.cpp" />
    <ClCompile Include="..\src\sprite.cpp" />
    <ClCompile Include="..\src\spritecache.cpp" />
    <ClCompile Include="..\src\station.cpp" />
    <ClCompile Include="..\src\strgen\strgen_base.cpp" />
    <ClCompile Include="..\src\string.cpp" />
    <ClCompile Include="..\src\stringfilter.cpp" />
    <ClCompile Include="..\src\strings.cpp" />
    <ClCompile Include="..\src\story.cpp" />
    <ClCompile Include="..\src\subsidy.cpp" />
    <ClCompile Include="..\src\textbuf.cpp" />
    <ClCompile Include="..\src\texteff.cpp" />
    <ClCompile Include="..\src\tgp.cpp" />
    <ClCompile Include="..\src\tile_map.cpp" />
    <ClCompile Include="..\src\tilearea.cpp" />
    <ClCompile Include="..\src\townname.cpp" />
    <ClCompile Include="..\src\vehicle.cpp" />
    <ClCompile Include="..\src\vehiclelist.cpp" />
    <ClCompile Include="..\src\viewport.cpp" />
    <ClCompile Include="..\src\viewport_sprite_sorter_sse4.cpp" />
    <ClCompile Include="..\src\waypoint.cpp" />
    <ClCompile Include="..\src\widget.cpp" />
    <ClCompile Include="..\src\window.cpp" />
    <ClInclude Include="..\src\aircraft.h" />
    <ClInclude Include="..\src\airport.h" />
    <ClInclude Include="..\src\animated_tile_func.h" />
    <ClInclude Include="..\src\articulated_vehicles.h" />
    <ClInclude Include="..\src\autoreplace_base.h" />
    <ClInclude Include="..\src\autoreplace_func.h" />
    <ClInclude Include="..\src\autoreplace_gui.h" />
    <ClInclude Include="..\src\autoreplace_type.h" />
    <ClInclude Include="..\src\autoslope.h" />
    <ClInclude Include="..\src\base_media_base.h" />
    <ClInclude Include="..\src\base_media_func.h" />
    <ClInclude Include="..\src\base_station_base.h" />
    <ClInclude Include="..\src\bmp.h" />
    <ClInclude Include="..\src\bridge.h" />
    <ClInclude Include="..\src\cargo_type.h" />
    <ClInclude Include="..\src\cargoaction.h" />
    <ClInclude Include="..\src\cargomonitor.h" />
    <ClInclude Include="..\src\cargopacket.h" />
    <ClInclude Include="..\src\cargotype.h" />
    <ClInclude Include="..\src\cheat_func.h" />
    <ClInclude Include="..\src\cheat_type.h" />
    <ClInclude Include="..\src\clear_func.h" />
    <ClInclude Include="..\src\cmd_helper.h" />
    <ClInclude Include="..\src\command_func.h" />
    <ClInclude Include="..\src\command_type.h" />
    <ClInclude Include="..\src\company_base.h" />
    <ClInclude Include="..\src\company_func.h" />
    <ClInclude Include="..\src\company_gui.h" />
    <ClInclude Include="..\src\company_manager_face.h" />
    <ClInclude Include="..\src\company_type.h" />
    <ClInclude Include="..\src\console_func.h" />
    <ClInclude Include="..\src\console_gui.h" />
    <ClInclude Include="..\src\console_internal.h" />
    <ClInclude Include="..\src\console_type.h" />
    <ClInclude Include="..\src\cpu.h" />
    <ClInclude Include="..\src\crashlog.h" />
    <ClInclude Include="..\src\crashlog_bfd.h" />
    <ClInclude Include="..\src\currency.h" />
    <ClInclude Include="..\src\date_func.h" />
    <ClInclude Include="..\src\date_gui.h" />
    <ClInclude Include="..\src\date_type.h" />
    <ClInclude Include="..\src\debug.h" />
    <ClInclude Include="..\src\video\dedicated_v.h" />
    <ClInclude Include="..\src\departures_func.h" />
    <ClInclude Include="..\src\departures_gui.h" />
    <ClInclude Include="..\src\departures_type.h" />
    <ClInclude Include="..\src\depot_base.h" />
    <ClInclude Include="..\src\depot_func.h" />
    <ClInclude Include="..\src\depot_map.h" />
    <ClInclude Include="..\src\depot_type.h" />
    <ClInclude Include="..\src\direction_func.h" />
    <ClInclude Include="..\src\direction_type.h" />
    <ClInclude Include="..\src\disaster_vehicle.h" />
    <ClInclude Include="..\src\music\dmusic.h" />
    <ClInclude Include="..\src\driver.h" />
    <ClInclude Include="..\src\economy_base.h" />
    <ClInclude Include="..\src\economy_func.h" />
    <ClInclude Include="..\src\economy_type.h" />
    <ClInclude Include="..\src\effectvehicle_base.h" />
    <ClInclude Include="..\src\effectvehicle_func.h" />
    <ClInclude Include="..\src\elrail_func.h" />
    <ClInclude Include="..\src\engine_base.h" />
    <ClInclude Include="..\src\engine_func.h" />
    <ClInclude Include="..\src\engine_gui.h" />
    <ClInclude Include="..\src\engine_type.h" />
    <ClInclude Include="..\src\error.h" />
    <ClInclude Include="..\src\fileio_func.h" />
    <ClInclude Include="..\src\fileio_type.h" />
    <ClInclude Include="..\src\fios.h" />
    <ClInclude Include="..\src\fontcache.h" />
    <ClInclude Include="..\src\fontdetection.h" />
    <ClInclude Include="..\src\base_consist.h" />
    <ClInclude Include="..\src\gamelog.h" />
    <ClInclude Include="..\src\gamelog_internal.h" />
    <ClInclude Include="..\src\genworld.h" />
    <ClInclude Include="..\src\gfx_func.h" />
    <ClInclude Include="..\src\gfx_layout.h" />
    <ClInclude Include="..\src\gfx_type.h" />
    <ClInclude Include="..\src\gfxinit.h" />
    <ClInclude Include="..\src\goal_base.h" />
    <ClInclude Include="..\src\goal_type.h" />
    <ClInclude Include="..\src\graph_gui.h" />
    <ClInclude Include="..\src\ground_vehicle.hpp" />
    <ClInclude Include="..\src\group.h" />
    <ClInclude Include="..\src\group_gui.h" />
    <ClInclude Include="..\src\group_type.h" />
    <ClInclude Include="..\src\gui.h" />
    <ClInclude Include="..\src\heightmap.h" />
    <ClInclude Include="..\src\highscore.h" />
    <ClInclude Include="..\src\hotkeys.h" />
    <ClInclude Include="..\src\house.h" />
    <ClInclude Include="..\src\house_type.h" />
    <ClInclude Include="..\src\industry.h" />
    <ClInclude Include="..\src\industry_type.h" />
    <ClInclude Include="..\src\industrytype.h" />
    <ClInclude Include="..\src\infrastructure_func.h" />
    <ClInclude Include="..\src\ini_type.h" />
    <ClInclude Include="..\src\landscape.h" />
    <ClInclude Include="..\src\landscape_type.h" />
    <ClInclude Include="..\src\language.h" />
    <ClInclude Include="..\src\linkgraph\demands.h" />
    <ClInclude Include="..\src\linkgraph\flowmapper.h" />
    <ClInclude Include="..\src\linkgraph\init.h" />
    <ClInclude Include="..\src\linkgraph\linkgraph.h" />
    <ClInclude Include="..\src\linkgraph\linkgraph_base.h" />
    <ClInclude Include="..\src\linkgraph\linkgraph_gui.h" />
    <ClInclude Include="..\src\linkgraph\linkgraph_type.h" />
    <ClInclude Include="..\src\linkgraph\linkgraphjob.h" />
    <ClInclude Include="..\src\linkgraph\linkgraphjob_base.h" />
    <ClInclude Include="..\src\linkgraph\linkgraphschedule.h" />
    <ClInclude Include="..\src\linkgraph\mcf.h" />
    <ClInclude Include="..\src\linkgraph\refresh.h" />
    <ClInclude Include="..\src\livery.h" />
    <ClInclude Include="..\src\map_func.h" />
    <ClInclude Include="..\src\map_type.h" />
    <ClInclude Include="..\src\mixer.h" />
    <ClInclude Include="..\src\network\network.h" />
    <ClInclude Include="..\src\network\network_admin.h" />
    <ClInclude Include="..\src\network\network_base.h" />
    <ClInclude Include="..\src\network\network_client.h" />
    <ClInclude Include="..\src\network\network_content.h" />
    <ClInclude Include="..\src\network\network_content_gui.h" />
    <ClInclude Include="..\src\network\network_func.h" />
    <ClInclude Include="..\src\network\network_gamelist.h" />
    <ClInclude Include="..\src\network\network_gui.h" />
    <ClInclude Include="..\src\network\network_internal.h" />
    <ClInclude Include="..\src\network\network_server.h" />
    <ClInclude Include="..\src\network\network_type.h" />
    <ClInclude Include="..\src\network\network_udp.h" />
    <ClInclude Include="..\src\newgrf.h" />
    <ClInclude Include="..\src\newgrf_airport.h" />
    <ClInclude Include="..\src\newgrf_airporttiles.h" />
    <ClInclude Include="..\src\newgrf_animation_base.h" />
    <ClInclude Include="..\src\newgrf_animation_type.h" />
    <ClInclude Include="..\src\newgrf_callbacks.h" />
    <ClInclude Include="..\src\newgrf_canal.h" />
    <ClInclude Include="..\src\newgrf_cargo.h" />
    <ClInclude Include="..\src\newgrf_class.h" />
    <ClInclude Include="..\src\newgrf_class_func.h" />
    <ClInclude Include="..\src\newgrf_commons.h" />
    <ClInclude Include="..\src\newgrf_config.h" />
    <ClInclude Include="..\src\newgrf_debug.h" />
    <ClInclude Include="..\src\newgrf_engine.h" />
    <ClInclude Include="..\src\newgrf_generic.h" />
    <ClInclude Include="..\src\newgrf_house.h" />
    <ClInclude Include="..\src\newgrf_industries.h" />
    <ClInclude Include="..\src\newgrf_industrytiles.h" />
    <ClInclude Include="..\src\newgrf_object.h" />
    <ClInclude Include="..\src\newgrf_properties.h" />
    <ClInclude Include="..\src\newgrf_railtype.h" />
    <ClInclude Include="..\src\newgrf_sound.h" />
    <ClInclude Include="..\src\newgrf_spritegroup.h" />
    <ClInclude Include="..\src\newgrf_station.h" />
    <ClInclude Include="..\src\newgrf_storage.h" />
    <ClInclude Include="..\src\newgrf_text.h" />
    <ClInclude Include="..\src\newgrf_town.h" />
    <ClInclude Include="..\src\newgrf_townname.h" />
    <ClInclude Include="..\src\news_func.h" />
    <ClInclude Include="..\src\news_gui.h" />
    <ClInclude Include="..\src\news_type.h" />
    <ClInclude Include="..\src\music\null_m.h" />
    <ClInclude Include="..\src\sound\null_s.h" />
    <ClInclude Include="..\src\video\null_v.h" />
    <ClInclude Include="..\src\object.h" />
    <ClInclude Include="..\src\object_base.h" />
    <ClInclude Include="..\src\object_type.h" />
    <ClInclude Include="..\src\openttd.h" />
    <ClInclude Include="..\src\order_backup.h" />
    <ClInclude Include="..\src\order_base.h" />
    <ClInclude Include="..\src\order_func.h" />
    <ClInclude Include="..\src\order_type.h" />
    <ClInclude Include="..\src\pbs.h" />
    <ClInclude Include="..\src\plans_base.h" />
    <ClInclude Include="..\src\plans_func.h" />
    <ClInclude Include="..\src\plans_type.h" />
    <ClInclude Include="..\src\progress.h" />
    <ClInclude Include="..\src\querystring_gui.h" />
    <ClInclude Include="..\src\rail.h" />
    <ClInclude Include="..\src\rail_gui.h" />
    <ClInclude Include="..\src\rail_type.h" />
    <ClInclude Include="..\src\rev.h" />
    <ClInclude Include="..\src\road_cmd.h" />
    <ClInclude Include="..\src\road_func.h" />
    <ClInclude Include="..\src\road_gui.h" />
    <ClInclude Include="..\src\road_internal.h" />
    <ClInclude Include="..\src\road_type.h" />
    <ClInclude Include="..\src\roadstop_base.h" />
    <ClInclude Include="..\src\roadveh.h" />
    <ClInclude Include="..\src\safeguards.h" />
    <ClInclude Include="..\src\scope.h" />
    <ClInclude Include="..\src\screenshot.h" />
    <ClInclude Include="..\src\sdl.h" />
    <ClInclude Include="..\src\sound\sdl_s.h" />
    <ClInclude Include="..\src\video\sdl_v.h" />
    <ClInclude Include="..\src\settings_func.h" />
    <ClInclude Include="..\src\settings_gui.h" />
    <ClInclude Include="..\src\settings_internal.h" />
    <ClInclude Include="..\src\settings_type.h" />
    <ClInclude Include="..\src\ship.h" />
    <ClInclude Include="..\src\signal_func.h" />
    <ClInclude Include="..\src\signal_type.h" />
    <ClInclude Include="..\src\programmable_signals.h" />
    <ClInclude Include="..\src\signs_base.h" />
    <ClInclude Include="..\src\signs_func.h" />
    <ClInclude Include="..\src\signs_type.h" />
    <ClInclude Include="..\src\slope_func.h" />
    <ClInclude Include="..\src\slope_type.h" />
    <ClInclude Include="..\src\smallmap_colours.h" />
    <ClInclude Include="..\src\smallmap_gui.h" />
    <ClInclude Include="..\src\sortlist_type.h" />
    <ClInclude Include="..\src\sound_func.h" />
    <ClInclude Include="..\src\sound_type.h" />
    <ClInclude Include="..\src\sprite.h" />
    <ClInclude Include="..\src\spritecache.h" />
    <ClInclude Include="..\src\station_base.h" />
    <ClInclude Include="..\src\station_func.h" />
    <ClInclude Include="..\src\station_gui.h" />
    <ClInclude Include="..\src\station_type.h" />
    <ClInclude Include="..\src\statusbar_gui.h" />
    <ClInclude Include="..\src\stdafx.h" />
    <ClInclude Include="..\src\story_base.h" />
    <ClInclude Include="..\src\story_type.h" />
    <ClInclude Include="..\src\strgen\strgen.h" />
    <ClInclude Include="..\src\string_base.h" />
    <ClInclude Include="..\src\string_func.h" />
    <ClInclude Include="..\src\string_type.h" />
    <ClInclude Include="..\src\stringfilter_type.h" />
    <ClInclude Include="..\src\strings_func.h" />
    <ClInclude Include="..\src\strings_type.h" />
    <ClInclude Include="..\src\subsidy_base.h" />
    <ClInclude Include="..\src\subsidy_func.h" />
    <ClInclude Include="..\src\subsidy_type.h" />
    <ClInclude Include="..\src\tar_type.h" />
    <ClInclude Include="..\src\terraform_gui.h" />
    <ClInclude Include="..\src\textbuf_gui.h" />
    <ClInclude Include="..\src\textbuf_type.h" />
    <ClInclude Include="..\src\texteff.hpp" />
    <ClInclude Include="..\src\textfile_gui.h" />
    <ClInclude Include="..\src\textfile_type.h" />
    <ClInclude Include="..\src\tgp.h" />
    <ClInclude Include="..\src\tile_cmd.h" />
    <ClInclude Include="..\src\tile_type.h" />
    <ClInclude Include="..\src\tilearea_type.h" />
    <ClInclude Include="..\src\tilehighlight_func.h" />
    <ClInclude Include="..\src\tilehighlight_type.h" />
    <ClInclude Include="..\src\tilematrix_type.hpp" />
    <ClInclude Include="..\src\timetable.h" />
    <ClInclude Include="..\src\toolbar_gui.h" />
    <ClInclude Include="..\src\town.h" />
    <ClInclude Include="..\src\town_gui.h" />
    <ClInclude Include="..\src\town_type.h" />
    <ClInclude Include="..\src\townname_func.h" />
    <ClInclude Include="..\src\townname_type.h" />
    <ClInclude Include="..\src\track_func.h" />
    <ClInclude Include="..\src\track_type.h" />
    <ClInclude Include="..\src\train.h" />
    <ClInclude Include="..\src\transparency.h" />
    <ClInclude Include="..\src\transparency_gui.h" />
    <ClInclude Include="..\src\transport_type.h" />
    <ClInclude Include="..\src\tunnelbridge.h" />
    <ClInclude Include="..\src\vehicle_base.h" />
    <ClInclude Include="..\src\vehicle_func.h" />
    <ClInclude Include="..\src\vehicle_gui.h" />
    <ClInclude Include="..\src\vehicle_gui_base.h" />
    <ClInclude Include="..\src\vehicle_type.h" />
    <ClInclude Include="..\src\vehiclelist.h" />
    <ClInclude Include="..\src\viewport_func.h" />
    <ClInclude Include="..\src\viewport_sprite_sorter.h" />
    <ClInclude Include="..\src\viewport_type.h" />
    <ClInclude Include="..\src\water.h" />
    <ClInclude Include="..\src\waypoint_base.h" />
    <ClInclude Include="..\src\waypoint_func.h" />
    <ClInclude Include="..\src\widget_type.h" />
    <ClInclude Include="..\src\os\windows\win32.h" />
    <ClInclude Include="..\src\music\win32_m.h" />
    <ClInclude Include="..\src\sound\win32_s.h" />
    <ClInclude Include="..\src\unit_conversion.h" />
    <ClInclude Include="..\src\video\win32_v.h" />
    <ClInclude Include="..\src\window_func.h" />
    <ClInclude Include="..\src\window_gui.h" />
    <ClInclude Include="..\src\window_type.h" />
    <ClInclude Include="..\src\zoom_func.h" />
    <ClInclude Include="..\src\zoom_type.h" />
    <ClInclude Include="..\src\zoning.h" />
    <ClCompile Include="..\src\core\alloc_func.cpp" />
    <ClInclude Include="..\src\core\alloc_func.hpp" />
    <ClInclude Include="..\src\core\alloc_type.hpp" />
    <ClInclude Include="..\src\core\backup_type.hpp" />
    <ClCompile Include="..\src\core\bitmath_func.cpp" />
    <ClInclude Include="..\src\core\bitmath_func.hpp" />
    <ClInclude Include="..\src\core\container_func.hpp" />
    <ClInclude Include="..\src\core\endian_func.hpp" />
    <ClInclude Include="..\src\core\endian_type.hpp" />
    <ClInclude Include="..\src\core\enum_type.hpp" />
    <ClCompile Include="..\src\core\geometry_func.cpp" />
    <ClInclude Include="..\src\core\geometry_func.hpp" />
    <ClInclude Include="..\src\core\geometry_type.hpp" />
    <ClCompile Include="..\src\core\math_func.cpp" />
    <ClInclude Include="..\src\core\math_func.hpp" />
    <ClInclude Include="..\src\core\mem_func.hpp" />
    <ClInclude Include="..\src\core\multimap.hpp" />
    <ClInclude Include="..\src\core\overflowsafe_type.hpp" />
    <ClCompile Include="..\src\core\pool_func.cpp" />
    <ClInclude Include="..\src\core\pool_func.hpp" />
    <ClInclude Include="..\src\core\pool_type.hpp" />
    <ClCompile Include="..\src\core\random_func.cpp" />
    <ClInclude Include="..\src\core\random_func.hpp" />
    <ClInclude Include="..\src\core\smallmap_type.hpp" />
    <ClInclude Include="..\src\core\smallmatrix_type.hpp" />
    <ClInclude Include="..\src\core\smallstack_type.hpp" />
    <ClInclude Include="..\src\core\smallvec_type.hpp" />
    <ClInclude Include="..\src\core\sort_func.hpp" />
    <ClInclude Include="..\src\core\string_compare_type.hpp" />
    <ClCompile Include="..\src\aircraft_gui.cpp" />
    <ClCompile Include="..\src\airport_gui.cpp" />
    <ClCompile Include="..\src\autoreplace_gui.cpp" />
    <ClCompile Include="..\src\bootstrap_gui.cpp" />
    <ClCompile Include="..\src\bridge_gui.cpp" />
    <ClCompile Include="..\src\build_vehicle_gui.cpp" />
    <ClCompile Include="..\src\cheat_gui.cpp" />
    <ClCompile Include="..\src\company_gui.cpp" />
    <ClCompile Include="..\src\console_gui.cpp" />
    <ClCompile Include="..\src\date_gui.cpp" />
    <ClCompile Include="..\src\departures_gui.cpp" />
    <ClCompile Include="..\src\depot_gui.cpp" />
    <ClCompile Include="..\src\dock_gui.cpp" />
    <ClCompile Include="..\src\engine_gui.cpp" />
    <ClCompile Include="..\src\error_gui.cpp" />
    <ClCompile Include="..\src\fios_gui.cpp" />
    <ClCompile Include="..\src\genworld_gui.cpp" />
    <ClCompile Include="..\src\goal_gui.cpp" />
    <ClCompile Include="..\src\graph_gui.cpp" />
    <ClCompile Include="..\src\group_gui.cpp" />
    <ClCompile Include="..\src\highscore_gui.cpp" />
    <ClCompile Include="..\src\industry_gui.cpp" />
    <ClCompile Include="..\src\intro_gui.cpp" />
    <ClCompile Include="..\src\linkgraph\linkgraph_gui.cpp" />
    <ClCompile Include="..\src\main_gui.cpp" />
    <ClCompile Include="..\src\misc_gui.cpp" />
    <ClCompile Include="..\src\music_gui.cpp" />
    <ClCompile Include="..\src\network\network_chat_gui.cpp" />
    <ClCompile Include="..\src\network\network_content_gui.cpp" />
    <ClCompile Include="..\src\network\network_gui.cpp" />
    <ClCompile Include="..\src\newgrf_debug_gui.cpp" />
    <ClCompile Include="..\src\newgrf_gui.cpp" />
    <ClCompile Include="..\src\news_gui.cpp" />
    <ClCompile Include="..\src\object_gui.cpp" />
    <ClCompile Include="..\src\order_gui.cpp" />
    <ClCompile Include="..\src\osk_gui.cpp" />
    <ClCompile Include="..\src\plans_gui.cpp" />
    <ClCompile Include="..\src\rail_gui.cpp" />
    <ClCompile Include="..\src\road_gui.cpp" />
    <ClCompile Include="..\src\roadveh_gui.cpp" />
    <ClCompile Include="..\src\settings_gui.cpp" />
    <ClCompile Include="..\src\ship_gui.cpp" />
    <ClCompile Include="..\src\signs_gui.cpp" />
    <ClCompile Include="..\src\smallmap_gui.cpp" />
    <ClCompile Include="..\src\station_gui.cpp" />
    <ClCompile Include="..\src\statusbar_gui.cpp" />
    <ClCompile Include="..\src\story_gui.cpp" />
    <ClCompile Include="..\src\subsidy_gui.cpp" />
    <ClCompile Include="..\src\terraform_gui.cpp" />
    <ClCompile Include="..\src\textfile_gui.cpp" />
    <ClCompile Include="..\src\timetable_gui.cpp" />
    <ClCompile Include="..\src\toolbar_gui.cpp" />
    <ClCompile Include="..\src\town_gui.cpp" />
    <ClCompile Include="..\src\train_gui.cpp" />
    <ClCompile Include="..\src\transparency_gui.cpp" />
    <ClCompile Include="..\src\tree_gui.cpp" />
    <ClCompile Include="..\src\vehicle_gui.cpp" />
    <ClCompile Include="..\src\viewport_gui.cpp" />
    <ClCompile Include="..\src\waypoint_gui.cpp" />
    <ClCompile Include="..\src\zoning_gui.cpp" />
    <ClInclude Include="..\src\widgets\airport_widget.h" />
    <ClInclude Include="..\src\widgets\ai_widget.h" />
    <ClInclude Include="..\src\widgets\autoreplace_widget.h" />
    <ClInclude Include="..\src\widgets\bootstrap_widget.h" />
    <ClInclude Include="..\src\widgets\bridge_widget.h" />
    <ClInclude Include="..\src\widgets\build_vehicle_widget.h" />
    <ClInclude Include="..\src\widgets\cheat_widget.h" />
    <ClInclude Include="..\src\widgets\company_widget.h" />
    <ClInclude Include="..\src\widgets\console_widget.h" />
    <ClInclude Include="..\src\widgets\date_widget.h" />
    <ClInclude Include="..\src\widgets\departures_widget.h" />
    <ClInclude Include="..\src\widgets\depot_widget.h" />
    <ClInclude Include="..\src\widgets\dock_widget.h" />
    <ClCompile Include="..\src\widgets\dropdown.cpp" />
    <ClInclude Include="..\src\widgets\dropdown_func.h" />
    <ClInclude Include="..\src\widgets\dropdown_type.h" />
    <ClInclude Include="..\src\widgets\dropdown_widget.h" />
    <ClInclude Include="..\src\widgets\engine_widget.h" />
    <ClInclude Include="..\src\widgets\error_widget.h" />
    <ClInclude Include="..\src\widgets\fios_widget.h" />
    <ClInclude Include="..\src\widgets\genworld_widget.h" />
    <ClInclude Include="..\src\widgets\goal_widget.h" />
    <ClInclude Include="..\src\widgets\graph_widget.h" />
    <ClInclude Include="..\src\widgets\group_widget.h" />
    <ClInclude Include="..\src\widgets\highscore_widget.h" />
    <ClInclude Include="..\src\widgets\industry_widget.h" />
    <ClInclude Include="..\src\widgets\intro_widget.h" />
    <ClInclude Include="..\src\widgets\link_graph_legend_widget.h" />
    <ClInclude Include="..\src\widgets\main_widget.h" />
    <ClInclude Include="..\src\widgets\misc_widget.h" />
    <ClInclude Include="..\src\widgets\music_widget.h" />
    <ClInclude Include="..\src\widgets\network_chat_widget.h" />
    <ClInclude Include="..\src\widgets\network_content_widget.h" />
    <ClInclude Include="..\src\widgets\network_widget.h" />
    <ClInclude Include="..\src\widgets\newgrf_debug_widget.h" />
    <ClInclude Include="..\src\widgets\newgrf_widget.h" />
    <ClInclude Include="..\src\widgets\news_widget.h" />
    <ClInclude Include="..\src\widgets\object_widget.h" />
    <ClInclude Include="..\src\widgets\order_widget.h" />
    <ClInclude Include="..\src\widgets\osk_widget.h" />
    <ClInclude Include="..\src\widgets\plans_widget.h" />
    <ClInclude Include="..\src\widgets\rail_widget.h" />
    <ClInclude Include="..\src\widgets\road_widget.h" />
    <ClInclude Include="..\src\widgets\settings_widget.h" />
    <ClInclude Include="..\src\widgets\sign_widget.h" />
    <ClInclude Include="..\src\widgets\smallmap_widget.h" />
    <ClInclude Include="..\src\widgets\station_widget.h" />
    <ClInclude Include="..\src\widgets\statusbar_widget.h" />
    <ClInclude Include="..\src\widgets\story_widget.h" />
    <ClInclude Include="..\src\widgets\subsidy_widget.h" />
    <ClInclude Include="..\src\widgets\terraform_widget.h" />
    <ClInclude Include="..\src\widgets\timetable_widget.h" />
    <ClInclude Include="..\src\widgets\toolbar_widget.h" />
    <ClInclude Include="..\src\widgets\town_widget.h" />
    <ClInclude Include="..\src\widgets\transparency_widget.h" />
    <ClInclude Include="..\src\widgets\tree_widget.h" />
    <ClInclude Include="..\src\widgets\vehicle_widget.h" />
    <ClInclude Include="..\src\widgets\viewport_widget.h" />
    <ClInclude Include="..\src\widgets\waypoint_widget.h" />
    <ClCompile Include="..\src\aircraft_cmd.cpp" />
    <ClCompile Include="..\src\autoreplace_cmd.cpp" />
    <ClCompile Include="..\src\clear_cmd.cpp" />
    <ClCompile Include="..\src\company_cmd.cpp" />
    <ClCompile Include="..\src\depot_cmd.cpp" />
    <ClCompile Include="..\src\group_cmd.cpp" />
    <ClCompile Include="..\src\industry_cmd.cpp" />
    <ClCompile Include="..\src\misc_cmd.cpp" />
    <ClCompile Include="..\src\object_cmd.cpp" />
    <ClCompile Include="..\src\order_cmd.cpp" />
    <ClCompile Include="..\src\plans_cmd.cpp" />
    <ClCompile Include="..\src\rail_cmd.cpp" />
    <ClCompile Include="..\src\road_cmd.cpp" />
    <ClCompile Include="..\src\roadveh_cmd.cpp" />
    <ClCompile Include="..\src\ship_cmd.cpp" />
    <ClCompile Include="..\src\signs_cmd.cpp" />
    <ClCompile Include="..\src\station_cmd.cpp" />
    <ClCompile Include="..\src\terraform_cmd.cpp" />
    <ClCompile Include="..\src\timetable_cmd.cpp" />
    <ClCompile Include="..\src\town_cmd.cpp" />
    <ClCompile Include="..\src\train_cmd.cpp" />
    <ClCompile Include="..\src\tree_cmd.cpp" />
    <ClCompile Include="..\src\tunnelbridge_cmd.cpp" />
    <ClCompile Include="..\src\vehicle_cmd.cpp" />
    <ClCompile Include="..\src\void_cmd.cpp" />
    <ClCompile Include="..\src\water_cmd.cpp" />
    <ClCompile Include="..\src\waypoint_cmd.cpp" />
    <ClCompile Include="..\src\zoning_cmd.cpp" />
    <ClCompile Include="..\src\saveload\afterload.cpp" />
    <ClCompile Include="..\src\saveload\ai_sl.cpp" />
    <ClCompile Include="..\src\saveload\airport_sl.cpp" />
    <ClCompile Include="..\src\saveload\animated_tile_sl.cpp" />
    <ClCompile Include="..\src\saveload\autoreplace_sl.cpp" />
    <ClCompile Include="..\src\saveload\cargomonitor_sl.cpp" />
    <ClCompile Include="..\src\saveload\cargopacket_sl.cpp" />
    <ClCompile Include="..\src\saveload\cheat_sl.cpp" />
    <ClCompile Include="..\src\saveload\company_sl.cpp" />
    <ClCompile Include="..\src\saveload\depot_sl.cpp" />
    <ClCompile Include="..\src\saveload\economy_sl.cpp" />
    <ClCompile Include="..\src\saveload\engine_sl.cpp" />
    <ClCompile Include="..\src\saveload\game_sl.cpp" />
    <ClCompile Include="..\src\saveload\gamelog_sl.cpp" />
    <ClCompile Include="..\src\saveload\goal_sl.cpp" />
    <ClCompile Include="..\src\saveload\group_sl.cpp" />
    <ClCompile Include="..\src\saveload\industry_sl.cpp" />
    <ClCompile Include="..\src\saveload\labelmaps_sl.cpp" />
    <ClCompile Include="..\src\saveload\linkgraph_sl.cpp" />
    <ClCompile Include="..\src\saveload\map_sl.cpp" />
    <ClCompile Include="..\src\saveload\misc_sl.cpp" />
    <ClCompile Include="..\src\saveload\newgrf_sl.cpp" />
    <ClInclude Include="..\src\saveload\newgrf_sl.h" />
    <ClCompile Include="..\src\saveload\object_sl.cpp" />
    <ClCompile Include="..\src\saveload\oldloader.cpp" />
    <ClInclude Include="..\src\saveload\oldloader.h" />
    <ClCompile Include="..\src\saveload\oldloader_sl.cpp" />
    <ClCompile Include="..\src\saveload\order_sl.cpp" />
    <ClCompile Include="..\src\saveload\plans_sl.cpp" />
    <ClCompile Include="..\src\saveload\saveload.cpp" />
    <ClInclude Include="..\src\saveload\saveload.h" />
    <ClInclude Include="..\src\saveload\saveload_filter.h" />
    <ClInclude Include="..\src\saveload\saveload_internal.h" />
    <ClCompile Include="..\src\saveload\signs_sl.cpp" />
    <ClCompile Include="..\src\saveload\station_sl.cpp" />
    <ClCompile Include="..\src\saveload\storage_sl.cpp" />
    <ClCompile Include="..\src\saveload\strings_sl.cpp" />
    <ClCompile Include="..\src\saveload\story_sl.cpp" />
    <ClCompile Include="..\src\saveload\subsidy_sl.cpp" />
    <ClCompile Include="..\src\saveload\town_sl.cpp" />
    <ClCompile Include="..\src\saveload\vehicle_sl.cpp" />
    <ClCompile Include="..\src\saveload\waypoint_sl.cpp" />
    <ClCompile Include="..\src\saveload\signal_sl.cpp" />
    <ClInclude Include="..\src\saveload\extended_ver_sl.h" />
    <ClCompile Include="..\src\saveload\extended_ver_sl.cpp" />
<<<<<<< HEAD
    <ClCompile Include="..\src\saveload\tbtr_template_replacement_sl.cpp" />
    <ClCompile Include="..\src\saveload\tbtr_template_veh_sl.cpp" />
=======
    <ClCompile Include="..\src\saveload\bridge_signal_sl.cpp" />
>>>>>>> 556594f2
    <ClInclude Include="..\src\table\airport_defaults.h" />
    <ClInclude Include="..\src\table\airport_movement.h" />
    <ClInclude Include="..\src\table\airporttile_ids.h" />
    <ClInclude Include="..\src\table\airporttiles.h" />
    <ClInclude Include="..\src\table\animcursors.h" />
    <ClInclude Include="..\src\table\autorail.h" />
    <ClInclude Include="..\src\table\bridge_land.h" />
    <ClInclude Include="..\src\table\build_industry.h" />
    <ClInclude Include="..\src\table\cargo_const.h" />
    <ClInclude Include="..\src\table\clear_land.h" />
    <ClInclude Include="..\src\table\control_codes.h" />
    <ClInclude Include="..\src\table\darklight_colours.h" />
    <ClInclude Include="..\src\table\elrail_data.h" />
    <ClInclude Include="..\src\table\engines.h" />
    <ClInclude Include="..\src\table\genland.h" />
    <ClInclude Include="..\src\table\heightmap_colours.h" />
    <ClInclude Include="..\src\table\industry_land.h" />
    <ClInclude Include="..\src\table\landscape_sprite.h" />
    <ClInclude Include="..\src\table\newgrf_debug_data.h" />
    <ClInclude Include="..\src\table\object_land.h" />
    <ClInclude Include="..\src\table\palette_convert.h" />
    <ClInclude Include="..\src\table\palettes.h" />
    <ClInclude Include="..\src\table\pricebase.h" />
    <ClInclude Include="..\src\table\railtypes.h" />
    <ClInclude Include="..\src\table\road_land.h" />
    <ClInclude Include="..\src\table\roadveh_movement.h" />
    <ClInclude Include="..\src\..\objs\settings\table\settings.h" />
    <ClInclude Include="..\src\table\sprites.h" />
    <ClInclude Include="..\src\table\station_land.h" />
    <ClInclude Include="..\src\table\strgen_tables.h" />
    <ClInclude Include="..\src\table\string_colours.h" />
    <ClInclude Include="..\src\..\objs\langs\table\strings.h" />
    <ClInclude Include="..\src\table\town_land.h" />
    <ClInclude Include="..\src\table\townname.h" />
    <ClInclude Include="..\src\table\track_land.h" />
    <ClInclude Include="..\src\table\train_cmd.h" />
    <ClInclude Include="..\src\table\tree_land.h" />
    <ClInclude Include="..\src\table\unicode.h" />
    <ClInclude Include="..\src\table\water_land.h" />
    <ClCompile Include="..\src\3rdparty\md5\md5.cpp" />
    <ClInclude Include="..\src\3rdparty\md5\md5.h" />
    <ClCompile Include="..\src\script\script_config.cpp" />
    <ClInclude Include="..\src\script\script_config.hpp" />
    <ClInclude Include="..\src\script\script_fatalerror.hpp" />
    <ClCompile Include="..\src\script\script_info.cpp" />
    <ClInclude Include="..\src\script\script_info.hpp" />
    <ClCompile Include="..\src\script\script_info_dummy.cpp" />
    <ClCompile Include="..\src\script\script_instance.cpp" />
    <ClInclude Include="..\src\script\script_instance.hpp" />
    <ClCompile Include="..\src\script\script_scanner.cpp" />
    <ClInclude Include="..\src\script\script_scanner.hpp" />
    <ClInclude Include="..\src\script\script_storage.hpp" />
    <ClInclude Include="..\src\script\script_suspend.hpp" />
    <ClCompile Include="..\src\script\squirrel.cpp" />
    <ClInclude Include="..\src\script\squirrel.hpp" />
    <ClInclude Include="..\src\script\squirrel_class.hpp" />
    <ClInclude Include="..\src\script\squirrel_helper.hpp" />
    <ClInclude Include="..\src\script\squirrel_helper_type.hpp" />
    <ClCompile Include="..\src\script\squirrel_std.cpp" />
    <ClInclude Include="..\src\script\squirrel_std.hpp" />
    <ClCompile Include="..\src\3rdparty\squirrel\squirrel\sqapi.cpp" />
    <ClCompile Include="..\src\3rdparty\squirrel\squirrel\sqbaselib.cpp" />
    <ClCompile Include="..\src\3rdparty\squirrel\squirrel\sqclass.cpp" />
    <ClCompile Include="..\src\3rdparty\squirrel\squirrel\sqcompiler.cpp" />
    <ClCompile Include="..\src\3rdparty\squirrel\squirrel\sqdebug.cpp" />
    <ClCompile Include="..\src\3rdparty\squirrel\squirrel\sqfuncstate.cpp" />
    <ClCompile Include="..\src\3rdparty\squirrel\squirrel\sqlexer.cpp" />
    <ClCompile Include="..\src\3rdparty\squirrel\squirrel\sqmem.cpp" />
    <ClCompile Include="..\src\3rdparty\squirrel\squirrel\sqobject.cpp" />
    <ClCompile Include="..\src\3rdparty\squirrel\squirrel\sqstate.cpp" />
    <ClCompile Include="..\src\3rdparty\squirrel\sqstdlib\sqstdaux.cpp" />
    <ClCompile Include="..\src\3rdparty\squirrel\sqstdlib\sqstdmath.cpp" />
    <ClCompile Include="..\src\3rdparty\squirrel\squirrel\sqtable.cpp" />
    <ClCompile Include="..\src\3rdparty\squirrel\squirrel\sqvm.cpp" />
    <ClInclude Include="..\src\3rdparty\squirrel\squirrel\sqarray.h" />
    <ClInclude Include="..\src\3rdparty\squirrel\squirrel\sqclass.h" />
    <ClInclude Include="..\src\3rdparty\squirrel\squirrel\sqclosure.h" />
    <ClInclude Include="..\src\3rdparty\squirrel\squirrel\sqcompiler.h" />
    <ClInclude Include="..\src\3rdparty\squirrel\squirrel\sqfuncproto.h" />
    <ClInclude Include="..\src\3rdparty\squirrel\squirrel\sqfuncstate.h" />
    <ClInclude Include="..\src\3rdparty\squirrel\squirrel\sqlexer.h" />
    <ClInclude Include="..\src\3rdparty\squirrel\squirrel\sqobject.h" />
    <ClInclude Include="..\src\3rdparty\squirrel\squirrel\sqopcodes.h" />
    <ClInclude Include="..\src\3rdparty\squirrel\squirrel\sqpcheader.h" />
    <ClInclude Include="..\src\3rdparty\squirrel\squirrel\sqstate.h" />
    <ClInclude Include="..\src\3rdparty\squirrel\include\sqstdaux.h" />
    <ClInclude Include="..\src\3rdparty\squirrel\include\sqstdmath.h" />
    <ClInclude Include="..\src\3rdparty\squirrel\include\sqstdstring.h" />
    <ClInclude Include="..\src\3rdparty\squirrel\squirrel\sqstring.h" />
    <ClInclude Include="..\src\3rdparty\squirrel\squirrel\sqtable.h" />
    <ClInclude Include="..\src\3rdparty\squirrel\include\squirrel.h" />
    <ClInclude Include="..\src\3rdparty\squirrel\squirrel\squserdata.h" />
    <ClInclude Include="..\src\3rdparty\squirrel\squirrel\squtils.h" />
    <ClInclude Include="..\src\3rdparty\squirrel\squirrel\sqvm.h" />
    <ClInclude Include="..\src\ai\ai.hpp" />
    <ClCompile Include="..\src\ai\ai_config.cpp" />
    <ClInclude Include="..\src\ai\ai_config.hpp" />
    <ClCompile Include="..\src\ai\ai_core.cpp" />
    <ClCompile Include="..\src\ai\ai_gui.cpp" />
    <ClInclude Include="..\src\ai\ai_gui.hpp" />
    <ClCompile Include="..\src\ai\ai_info.cpp" />
    <ClInclude Include="..\src\ai\ai_info.hpp" />
    <ClCompile Include="..\src\ai\ai_instance.cpp" />
    <ClInclude Include="..\src\ai\ai_instance.hpp" />
    <ClCompile Include="..\src\ai\ai_scanner.cpp" />
    <ClInclude Include="..\src\ai\ai_scanner.hpp" />
    <ClInclude Include="..\src\script\api\ai_changelog.hpp" />
    <ClInclude Include="..\src\script\api\game_changelog.hpp" />
    <ClInclude Include="..\src\game\game.hpp" />
    <ClCompile Include="..\src\game\game_config.cpp" />
    <ClInclude Include="..\src\game\game_config.hpp" />
    <ClCompile Include="..\src\game\game_core.cpp" />
    <ClCompile Include="..\src\game\game_info.cpp" />
    <ClInclude Include="..\src\game\game_info.hpp" />
    <ClCompile Include="..\src\game\game_instance.cpp" />
    <ClInclude Include="..\src\game\game_instance.hpp" />
    <ClCompile Include="..\src\game\game_scanner.cpp" />
    <ClInclude Include="..\src\game\game_scanner.hpp" />
    <ClCompile Include="..\src\game\game_text.cpp" />
    <ClInclude Include="..\src\game\game_text.hpp" />
    <ClInclude Include="..\src\script\api\script_accounting.hpp" />
    <ClInclude Include="..\src\script\api\script_admin.hpp" />
    <ClInclude Include="..\src\script\api\script_airport.hpp" />
    <ClInclude Include="..\src\script\api\script_base.hpp" />
    <ClInclude Include="..\src\script\api\script_basestation.hpp" />
    <ClInclude Include="..\src\script\api\script_bridge.hpp" />
    <ClInclude Include="..\src\script\api\script_bridgelist.hpp" />
    <ClInclude Include="..\src\script\api\script_cargo.hpp" />
    <ClInclude Include="..\src\script\api\script_cargolist.hpp" />
    <ClInclude Include="..\src\script\api\script_cargomonitor.hpp" />
    <ClInclude Include="..\src\script\api\script_company.hpp" />
    <ClInclude Include="..\src\script\api\script_companymode.hpp" />
    <ClInclude Include="..\src\script\api\script_controller.hpp" />
    <ClInclude Include="..\src\script\api\script_date.hpp" />
    <ClInclude Include="..\src\script\api\script_depotlist.hpp" />
    <ClInclude Include="..\src\script\api\script_engine.hpp" />
    <ClInclude Include="..\src\script\api\script_enginelist.hpp" />
    <ClInclude Include="..\src\script\api\script_error.hpp" />
    <ClInclude Include="..\src\script\api\script_event.hpp" />
    <ClInclude Include="..\src\script\api\script_event_types.hpp" />
    <ClInclude Include="..\src\script\api\script_execmode.hpp" />
    <ClInclude Include="..\src\script\api\script_game.hpp" />
    <ClInclude Include="..\src\script\api\script_gamesettings.hpp" />
    <ClInclude Include="..\src\script\api\script_goal.hpp" />
    <ClInclude Include="..\src\script\api\script_group.hpp" />
    <ClInclude Include="..\src\script\api\script_grouplist.hpp" />
    <ClInclude Include="..\src\script\api\script_industry.hpp" />
    <ClInclude Include="..\src\script\api\script_industrylist.hpp" />
    <ClInclude Include="..\src\script\api\script_industrytype.hpp" />
    <ClInclude Include="..\src\script\api\script_industrytypelist.hpp" />
    <ClInclude Include="..\src\script\api\script_info_docs.hpp" />
    <ClInclude Include="..\src\script\api\script_infrastructure.hpp" />
    <ClInclude Include="..\src\script\api\script_list.hpp" />
    <ClInclude Include="..\src\script\api\script_log.hpp" />
    <ClInclude Include="..\src\script\api\script_map.hpp" />
    <ClInclude Include="..\src\script\api\script_marine.hpp" />
    <ClInclude Include="..\src\script\api\script_news.hpp" />
    <ClInclude Include="..\src\script\api\script_object.hpp" />
    <ClInclude Include="..\src\script\api\script_order.hpp" />
    <ClInclude Include="..\src\script\api\script_rail.hpp" />
    <ClInclude Include="..\src\script\api\script_railtypelist.hpp" />
    <ClInclude Include="..\src\script\api\script_road.hpp" />
    <ClInclude Include="..\src\script\api\script_sign.hpp" />
    <ClInclude Include="..\src\script\api\script_signlist.hpp" />
    <ClInclude Include="..\src\script\api\script_station.hpp" />
    <ClInclude Include="..\src\script\api\script_stationlist.hpp" />
    <ClInclude Include="..\src\script\api\script_story_page.hpp" />
    <ClInclude Include="..\src\script\api\script_storypagelist.hpp" />
    <ClInclude Include="..\src\script\api\script_storypageelementlist.hpp" />
    <ClInclude Include="..\src\script\api\script_subsidy.hpp" />
    <ClInclude Include="..\src\script\api\script_subsidylist.hpp" />
    <ClInclude Include="..\src\script\api\script_testmode.hpp" />
    <ClInclude Include="..\src\script\api\script_text.hpp" />
    <ClInclude Include="..\src\script\api\script_tile.hpp" />
    <ClInclude Include="..\src\script\api\script_tilelist.hpp" />
    <ClInclude Include="..\src\script\api\script_town.hpp" />
    <ClInclude Include="..\src\script\api\script_townlist.hpp" />
    <ClInclude Include="..\src\script\api\script_tunnel.hpp" />
    <ClInclude Include="..\src\script\api\script_types.hpp" />
    <ClInclude Include="..\src\script\api\script_vehicle.hpp" />
    <ClInclude Include="..\src\script\api\script_vehiclelist.hpp" />
    <ClInclude Include="..\src\script\api\script_viewport.hpp" />
    <ClInclude Include="..\src\script\api\script_waypoint.hpp" />
    <ClInclude Include="..\src\script\api\script_waypointlist.hpp" />
    <ClInclude Include="..\src\script\api\script_window.hpp" />
    <ClCompile Include="..\src\script\api\script_accounting.cpp" />
    <ClCompile Include="..\src\script\api\script_admin.cpp" />
    <ClCompile Include="..\src\script\api\script_airport.cpp" />
    <ClCompile Include="..\src\script\api\script_base.cpp" />
    <ClCompile Include="..\src\script\api\script_basestation.cpp" />
    <ClCompile Include="..\src\script\api\script_bridge.cpp" />
    <ClCompile Include="..\src\script\api\script_bridgelist.cpp" />
    <ClCompile Include="..\src\script\api\script_cargo.cpp" />
    <ClCompile Include="..\src\script\api\script_cargolist.cpp" />
    <ClCompile Include="..\src\script\api\script_cargomonitor.cpp" />
    <ClCompile Include="..\src\script\api\script_company.cpp" />
    <ClCompile Include="..\src\script\api\script_companymode.cpp" />
    <ClCompile Include="..\src\script\api\script_controller.cpp" />
    <ClCompile Include="..\src\script\api\script_date.cpp" />
    <ClCompile Include="..\src\script\api\script_depotlist.cpp" />
    <ClCompile Include="..\src\script\api\script_engine.cpp" />
    <ClCompile Include="..\src\script\api\script_enginelist.cpp" />
    <ClCompile Include="..\src\script\api\script_error.cpp" />
    <ClCompile Include="..\src\script\api\script_event.cpp" />
    <ClCompile Include="..\src\script\api\script_event_types.cpp" />
    <ClCompile Include="..\src\script\api\script_execmode.cpp" />
    <ClCompile Include="..\src\script\api\script_game.cpp" />
    <ClCompile Include="..\src\script\api\script_gamesettings.cpp" />
    <ClCompile Include="..\src\script\api\script_goal.cpp" />
    <ClCompile Include="..\src\script\api\script_group.cpp" />
    <ClCompile Include="..\src\script\api\script_grouplist.cpp" />
    <ClCompile Include="..\src\script\api\script_industry.cpp" />
    <ClCompile Include="..\src\script\api\script_industrylist.cpp" />
    <ClCompile Include="..\src\script\api\script_industrytype.cpp" />
    <ClCompile Include="..\src\script\api\script_industrytypelist.cpp" />
    <ClCompile Include="..\src\script\api\script_infrastructure.cpp" />
    <ClCompile Include="..\src\script\api\script_list.cpp" />
    <ClCompile Include="..\src\script\api\script_log.cpp" />
    <ClCompile Include="..\src\script\api\script_map.cpp" />
    <ClCompile Include="..\src\script\api\script_marine.cpp" />
    <ClCompile Include="..\src\script\api\script_news.cpp" />
    <ClCompile Include="..\src\script\api\script_object.cpp" />
    <ClCompile Include="..\src\script\api\script_order.cpp" />
    <ClCompile Include="..\src\script\api\script_rail.cpp" />
    <ClCompile Include="..\src\script\api\script_railtypelist.cpp" />
    <ClCompile Include="..\src\script\api\script_road.cpp" />
    <ClCompile Include="..\src\script\api\script_sign.cpp" />
    <ClCompile Include="..\src\script\api\script_signlist.cpp" />
    <ClCompile Include="..\src\script\api\script_station.cpp" />
    <ClCompile Include="..\src\script\api\script_stationlist.cpp" />
    <ClCompile Include="..\src\script\api\script_story_page.cpp" />
    <ClCompile Include="..\src\script\api\script_storypagelist.cpp" />
    <ClCompile Include="..\src\script\api\script_storypageelementlist.cpp" />
    <ClCompile Include="..\src\script\api\script_subsidy.cpp" />
    <ClCompile Include="..\src\script\api\script_subsidylist.cpp" />
    <ClCompile Include="..\src\script\api\script_testmode.cpp" />
    <ClCompile Include="..\src\script\api\script_text.cpp" />
    <ClCompile Include="..\src\script\api\script_tile.cpp" />
    <ClCompile Include="..\src\script\api\script_tilelist.cpp" />
    <ClCompile Include="..\src\script\api\script_town.cpp" />
    <ClCompile Include="..\src\script\api\script_townlist.cpp" />
    <ClCompile Include="..\src\script\api\script_tunnel.cpp" />
    <ClCompile Include="..\src\script\api\script_vehicle.cpp" />
    <ClCompile Include="..\src\script\api\script_vehiclelist.cpp" />
    <ClCompile Include="..\src\script\api\script_viewport.cpp" />
    <ClCompile Include="..\src\script\api\script_waypoint.cpp" />
    <ClCompile Include="..\src\script\api\script_waypointlist.cpp" />
    <ClCompile Include="..\src\script\api\script_window.cpp" />
    <ClCompile Include="..\src\blitter\32bpp_anim.cpp" />
    <ClInclude Include="..\src\blitter\32bpp_anim.hpp" />
    <ClCompile Include="..\src\blitter\32bpp_anim_sse2.cpp" />
    <ClInclude Include="..\src\blitter\32bpp_anim_sse2.hpp" />
    <ClCompile Include="..\src\blitter\32bpp_anim_sse4.cpp" />
    <ClInclude Include="..\src\blitter\32bpp_anim_sse4.hpp" />
    <ClCompile Include="..\src\blitter\32bpp_base.cpp" />
    <ClInclude Include="..\src\blitter\32bpp_base.hpp" />
    <ClCompile Include="..\src\blitter\32bpp_optimized.cpp" />
    <ClInclude Include="..\src\blitter\32bpp_optimized.hpp" />
    <ClCompile Include="..\src\blitter\32bpp_simple.cpp" />
    <ClInclude Include="..\src\blitter\32bpp_simple.hpp" />
    <ClInclude Include="..\src\blitter\32bpp_sse_func.hpp" />
    <ClInclude Include="..\src\blitter\32bpp_sse_type.h" />
    <ClCompile Include="..\src\blitter\32bpp_sse2.cpp" />
    <ClInclude Include="..\src\blitter\32bpp_sse2.hpp" />
    <ClCompile Include="..\src\blitter\32bpp_sse4.cpp" />
    <ClInclude Include="..\src\blitter\32bpp_sse4.hpp" />
    <ClCompile Include="..\src\blitter\32bpp_ssse3.cpp" />
    <ClInclude Include="..\src\blitter\32bpp_ssse3.hpp" />
    <ClCompile Include="..\src\blitter\8bpp_base.cpp" />
    <ClInclude Include="..\src\blitter\8bpp_base.hpp" />
    <ClCompile Include="..\src\blitter\8bpp_optimized.cpp" />
    <ClInclude Include="..\src\blitter\8bpp_optimized.hpp" />
    <ClCompile Include="..\src\blitter\8bpp_simple.cpp" />
    <ClInclude Include="..\src\blitter\8bpp_simple.hpp" />
    <ClCompile Include="..\src\blitter\base.cpp" />
    <ClInclude Include="..\src\blitter\base.hpp" />
    <ClInclude Include="..\src\blitter\factory.hpp" />
    <ClCompile Include="..\src\blitter\null.cpp" />
    <ClInclude Include="..\src\blitter\null.hpp" />
    <ClInclude Include="..\src\music\music_driver.hpp" />
    <ClInclude Include="..\src\sound\sound_driver.hpp" />
    <ClInclude Include="..\src\video\video_driver.hpp" />
    <ClCompile Include="..\src\spriteloader\grf.cpp" />
    <ClInclude Include="..\src\spriteloader\grf.hpp" />
    <ClInclude Include="..\src\spriteloader\spriteloader.hpp" />
    <ClCompile Include="..\src\newgrf.cpp" />
    <ClCompile Include="..\src\newgrf_airport.cpp" />
    <ClCompile Include="..\src\newgrf_airporttiles.cpp" />
    <ClCompile Include="..\src\newgrf_canal.cpp" />
    <ClCompile Include="..\src\newgrf_cargo.cpp" />
    <ClCompile Include="..\src\newgrf_commons.cpp" />
    <ClCompile Include="..\src\newgrf_config.cpp" />
    <ClCompile Include="..\src\newgrf_engine.cpp" />
    <ClCompile Include="..\src\newgrf_generic.cpp" />
    <ClCompile Include="..\src\newgrf_house.cpp" />
    <ClCompile Include="..\src\newgrf_industries.cpp" />
    <ClCompile Include="..\src\newgrf_industrytiles.cpp" />
    <ClCompile Include="..\src\newgrf_object.cpp" />
    <ClCompile Include="..\src\newgrf_railtype.cpp" />
    <ClCompile Include="..\src\newgrf_sound.cpp" />
    <ClCompile Include="..\src\newgrf_spritegroup.cpp" />
    <ClCompile Include="..\src\newgrf_station.cpp" />
    <ClCompile Include="..\src\newgrf_storage.cpp" />
    <ClCompile Include="..\src\newgrf_text.cpp" />
    <ClCompile Include="..\src\newgrf_town.cpp" />
    <ClCompile Include="..\src\newgrf_townname.cpp" />
    <ClCompile Include="..\src\bridge_map.cpp" />
    <ClInclude Include="..\src\bridge_map.h" />
    <ClInclude Include="..\src\bridge_signal_map.h" />
    <ClInclude Include="..\src\clear_map.h" />
    <ClInclude Include="..\src\industry_map.h" />
    <ClInclude Include="..\src\object_map.h" />
    <ClInclude Include="..\src\rail_map.h" />
    <ClCompile Include="..\src\road_map.cpp" />
    <ClInclude Include="..\src\road_map.h" />
    <ClInclude Include="..\src\station_map.h" />
    <ClInclude Include="..\src\tile_map.h" />
    <ClInclude Include="..\src\town_map.h" />
    <ClInclude Include="..\src\tree_map.h" />
    <ClCompile Include="..\src\tunnel_map.cpp" />
    <ClInclude Include="..\src\tunnel_map.h" />
    <ClInclude Include="..\src\tunnelbridge_map.h" />
    <ClInclude Include="..\src\void_map.h" />
    <ClInclude Include="..\src\water_map.h" />
    <ClInclude Include="..\src\misc\array.hpp" />
    <ClInclude Include="..\src\misc\binaryheap.hpp" />
    <ClInclude Include="..\src\misc\blob.hpp" />
    <ClCompile Include="..\src\misc\countedobj.cpp" />
    <ClInclude Include="..\src\misc\countedptr.hpp" />
    <ClCompile Include="..\src\misc\dbg_helpers.cpp" />
    <ClInclude Include="..\src\misc\dbg_helpers.h" />
    <ClInclude Include="..\src\misc\fixedsizearray.hpp" />
    <ClCompile Include="..\src\misc\getoptdata.cpp" />
    <ClInclude Include="..\src\misc\getoptdata.h" />
    <ClInclude Include="..\src\misc\hashtable.hpp" />
    <ClInclude Include="..\src\misc\str.hpp" />
    <ClCompile Include="..\src\network\core\address.cpp" />
    <ClInclude Include="..\src\network\core\address.h" />
    <ClInclude Include="..\src\network\core\config.h" />
    <ClCompile Include="..\src\network\core\core.cpp" />
    <ClInclude Include="..\src\network\core\core.h" />
    <ClInclude Include="..\src\network\core\game.h" />
    <ClCompile Include="..\src\network\core\host.cpp" />
    <ClInclude Include="..\src\network\core\host.h" />
    <ClInclude Include="..\src\network\core\os_abstraction.h" />
    <ClCompile Include="..\src\network\core\packet.cpp" />
    <ClInclude Include="..\src\network\core\packet.h" />
    <ClCompile Include="..\src\network\core\tcp.cpp" />
    <ClInclude Include="..\src\network\core\tcp.h" />
    <ClCompile Include="..\src\network\core\tcp_admin.cpp" />
    <ClInclude Include="..\src\network\core\tcp_admin.h" />
    <ClCompile Include="..\src\network\core\tcp_connect.cpp" />
    <ClCompile Include="..\src\network\core\tcp_content.cpp" />
    <ClInclude Include="..\src\network\core\tcp_content.h" />
    <ClCompile Include="..\src\network\core\tcp_game.cpp" />
    <ClInclude Include="..\src\network\core\tcp_game.h" />
    <ClCompile Include="..\src\network\core\tcp_http.cpp" />
    <ClInclude Include="..\src\network\core\tcp_http.h" />
    <ClInclude Include="..\src\network\core\tcp_listen.h" />
    <ClCompile Include="..\src\network\core\udp.cpp" />
    <ClInclude Include="..\src\network\core\udp.h" />
    <ClInclude Include="..\src\pathfinder\follow_track.hpp" />
    <ClCompile Include="..\src\pathfinder\opf\opf_ship.cpp" />
    <ClInclude Include="..\src\pathfinder\opf\opf_ship.h" />
    <ClInclude Include="..\src\pathfinder\pathfinder_func.h" />
    <ClInclude Include="..\src\pathfinder\pathfinder_type.h" />
    <ClInclude Include="..\src\pathfinder\pf_performance_timer.hpp" />
    <ClCompile Include="..\src\pathfinder\npf\aystar.cpp" />
    <ClInclude Include="..\src\pathfinder\npf\aystar.h" />
    <ClCompile Include="..\src\pathfinder\npf\npf.cpp" />
    <ClInclude Include="..\src\pathfinder\npf\npf_func.h" />
    <ClCompile Include="..\src\pathfinder\npf\queue.cpp" />
    <ClInclude Include="..\src\pathfinder\npf\queue.h" />
    <ClInclude Include="..\src\pathfinder\yapf\nodelist.hpp" />
    <ClInclude Include="..\src\pathfinder\yapf\yapf.h" />
    <ClInclude Include="..\src\pathfinder\yapf\yapf.hpp" />
    <ClInclude Include="..\src\pathfinder\yapf\yapf_base.hpp" />
    <ClInclude Include="..\src\pathfinder\yapf\yapf_cache.h" />
    <ClInclude Include="..\src\pathfinder\yapf\yapf_common.hpp" />
    <ClInclude Include="..\src\pathfinder\yapf\yapf_costbase.hpp" />
    <ClInclude Include="..\src\pathfinder\yapf\yapf_costcache.hpp" />
    <ClInclude Include="..\src\pathfinder\yapf\yapf_costrail.hpp" />
    <ClInclude Include="..\src\pathfinder\yapf\yapf_destrail.hpp" />
    <ClInclude Include="..\src\pathfinder\yapf\yapf_node.hpp" />
    <ClInclude Include="..\src\pathfinder\yapf\yapf_node_rail.hpp" />
    <ClInclude Include="..\src\pathfinder\yapf\yapf_node_road.hpp" />
    <ClInclude Include="..\src\pathfinder\yapf\yapf_node_ship.hpp" />
    <ClCompile Include="..\src\pathfinder\yapf\yapf_rail.cpp" />
    <ClCompile Include="..\src\pathfinder\yapf\yapf_road.cpp" />
    <ClCompile Include="..\src\pathfinder\yapf\yapf_ship.cpp" />
    <ClInclude Include="..\src\pathfinder\yapf\yapf_type.hpp" />
    <ClCompile Include="..\src\video\dedicated_v.cpp" />
    <ClCompile Include="..\src\video\null_v.cpp" />
    <ClCompile Include="..\src\video\sdl_v.cpp" />
    <ClCompile Include="..\src\video\win32_v.cpp" />
    <ClCompile Include="..\src\music\dmusic.cpp" />
    <ClCompile Include="..\src\music\null_m.cpp" />
    <ClCompile Include="..\src\music\win32_m.cpp" />
    <ClCompile Include="..\src\sound\null_s.cpp" />
    <ClCompile Include="..\src\sound\sdl_s.cpp" />
    <ClCompile Include="..\src\sound\win32_s.cpp" />
    <ClCompile Include="..\src\os\windows\crashlog_win.cpp" />
    <ResourceCompile Include="..\src\os\windows\ottdres.rc" />
    <ClCompile Include="..\src\os\windows\win32.cpp" />
    <ClInclude Include="..\src\thread\thread.h" />
    <ClCompile Include="..\src\thread\thread_win32.cpp" />
    <ClInclude Include="..\src\tracerestrict.h" />
    <ClCompile Include="..\src\tracerestrict.cpp" />
    <ClCompile Include="..\src\tracerestrict_gui.cpp" />
    <ClCompile Include="..\src\saveload\tracerestrict_sl.cpp" />
    <ClCompile Include="..\src\scope_info.cpp" />
    <ClInclude Include="..\src\scope_info.h" />
  </ItemGroup>
  <ItemGroup>
    <None Include="..\media\openttd.ico" />
    <None Include="..\readme.txt" />
  </ItemGroup>
  <ItemGroup>
    <ProjectReference Include="langs_vs100.vcxproj">
      <Project>{0f066b23-18df-4284-8265-f4a5e7e3b966}</Project>
      <ReferenceOutputAssembly>false</ReferenceOutputAssembly>
    </ProjectReference>
    <ProjectReference Include="strgen_vs100.vcxproj">
      <Project>{a133a442-bd0a-4ade-b117-ad7545e4bdd1}</Project>
      <ReferenceOutputAssembly>false</ReferenceOutputAssembly>
    </ProjectReference>
    <ProjectReference Include="version_vs100.vcxproj">
      <Project>{1a2b3c5e-1c23-41a5-9c9b-acba2aa75fec}</Project>
      <ReferenceOutputAssembly>false</ReferenceOutputAssembly>
    </ProjectReference>
  </ItemGroup>
  <Import Project="$(VCTargetsPath)\Microsoft.Cpp.targets" />
</Project><|MERGE_RESOLUTION|>--- conflicted
+++ resolved
@@ -925,12 +925,9 @@
     <ClCompile Include="..\src\saveload\signal_sl.cpp" />
     <ClInclude Include="..\src\saveload\extended_ver_sl.h" />
     <ClCompile Include="..\src\saveload\extended_ver_sl.cpp" />
-<<<<<<< HEAD
     <ClCompile Include="..\src\saveload\tbtr_template_replacement_sl.cpp" />
     <ClCompile Include="..\src\saveload\tbtr_template_veh_sl.cpp" />
-=======
     <ClCompile Include="..\src\saveload\bridge_signal_sl.cpp" />
->>>>>>> 556594f2
     <ClInclude Include="..\src\table\airport_defaults.h" />
     <ClInclude Include="..\src\table\airport_movement.h" />
     <ClInclude Include="..\src\table\airporttile_ids.h" />
